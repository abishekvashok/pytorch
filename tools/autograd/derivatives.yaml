# Defines derivative formulas and Python signatures of methods on Variable
#
# Note about possibly confusing nomenclature: An 'output gradient' is the
# gradient of an output of a forward function. Output gradients are used as
# the inputs to backward functions. `grads` is a vector of output gradients,
# and `grad == grads[0]`, in all the derivative formulas in this file.
# An 'input gradient' is the gradient of an input to a forward function.
# Input gradients are the outputs of backward functions, corresponding to the
# input names included in the derivative formulas defined in this file.
# Also, every time we talk computing "gradient" we actually mean computing
# the vector jacobian product using the given 'output gradient' as the vector.
#
# Each entry consists of:
#   - A 'name', which specifies the ATen name of the function you
#     are defining derivatives for, and an argument specification.
#   - One or more gradients entries, mapping differentiable input
#     names to a formula specifying how to compute its gradient.
#     Note that a single gradient entry can specify the gradient
#     formula for multiple input names, by specifying a key
#     "input1, input2" (see atan2 for an example).
#   - An argument can be flagged as 'non_differentiable'.
#   - Optional entry with key 'output_differentiability' and value a list of the
#     same length as the number of outputs from the forward function. The list
#     should contain only booleans, specifying whether each of the output Tensor
#     is differentiable.
#     If it is not specified for a function that returns multiple elements but
#     uses `grad` instead of `grads[idx]`, then all but the first output will
#     be marked as non-differentiable.
#     If None of the output is differentiable, you can also add the function
#     name to `gen_variable_type.py`'s `DONT_REQUIRE_DERIVATIVE` list.
#
# There are two cases for Tensor and TensorList arguments here:
#   - If that argument is differentiable, in the sense that a gradient with respect
#     to that argument could exist. You should either:
#       - Specify the formula for that gradient
#       - Specify not_implemented("function_name") as a formula to say that this is not
#         implement yet (but might be in the future and the user can request that on an issue)
#   - If that argument is not differentiable, because it is not a floating point dtype or the
#     function is not differentiable with respect to that argument  for
#     example. You should either:
#       - Do not specify any formula for this argument
#       - Specify explicitly that this argument is "non_differentiable". Note that in this case,
#         we trust you that this argument will never have requires_grad=True and it will be silently
#         ignored if it does.
#
# If a function has out-of-place and in-place variants, then the derivative
# definition for the in-place variant is optional. It will default to the
# definition for the out-of-place variant. Note that _out variants are never
# differentiable.
#
# Gradient expressions are standard C++ expressions operating on ATen
# variables.  In a gradient expression, the following variables are in
# scope:
#
#   - 'grad', the gradient of the output (often spelled grad_output
#     in Python) which we are going to left-multiply.
#
#     When a function returns multiple *differentiable* outputs,
#     you can refer to the gradients of each outputs using 'grads',
#     e.g., 'grads[0]', 'grads[1]'.
#
#     When a function returns multiple *differentiable* outputs that
#     are named, you can refer to the gradients of each outputs using
#     'grad_{name}', e.g., 'grad_x', 'grad_y'.
#
#     When a function returns *one* differentiable output (the
#     first output) and some more nondifferentiable outputs,
#     you MUST refer to the gradient of the differentiable output with
#     'grad' (this case is special-cased in our code generation).
#
#     Note that the number of differentibale outputs can be modified by the
#     'output_differentiability' entry (see above).
#
#     Across a differentiable function's derivatives set, it is not
#     permitted to mix the use of "grad", "grads", and
#     "grad_{name}". You must be consistent for that differentiable
#     function.
#
#   - Any of the input arguments, tensor or non-tensor, including
#     argument names that only appear in Declarations.yaml, e.g. 'output'.
#
#   - 'result', representing the result of evaluating the forward
#     expression for ATen native function declarations. If the forward
#     expression outputs a tuple, use 'resultX' instead to access the
#     X-th entry
#
#   - 'grad_input_mask', a std::array<bool, n>, specifies which input
#     gradients are actually needed.  For example, in the entry
#     `input0, input1: foo(grad_input_mask)`, `grad_input_mask` is a size
#     two array, where `grad_input_mask[0]` is true if `input0` requires
#     grad, and `grad_input_mask[1]` is true if `input1` requires grad.
#
#     (NB: if your function computes gradient for a list of tensors,
#     the `grad_input_mask` will only have a single entry for the list
#     specifying if either zero or at least one tensor from the list requires
#     grad.  If we want to support more fine-grained signalling,
#     we'll need some alternate variable which is not a std::array)
#
#   - 'retain_variables', a bool which is true if a user has specified
#     that saved variables should be retained in case the backwards is
#     run again later.  This allows an optimization where we can
#     destroy saved buffers if we know variables are not going to be retained,
#     e.g., it is used by _cudnn_rnn
#
# If you need a complex expression, e.g., with local variables,
# write a _backward function in torch/csrc/autograd/FunctionsManual.cpp
# and invoke it from here.  By the way, go read
# https://github.com/zdevito/ATen/issues/163; this describes an
# important hazard that occurs when porting backwards from Python to C++
#
# Double backwards gradient expressions can be somewhat confusing;
# the most important thing to remember is: (1) you need to define a
# derivative formula for every input, including inputs named things
# like 'grad_output', and (2) the gradient to multiply with is always
# called 'grad' (even though it really is a grad-grad).
#
# You can also add forward derivative definition by defining a formula for
# a returned value (in general "result" if the name is not specified). This
# formula works the same way as the backward one and advanced implementations
# should also be placed in the FunctionsManual file.
# This formula should compute a single Jacobian vector product using the (primal)
# value of the argument "foo_p", its forward grad "foo_t" and the result of the
# function as "result".
# Note that the forward derivative can be automatically generated in two cases:
#     - if your function is linear (NOT affine or multi-linear), then you can
#       specify so by just using the string "auto_linear" for the formula.
#     - if your function is applied element wise (and has a single input), you
#       can specify so by just using the string "auto_element_wise" for the formula.
#
# Note that to avoid unpacking overhead, functions taking TensorList as inputs
# will always have their forward grad formula called. This function is responsible
# to check if any computation is needed and should return an undefined Tensor when
# there is nothing to do. You can check "cat_forward" for a full example.
#
# NB: There are a number of gradient definitions in here which are bogus
# (implemented using zeros_like).  These gradients are (hopefully) not
# used by our frontend.  You MUST check the frontend code; search for
# OpName.apply to see if it's still using a legacy Python style API.
#
# Note: Returning views.
# The following cases exist:
#     - If a function returns no view, it can have arbitrary outputs.
#     - If a function return at least one Tensor that is a differentiable view
#       of one of its input:
#         - If there is only one differentiable output, this Tensor is marked as a
#           differentiable view. (alias or transpose for example)
#         - If there are more than one differentiable output, by default all the views are
#           marked as differentiable views and created with allow_rebase_history=false.
#           Meaning that any inplace operation on it will raise an error. (unbind for example)
#
#  Notes about undefined output gradients:
#     All backward functions must support all combinations of undefined output
#     gradient Tensors, where `grad[i].defined() == false`. Depending on the
#     number of input and output grads your derivative formula uses, code
#     generation may automatically add some level of undefined grad support,
#     according to these three cases:
#
#       * 1 input grad and 1 output grad:
#           Complete undefined grad support is automatically added, so you
#           shouldn't have to think about it, unless there is a bug in the code
#           generation.
#
#       * 1 input grad and multiple output grads:
#           Undefined grad support is automatically added ONLY in the case where
#           all output grads are undefined. You will have to add explicit support
#           for cases where a subset of output grads is undefined.
#
#       * multiple input grads:
#           No automatic support, so you will need to add it.
#
#     If your derivative formula uses more than one output grad, it is usually
#     preferable to add undefined grad support in the backward function itself
#     (if you're using one), rather than in the derivative formula in this file.
#
#     Undefined Tensors are created with the default constructor `at::Tensor()`.
#     It is an efficient way to represent a Tensor filled with zeros because
#     the Tensor holds no sizing information and no Storage data is allocated.
#     But consequentially, Tensor operations cannot be performed on them.
#     Therefore, your backward function should treat an undefined output grad as
#     a zero, and it needs to be a special case.
#
#     If all output grads are undefined, then it should be correct for the
#     backward function to return undefined input grads. Since we use the chain
#     rule, output grads equal to zero should result in input grads equal to zero,
#     unless there is some rare special case.
#
#     If a subset of output grads is undefined, then it may be acceptable for
#     the backward function to return undefined input grads--it depends on the
#     specific function, so you'll have to determine that yourself. If returning
#     an undefined Tensor is correct for a given input grad, it is also logically
#     correct to return a defined grad full of zeros, but that would not be
#     preferable since it would be less efficient.
#
# NB: The parameter names here MUST be consistent with the parameter names
# in Decalarations.yaml
- name: abs(Tensor self) -> Tensor
  self: grad * self.sgn()
  result: handle_r_to_c(result.scalar_type(), self_t.conj() * self_p.sgn())

- name: acos(Tensor self) -> Tensor
  self: grad * -((-self * self + 1).rsqrt()).conj()
  result: auto_element_wise

- name: add.Tensor(Tensor self, Tensor other, *, Scalar alpha=1) -> Tensor
  self: handle_r_to_c(self.scalar_type(), grad)
  other: handle_r_to_c(other.scalar_type(), maybe_multiply(grad, alpha.conj()))
  result: self_t + maybe_multiply(other_t, alpha)

- name: add.Scalar(Tensor self, Scalar other, Scalar alpha=1) -> Tensor
  self: handle_r_to_c(self.scalar_type(), grad)
  result: self_t

- name: addbmm(Tensor self, Tensor batch1, Tensor batch2, *, Scalar beta=1, Scalar alpha=1) -> Tensor
  self: maybe_multiply(grad, beta.conj())
  batch1: grad.unsqueeze(0).expand({ batch1.size(0), batch1.size(1), batch2.size(2) }).bmm(batch2.transpose(1, 2).conj()) * alpha.conj()
  batch2: batch1.transpose(1, 2).conj().bmm(grad.unsqueeze(0).expand({ batch1.size(0), batch1.size(1), batch2.size(2) })) * alpha.conj()
  result: maybe_multiply(self_t, beta) + maybe_multiply(batch1_t.bmm(batch2_p).sum(0), alpha) + maybe_multiply(batch1_p.bmm(batch2_t).sum(0), alpha)

- name: addcdiv(Tensor self, Tensor tensor1, Tensor tensor2, *, Scalar value=1) -> Tensor
  self: handle_r_to_c(self.scalar_type(), grad)
  tensor1: handle_r_to_c(tensor1.scalar_type(), grad * (value / tensor2).conj())
  tensor2: handle_r_to_c(tensor2.scalar_type(), -grad * (value * tensor1 / (tensor2 * tensor2)).conj())
  result: self_t + maybe_multiply(tensor1_t / tensor2_p, value) - maybe_multiply(tensor2_t * (tensor1_p / tensor2_p) / tensor2_p, value)

- name: addcmul(Tensor self, Tensor tensor1, Tensor tensor2, *, Scalar value=1) -> Tensor
  self: handle_r_to_c(self.scalar_type(), grad)
  tensor1: handle_r_to_c(tensor1.scalar_type(), grad * (tensor2 * value).conj())
  tensor2: handle_r_to_c(tensor2.scalar_type(), grad * (tensor1 * value).conj())
  result: self_t + maybe_multiply(tensor1_t * tensor2_p, value) + maybe_multiply(tensor2_t * tensor1_p, value)

- name: addmm(Tensor self, Tensor mat1, Tensor mat2, *, Scalar beta=1, Scalar alpha=1) -> Tensor
  self: maybe_multiply(grad, beta.conj())
  mat1: mm_mat1_backward(grad, mat2, mat1.sizes(), mat1.strides(), alpha)
  mat2: mm_mat2_backward(grad, mat1, mat2.sizes(), mat2.strides(), alpha)
  result: maybe_multiply(self_t, beta) + maybe_multiply(mat1_t.mm(mat2_p), alpha) + maybe_multiply(mat1_p.mm(mat2_t), alpha)

- name: _sparse_addmm(Tensor self, Tensor sparse, Tensor dense, *, Scalar beta=1, Scalar alpha=1) -> Tensor
  self: maybe_multiply(grad, beta)
  sparse: _sparse_addmm_sparse_backward(grad, sparse, dense, alpha)
  dense: mm_mat2_backward(grad, sparse, dense.sizes(), dense.strides(), alpha)

- name: addmv(Tensor self, Tensor mat, Tensor vec, *, Scalar beta=1, Scalar alpha=1) -> Tensor
  self: maybe_multiply(grad, beta.conj())
  mat: grad.ger(vec.conj()) * alpha.conj()
  vec: mat.t().conj().mv(grad) * alpha.conj()
  result: maybe_multiply(self_t, beta) + maybe_multiply(mat_t.mv(vec_p), alpha) + maybe_multiply(mat_p.mv(vec_t), alpha)

- name: addr(Tensor self, Tensor vec1, Tensor vec2, *, Scalar beta=1, Scalar alpha=1) -> Tensor
  self: maybe_multiply(grad, beta.conj())
  vec1: grad.mv(vec2.conj()) * alpha.conj()
  vec2: grad.t().mv(vec1.conj()) * alpha.conj()
  result: maybe_multiply(self_t, beta) + maybe_multiply(vec1_t.outer(vec2_p), alpha) + maybe_multiply(vec1_p.outer(vec2_t), alpha)

- name: affine_grid_generator(Tensor theta, int[] size, bool align_corners) -> Tensor
  theta: affine_grid_generator_backward(grad, size, align_corners)

- name: alias(Tensor(a) self) -> Tensor(a)
  self: grad
  result: self_t

- name: angle(Tensor self) -> Tensor
  self: angle_backward(grad, self)
  result: handle_r_to_c(result.scalar_type(), angle_backward(self_t, self_p))

# The four items below are necessary because TensorIterator doesn't work on
# Variables (codegen does not unwrap the input Tensor for all() and any() ).
- name: any(Tensor self) -> Tensor
  output_differentiability: [False]

- name: any.dim(Tensor self, int dim, bool keepdim=False) -> Tensor
  output_differentiability: [False]

- name: all(Tensor self) -> Tensor
  output_differentiability: [False]

- name: all.dim(Tensor self, int dim, bool keepdim=False) -> Tensor
  output_differentiability: [False]

- name: acosh(Tensor self) -> Tensor
  self: grad * (self.pow(2) - 1).rsqrt().conj()
  result: auto_element_wise

- name: acosh_(Tensor(a!) self) -> Tensor(a!)
  self: not_implemented("inplace version of acosh")

- name: asinh(Tensor self) -> Tensor
  self: grad * (self.pow(2) + 1).rsqrt().conj()
  result: auto_element_wise

- name: asinh_(Tensor(a!) self) -> Tensor(a!)
  self: not_implemented("inplace version of asinh")

- name: atanh(Tensor self) -> Tensor
  self: grad * 1 / (1 - self.pow(2)).conj()
  result: auto_element_wise

- name: atanh_(Tensor(a!) self) -> Tensor(a!)
  self: not_implemented("inplace version of atanh")

- name: as_strided(Tensor(a) self, int[] size, int[] stride, int? storage_offset=None) -> Tensor(a)
  self: as_strided_backward(grad, TensorGeometry(self), size, stride, storage_offset)

- name: asin(Tensor self) -> Tensor
  self: grad * (-self * self + 1).rsqrt().conj()
  result: auto_element_wise

- name: atan(Tensor self) -> Tensor
  self: grad / (self * self + 1).conj()
  result: auto_element_wise

- name: atan2(Tensor self, Tensor other) -> Tensor
  self, other: atan2_backward(grad, self, other, grad_input_mask)

- name: baddbmm(Tensor self, Tensor batch1, Tensor batch2, *, Scalar beta=1, Scalar alpha=1) -> Tensor
  self: maybe_multiply(grad, beta.conj())
  batch1: grad.bmm(batch2.transpose(1, 2).conj()) * alpha.conj()
  batch2: batch1.transpose(1, 2).conj().bmm(grad) * alpha.conj()
  result: maybe_multiply(self_t, beta) + maybe_multiply(batch1_t.bmm(batch2_p), alpha) + maybe_multiply(batch1_p.bmm(batch2_t), alpha)

- name: bernoulli(Tensor self, *, Generator? generator=None) -> Tensor
  self: zeros_like(grad)

- name: bernoulli_.Tensor(Tensor(a!) self, Tensor p, *, Generator? generator=None) -> Tensor(a!)
  self: zeros_like(grad)
  p: zeros_like(p)

- name: bernoulli_.float(Tensor(a!) self, float p=0.5, *, Generator? generator=None) -> Tensor(a!)
  self: zeros_like(grad)

- name: bmm(Tensor self, Tensor mat2) -> Tensor
  self: grad.bmm(mat2.transpose(1, 2).conj())
  mat2: self.transpose(1, 2).conj().bmm(grad)
  result: self_t.bmm(mat2_p) + self_p.bmm(mat2_t)

- name: cat(Tensor[] tensors, int dim=0) -> Tensor
  tensors: cat_tensors_backward(grad, to_args_sizes(tensors), to_args_scalartypes(tensors), dim)
  result: cat_jvp(tensors, dim)

- name: cauchy_(Tensor(a!) self, float median=0, float sigma=1, *, Generator? generator=None) -> Tensor(a!)
  self: zeros_like(grad)

- name: ceil(Tensor self) -> Tensor
  self: zeros_like(grad)
  result: auto_element_wise

- name: cholesky(Tensor self, bool upper=False) -> Tensor
  self: cholesky_backward(grad, upper, result)

- name: linalg_cholesky_ex(Tensor self, *, bool upper=False, bool check_errors=False) -> (Tensor L, Tensor info)
  self: cholesky_backward(grad, upper, L)
  L: cholesky_jvp(self_t, L, upper)

- name: cholesky_solve(Tensor self, Tensor input2, bool upper=False) -> Tensor
  self, input2: cholesky_solve_backward(grad, self, input2, result, upper)
  result: cholesky_solve_jvp(result, input2_p, input2_t, self_t, upper)

- name: cholesky_inverse(Tensor self, bool upper=False) -> Tensor
  self: cholesky_inverse_backward(grad, self, upper, result)

# For clamp, gradient is not defined at the boundaries. But empirically it's helpful
# to be able to get gradient on min and max, so we return the subgradient 1 for these cases.
- name: clamp.Tensor(Tensor self, Tensor? min=None, Tensor? max=None) -> Tensor
  self: clamp_backward(grad, self, min, max)
  min, max: clamp_backward_min_max(grad, self, min, max, grad_input_mask)

- name: clamp(Tensor self, Scalar? min=None, Scalar? max=None) -> Tensor
  self: clamp_backward(grad, self, min, max)
  result: auto_element_wise

- name: clamp_min(Tensor self, Scalar min) -> Tensor
  self: where(self >= min, grad, at::scalar_tensor(0., grad.options()))
  result: auto_element_wise

- name: clamp_min.Tensor(Tensor self, Tensor min) -> Tensor
  self: where(self >= min, grad, at::scalar_tensor(0., grad.options()))
  min: where(self < min, grad, at::scalar_tensor(0., grad.options()))
  result: where(self_p >= min_p, self_t, at::scalar_tensor(0., self_p.options())) + where(self_p < min_p, min_t, at::scalar_tensor(0., self_p.options()))

- name: clamp_max(Tensor self, Scalar max) -> Tensor
  self: where(self <= max, grad, at::scalar_tensor(0., grad.options()))
  result: auto_element_wise

- name: clamp_max.Tensor(Tensor self, Tensor max) -> Tensor
  self: where(self <= max, grad, at::scalar_tensor(0., grad.options()))
  max: where(self > max, grad, at::scalar_tensor(0., grad.options()))
  result: where(self_p <= max_p, self_t, at::scalar_tensor(0., self_p.options())) + where(self_p > max_p, max_t, at::scalar_tensor(0., self_p.options()))

- name: clone(Tensor self, *, MemoryFormat? memory_format=None) -> Tensor
  self: grad
  result: auto_linear

- name: _to_copy(Tensor self, *, ScalarType? dtype=None, Layout? layout=None, Device? device=None, bool? pin_memory=None, bool non_blocking=False, MemoryFormat? memory_format=None) -> Tensor
  self: grad.to(self.options(), /*non_blocking*/false, /*copy*/false)
  result: _to_copy(self_t, dtype, layout, device, pin_memory, non_blocking, memory_format)
  # The condition is: if dtype is not nullopt, then isDifferentiableType(*dtype)
  # (If dtype IS nullopt, we rely on the regular check that any input requires grad).
  output_differentiability: ["!dtype || isDifferentiableType(*dtype)"]

- name: _coalesce(Tensor self) -> Tensor
  self: grad

- name: complex(Tensor real, Tensor imag) -> Tensor
  real: at::real(grad)
  imag: at::imag(grad)
  result: at::complex(real_t, imag_t)

- name: polar(Tensor abs, Tensor angle) -> Tensor
  abs, angle: polar_backward(grad, result)

- name: _conj(Tensor(a) self) -> Tensor(a)
  self: grad.conj()
  result: self_t.conj()

- name: _neg_view(Tensor(a) self) -> Tensor(a)
  self: grad.neg()
  result: self_t.neg()

- name: _conj_physical(Tensor self) -> Tensor
  self: grad.conj_physical()
  result: self_t.conj_physical()

- name: conj_physical_(Tensor(a!) self) -> Tensor(a!)
  self: grad.conj_physical()
  result: self_t.conj_physical_()

- name: copysign.Tensor(Tensor self, Tensor other) -> Tensor
  self: copysign_tensor_self_backward(grad, self, result)
  other: zeros_like(other)
  result: copysign_tensor_self_backward(self_t, self_p, result)

- name: copysign.Scalar(Tensor self, Scalar other) -> Tensor
  self: copysign_tensor_self_backward(grad, self, result)
  result: auto_element_wise

- name: cos(Tensor self) -> Tensor
  self: grad * -self.sin().conj()
  result: auto_element_wise

- name: cosh(Tensor self) -> Tensor
  self: grad * self.sinh().conj()
  result: auto_element_wise

- name: count_nonzero.dim_IntList(Tensor self, int[] dim) -> Tensor
  output_differentiability: [False]

- name: count_nonzero(Tensor self, int? dim=None) -> Tensor
  output_differentiability: [False]

- name: cross(Tensor self, Tensor other, int? dim=None) -> Tensor
  self: other.conj().cross(grad, dim)
  other: grad.cross(self.conj(), dim)
  result: "at::cross(self_t, other_p, dim) + at::cross(self_p, other_t, dim)"

- name: logcumsumexp(Tensor self, int dim) -> Tensor
  self: logcumsumexp_backward(grad, self, result, dim)

- name: cumprod(Tensor self, int dim, *, ScalarType? dtype=None) -> Tensor
  self: cumprod_backward(grad.to(self.scalar_type()), self, dim, result)
  result: "cumprod_jvp(self_t, self_p, result, dim).to(dtype.has_value() ? *dtype : self_p.scalar_type())"

- name: cumsum(Tensor self, int dim, *, ScalarType? dtype=None) -> Tensor
  self: cumsum_backward(grad.to(self.scalar_type()), dim)
  result: auto_linear

- name: cummax(Tensor self, int dim) -> (Tensor values, Tensor indices)
  self: cummaxmin_backward(grad, self, indices, dim)
  values: self_t.gather(dim, indices)

- name: cummin(Tensor self, int dim) -> (Tensor values, Tensor indices)
  self: cummaxmin_backward(grad, self, indices, dim)
  values: self_t.gather(dim, indices)

- name: conv_tbc(Tensor self, Tensor weight, Tensor bias, int pad=0) -> Tensor
  self, weight, bias: "grad.defined() ? conv_tbc_backward(grad, self, weight, bias, pad) : std::tuple<Tensor, Tensor, Tensor>()"

- name: _ctc_loss(Tensor log_probs, Tensor targets, int[] input_lengths, int[] target_lengths, int blank=0, bool zero_infinity=False) -> (Tensor, Tensor)
  log_probs: _ctc_loss_backward(grad, log_probs, targets, input_lengths, target_lengths, result0, result1, blank, zero_infinity)

- name: deg2rad(Tensor self) -> Tensor
  self: deg2rad_backward(grad)
  result: auto_element_wise

- name: _det_lu_based_helper(Tensor self) -> (Tensor det, Tensor lu, Tensor pivs)
  self: _det_lu_based_helper_backward(grad, det, self, lu, pivs)
  output_differentiability: [True, False, False]

- name: diag(Tensor self, int diagonal=0) -> Tensor
  self: diag_backward(grad, self.sizes(), diagonal)

- name: diagonal(Tensor(a) self, int offset=0, int dim1=0, int dim2=1) -> Tensor(a)
  self: diagonal_backward(grad, self.sizes(), offset, dim1, dim2)
  result: auto_linear

- name: diagonal_backward(Tensor grad_output, int[] input_sizes, int offset, int dim1, int dim2) -> Tensor
  grad_output: grad.diagonal(offset, dim1, dim2)
  result: auto_linear

- name: dist(Tensor self, Tensor other, Scalar p=2) -> Tensor
  self: norm_backward(grad, self - other, p, result)
  other: -norm_backward(grad, self - other, p, result)

# The backward formula is done in this order to improve numerical stability
# of the higher order derivatives, see https://github.com/pytorch/pytorch/issues/43414
# Note that we don't use "result" because saving it would be BC-breaking when it is used in an inplace operation later
- name: div.Tensor(Tensor self, Tensor other) -> Tensor
  self: div_tensor_self_backward(grad, other, self.scalar_type())
  other: div_tensor_other_backward(grad, self, other)
  result: self_t / other_p - other_t * (self_p / other_p) / other_p

- name: div.Scalar(Tensor self, Scalar other) -> Tensor
  self: div_tensor_self_backward(grad, at::scalar_to_tensor(other), self.scalar_type())
  result: self_t / other

- name: div.Tensor_mode(Tensor self, Tensor other, *, str? rounding_mode) -> Tensor
  self: div_tensor_self_backward(grad, other, self.scalar_type(), rounding_mode)
  other: div_tensor_other_backward(grad, self, other, rounding_mode)
  result: "rounding_mode.has_value() ? result.new_zeros(result.sizes()) : self_t / other_p - other_t * (self_p / other_p) / other_p"

- name: div.Scalar_mode(Tensor self, Scalar other, *, str? rounding_mode) -> Tensor
  self: div_tensor_self_backward(grad, at::scalar_to_tensor(other), self.scalar_type(), rounding_mode)
  result: "rounding_mode.has_value() ? result.new_zeros(result.sizes()) : self_t / other"

- name: dot(Tensor self, Tensor tensor) -> Tensor
  self: grad * tensor.conj()
  tensor: grad * self.conj()
  result: at::dot(self_t, tensor_p) + at::dot(self_p, tensor_t)

- name: vdot(Tensor self, Tensor other) -> Tensor
  self: grad.conj() * other
  other: grad * self
  result: at::vdot(self_t, other_p) + at::vdot(self_p, other_t)

- name: _fused_dropout(Tensor self, float p, Generator? generator=None) -> (Tensor, Tensor)
  self: _fused_dropout_backward(grad, result1, p)

- name: eig(Tensor self, bool eigenvectors=False) -> (Tensor eigenvalues, Tensor eigenvectors)
  self: eig_backward(grads, self, eigenvectors, eigenvalues, eigenvectors_return)

- name: eq_.Scalar(Tensor(a!) self, Scalar other) -> Tensor(a!)
  self: zeros_like(self)

- name: eq_.Tensor(Tensor(a!) self, Tensor other) -> Tensor(a!)
  self: zeros_like(self)
  other: zeros_like(other)

- name: erf(Tensor self) -> Tensor
  self: 2.0 / sqrt(M_PI) * exp(-(self.pow(2))) * grad

- name: erfc(Tensor self) -> Tensor
  self: -2.0 / sqrt(M_PI) * exp(-(self.pow(2))) * grad

- name: special_erfcx(Tensor self) -> Tensor
  self: (2.0 * self * result - 2.0 / sqrt(M_PI)) * grad

- name: erfinv(Tensor self) -> Tensor
  self: 0.5 * sqrt(M_PI) * exp(self.erfinv().pow(2)) * grad

- name: exp(Tensor self) -> Tensor
  self: grad * result.conj()
  result: auto_element_wise

- name: exp2(Tensor self) -> Tensor
  self: grad * result * M_LN2
  result: auto_element_wise

- name: expm1(Tensor self) -> Tensor
  self: grad * (result + 1)
  result: auto_element_wise

- name: expand(Tensor(a) self, int[] size, *, bool implicit=False) -> Tensor(a)
  self: at::sum_to(grad, self.sizes())
  result: auto_linear

- name: exponential_(Tensor(a!) self, float lambd=1, *, Generator? generator=None) -> Tensor(a!)
  self: zeros_like(grad)

- name: fake_quantize_per_tensor_affine_cachemask(Tensor self, float scale, int zero_point, int quant_min, int quant_max) -> (Tensor output, Tensor mask)
  self: fake_quantize_per_tensor_affine_cachemask_backward(grad, mask)

- name: _fake_quantize_per_tensor_affine_cachemask_tensor_qparams(Tensor self, Tensor scale, Tensor zero_point, Tensor fake_quant_enabled, int quant_min, int quant_max) -> (Tensor output, Tensor mask)
  self: fake_quantize_per_tensor_affine_cachemask_backward(grad, mask)

- name: _fake_quantize_learnable_per_tensor_affine(Tensor self, Tensor scale, Tensor zero_point, int quant_min, int quant_max, float grad_factor=1.0) -> Tensor
  self, scale, zero_point: "grad.defined() ? _fake_quantize_learnable_per_tensor_affine_backward(grad, self, scale, zero_point, quant_min, quant_max, grad_factor) : std::tuple<Tensor, Tensor, Tensor>()"

- name: fake_quantize_per_channel_affine_cachemask(Tensor self, Tensor scale, Tensor zero_point, int axis, int quant_min, int quant_max) -> (Tensor output, Tensor mask)
  self: fake_quantize_per_channel_affine_cachemask_backward(grad, mask)

- name: _fake_quantize_learnable_per_channel_affine(Tensor self, Tensor scale, Tensor zero_point, int axis, int quant_min, int quant_max, float grad_factor=1.0) -> Tensor
  self, scale, zero_point: "grad.defined() ? _fake_quantize_learnable_per_channel_affine_backward(grad, self, scale, zero_point, axis, quant_min, quant_max, grad_factor) : std::tuple<Tensor, Tensor, Tensor>()"

- name: _fused_moving_avg_obs_fq_helper(Tensor self, Tensor observer_on, Tensor fake_quant_on, Tensor(a!) running_min, Tensor(b!) running_max, Tensor(c!) scale, Tensor(d!) zero_point, float averaging_const, int quant_min, int quant_max, int ch_axis, bool per_row_fake_quant=False, bool symmetric_quant=False) -> (Tensor output, Tensor mask)
  self: fake_quantize_per_tensor_affine_cachemask_backward(grad, mask)

- name: fill_.Scalar(Tensor(a!) self, Scalar value) -> Tensor(a!)
  self: zeros_like(grad)
  result: self_t.fill_(0)

- name: fill_.Tensor(Tensor(a!) self, Tensor value) -> Tensor(a!)
  self: zeros_like(grad)
  value: grad.sum()
  result: self_t.fill_(value_t)

- name: floor(Tensor self) -> Tensor
  self: zeros_like(grad)
  result: auto_element_wise

- name: fmod.Scalar(Tensor self, Scalar other) -> Tensor
  self: grad

- name: fmod.Tensor(Tensor self, Tensor other) -> Tensor
  self: grad
  other: 'not_implemented("fmod: other")'

- name: frac(Tensor self) -> Tensor
  self: grad
  result: self_t

- name: frexp.Tensor(Tensor self) -> (Tensor mantissa, Tensor exponent)
  self: grad / exponent.exp2()
  mantissa: self_t / exponent.exp2()

- name: gather(Tensor self, int dim, Tensor index, *, bool sparse_grad=False) -> Tensor
  self: gather_backward(grad, self, dim, index, sparse_grad)
  index: non_differentiable
  result: auto_linear

- name: ge_.Scalar(Tensor(a!) self, Scalar other) -> Tensor(a!)
  self: zeros_like(self)

- name: ge_.Tensor(Tensor(a!) self, Tensor other) -> Tensor(a!)
  self: zeros_like(self)
  other: zeros_like(other)

- name: geometric_(Tensor(a!) self, float p, *, Generator? generator=None) -> Tensor(a!)
  self: zeros_like(grad)

- name: geqrf(Tensor self) -> (Tensor a, Tensor tau)
  self: not_implemented("geqrf")

- name: indices(Tensor(a) self) -> Tensor(a)
  output_differentiability: [False]

- name: _indices(Tensor(a) self) -> Tensor(a)
  output_differentiability: [False]

- name: grid_sampler_2d(Tensor input, Tensor grid, int interpolation_mode, int padding_mode, bool align_corners) -> Tensor
  input, grid: "grad.defined() ? grid_sampler_2d_backward(grad, input, grid, interpolation_mode, padding_mode, align_corners, grad_input_mask) : std::tuple<Tensor, Tensor>()"

- name: grid_sampler_3d(Tensor input, Tensor grid, int interpolation_mode, int padding_mode, bool align_corners) -> Tensor
  input, grid: "grad.defined() ? grid_sampler_3d_backward(grad, input, grid, interpolation_mode, padding_mode, align_corners) : std::tuple<Tensor, Tensor>()"

# See NOTE [ grid_sample CPU fallback ]
- name: _grid_sampler_2d_cpu_fallback(Tensor input, Tensor grid, int interpolation_mode, int padding_mode, bool align_corners) -> Tensor
  input, grid: "grad.defined() ? _grid_sampler_2d_cpu_fallback_backward(grad, input, grid, interpolation_mode, padding_mode, align_corners) : std::tuple<Tensor, Tensor>()"

- name: gt_.Scalar(Tensor(a!) self, Scalar other) -> Tensor(a!)
  self: zeros_like(self)

- name: gt_.Tensor(Tensor(a!) self, Tensor other) -> Tensor(a!)
  self: zeros_like(self)
  other: zeros_like(other)

- name: hardsigmoid(Tensor self) -> Tensor
  self: hardsigmoid_backward(grad, self)

- name: histc(Tensor self, int bins=100, Scalar min=0, Scalar max=0) -> Tensor
  self: not_implemented("histc")

- name: hardswish(Tensor self) -> Tensor
  self: hardswish_backward(grad, self)
  result: auto_element_wise

- name: hypot(Tensor self, Tensor other) -> Tensor
  self: grad * self / result
  other: grad * other / result
  result: self_t * self_p / result + other_t * other_p / result

- name: i0(Tensor self) -> Tensor
  self: grad * at::special_i1(self)

- name: special_i0e(Tensor self) -> Tensor
  self: grad * (at::special_i1e(self) - self.sgn() * result)

- name: special_i1(Tensor self) -> Tensor
  self: i1_backward(grad, self, result)

- name: special_i1e(Tensor self) -> Tensor
  self: i1e_backward(grad, self, result)

- name: igamma(Tensor self, Tensor other) -> Tensor
  self: 'not_implemented("igamma: input")'
  other: grad * exp((self - 1) * log(other) - other - lgamma(self))

- name: igammac(Tensor self, Tensor other) -> Tensor
  self: 'not_implemented("igammac: input")'
  other: -grad * exp((self - 1) * log(other) - other - lgamma(self))

- name: index.Tensor(Tensor self, Tensor?[] indices) -> Tensor
  self: index_backward(grad.new_zeros(self.sizes(), self.options()), indices, grad)

- name: index_add_.alpha(Tensor(a!) self, int dim, Tensor index, Tensor source, *, Scalar alpha) -> Tensor(a!)
  self: grad
  # The case source.dim() == 0  is necessary to support scalar tensors of the form
  # source.dim() == 0 and index.dim() == 1 and index.size() == (1,),
  # This is because source is not broadcastable to index, as source.dim() < index.dim()
  source: "maybe_multiply(source.dim() > 0 ? grad.index_select(dim, index).expand_as(source) : grad.index_select(dim, index.squeeze(0)), alpha)"
  index: non_differentiable
  result: self_t.index_add_(dim, index, maybe_multiply(source_t, alpha))

- name: index_copy_(Tensor(a!) self, int dim, Tensor index, Tensor source) -> Tensor(a!)
  self: grad.clone().index_fill_(dim, index, 0)
  # The case source.dim() == 0  is necessary to support scalar tensors of the form
  # source.dim() == 0 and index.dim() == 1 and index.size() == (1,),
  # This is because source is not broadcastable to index, as source.dim() < index.dim()
  source: "source.dim() > 0 ? grad.index_select(dim, index).expand_as(source) : grad.index_select(dim, index.squeeze(0))"
  index: non_differentiable
  result: self_t.index_copy_(dim, index, source_t)

- name: index_fill_.int_Scalar(Tensor(a!) self, int dim, Tensor index, Scalar value) -> Tensor(a!)
  self: grad.clone().index_fill_(dim, index, 0)
  index: non_differentiable
  result: self_t.index_fill_(dim, index, 0)

- name: index_fill_.int_Tensor(Tensor(a!) self, int dim, Tensor index, Tensor value) -> Tensor(a!)
  self: grad.clone().index_fill_(dim, index, 0)
  value: grad.index_select(dim, std::get<0>(at::_unique(index, /*sorted=*/false))).sum()
  index: non_differentiable
  result: self_t.index_fill_(dim, index, value_t)

- name: index_put_(Tensor(a!) self, Tensor?[] indices, Tensor values, bool accumulate=False) -> Tensor(a!)
  self: "accumulate ? grad : grad.clone().index_put_(indices, zeros_like(values), false)"
  values: grad.index(indices)
  result: self_t.index_put_(indices, values_t, accumulate)

- name: _index_put_impl_(Tensor(a!) self, Tensor?[] indices, Tensor values, bool accumulate=False, bool unsafe=False) -> Tensor(a!)
  self: "accumulate ? grad : grad.clone().index_put_(indices, zeros_like(values), false)"
  values: grad.index(indices)
  result: at::_index_put_impl_(self_t, indices, values_t, accumulate, unsafe)

- name: index_select(Tensor self, int dim, Tensor index) -> Tensor
  self: index_select_backward(grad, self.sizes(), dim, index)
  index: non_differentiable
  result: auto_linear

- name: inverse(Tensor self) -> Tensor
  self: -at::matmul(result.conj().transpose(-2, -1), at::matmul(grad, result.conj().transpose(-2, -1)))

- name: linalg_inv_ex(Tensor self, *, bool check_errors=False) -> (Tensor inverse, Tensor info)
  self: -at::matmul(inverse.conj().transpose(-2, -1), at::matmul(grad, inverse.conj().transpose(-2, -1)))
  inverse: -at::matmul(at::matmul(inverse, self_t), inverse)

- name: linalg_pinv.atol_rtol_tensor(Tensor self, *, Tensor? atol=None, Tensor? rtol=None, bool hermitian=False) -> Tensor
  self: pinv_backward(grad, result, self)
  result: pinv_jvp(self_p, result, self_t)

- name: isnan(Tensor self) -> Tensor
  self: non_differentiable

- name: kthvalue(Tensor self, int k, int dim=-1, bool keepdim=False) -> (Tensor values, Tensor indices)
  self: value_selecting_reduction_backward(grad, dim, indices, self.sizes(), keepdim)
  values: gather_with_keepdimed_indices(self_t, dim, indices, keepdim)

- name: le_.Scalar(Tensor(a!) self, Scalar other) -> Tensor(a!)
  self: zeros_like(self)

- name: le_.Tensor(Tensor(a!) self, Tensor other) -> Tensor(a!)
  self: zeros_like(self)
  other: zeros_like(other)

- name: lerp.Scalar(Tensor self, Tensor end, Scalar weight) -> Tensor
  self: "weight.isComplex() ? grad * (1 - weight.conj().toComplexDouble()) : grad * (1 - weight.toDouble())"
  end: grad * weight.conj()
  result: at::lerp(self_t, end_t, weight)

- name: lerp.Tensor(Tensor self, Tensor end, Tensor weight) -> Tensor
  self: grad * (1 - weight).conj()
  end: grad * weight.conj()
  weight: grad * (end - self).conj()
  result: at::lerp(self_t, end_t, weight_p) + weight_t * (end_p - self_p)

- name: lgamma(Tensor self) -> Tensor
  self: grad * digamma(self)
  result: auto_element_wise

- name: digamma(Tensor self) -> Tensor
  self: grad * polygamma(1, self)
  result: auto_element_wise

- name: polygamma(int n, Tensor self) -> Tensor
  self: grad * polygamma(n + 1, self)
  result: auto_element_wise

- name: polygamma_(Tensor(a!) self, int n) -> Tensor(a!)
  self: grad * polygamma(n + 1, self)
  result: self_t.mul_(polygamma(n + 1, original_self_p))

- name: log(Tensor self) -> Tensor
  self: grad.div(self.conj())
  result: auto_element_wise

- name: log10(Tensor self) -> Tensor
  self: grad / (self.conj() * 2.3025850929940456)
  result: auto_element_wise

- name: log1p(Tensor self) -> Tensor
  self: log1p_backward(grad, self)
  result: auto_element_wise

- name: log2(Tensor self) -> Tensor
  self: grad / (self.conj() * 0.6931471805599453)
  result: auto_element_wise

- name: logaddexp(Tensor self, Tensor other) -> Tensor
  self: grad / (1 + exp(other - self))
  other: grad / (1 + exp(self - other))
  result: self_t / (1 + exp(other_p - self_p)) + other_t / (1 + exp(self_p - other_p))

- name: logaddexp2(Tensor self, Tensor other) -> Tensor
  self: grad / (1 + pow(2, other - self))
  other: grad / (1 + pow(2, self - other))
  result: self_t / (1 + pow(2, other_p - self_p)) + other_t / (1 + pow(2, self_p - other_p))

- name: xlogy.Tensor(Tensor self, Tensor other) -> Tensor
  self: grad * at::xlogy((self != 0), other)
  other: grad * at::where(other.isnan() | (self != 0), self / other, zeros_like(other))
  result: self_t * at::xlogy((self_p != 0), other_p) + other_t * self_p / other_p

- name: xlogy.Scalar_Self(Scalar self, Tensor other) -> Tensor
  other: grad * at::where(other.isnan() | (!self.equal(0)), self / other, zeros_like(other))
  result: auto_element_wise

- name: xlogy.Scalar_Other(Tensor self, Scalar other) -> Tensor
  self: grad * at::xlogy((self != 0), other)
  result: auto_element_wise

- name: special_xlog1py(Tensor self, Tensor other) -> Tensor
  self: grad * other.log1p()
  other: grad * self / (other + 1)
  result: self_t * other_p.log1p() + other_t * self_p / (other_p + 1)

- name: special_xlog1py.self_scalar(Scalar self, Tensor other) -> Tensor
  other: grad * self / (other + 1)
  result: auto_element_wise

- name: special_xlog1py.other_scalar(Tensor self, Scalar other) -> Tensor
  self: grad * log1p(other.toDouble())
  result: auto_element_wise

- name: special_zeta(Tensor self, Tensor other) -> Tensor
  self: not_implemented("zeta")
  other:  grad * -self * special_zeta(self + 1., other)

- name: special_zeta.self_scalar(Scalar self, Tensor other) -> Tensor
  other:  grad * -self * special_zeta(self.toDouble() + 1., other)

- name: special_zeta.other_scalar(Tensor self, Scalar other) -> Tensor
  self: not_implemented("zeta")

- name: logdet(Tensor self) -> Tensor
  self: logdet_backward(grad, self, result)

- name: log_normal_(Tensor(a!) self, float mean=1, float std=2, *, Generator? generator=None) -> Tensor(a!)
  self: zeros_like(grad)

- name: logsumexp(Tensor self, int[1] dim, bool keepdim=False) -> Tensor
  self: logsumexp_backward(grad, self, result, dim, keepdim)

- name: lstsq(Tensor self, Tensor A) -> (Tensor solution, Tensor QR)
  self: not_implemented("lstsq")
  A: not_implemented("lstsq")

- name: linalg_lstsq(Tensor self, Tensor b, float? rcond=None, *, str? driver=None) -> (Tensor solution, Tensor residuals, Tensor rank, Tensor singular_values)
  self: not_implemented("linalg_lstsq")
  b: not_implemented("linalg_lstsq")
  output_differentiability: [True, False, False, False]

- name: lt_.Scalar(Tensor(a!) self, Scalar other) -> Tensor(a!)
  self: zeros_like(self)

- name: lt_.Tensor(Tensor(a!) self, Tensor other) -> Tensor(a!)
  self: zeros_like(self)
  other: zeros_like(other)

- name: _lu_with_info(Tensor self, bool pivot=True, bool check_errors=True) -> (Tensor LU, Tensor pivots, Tensor info)
  self: _lu_with_info_backward(grad, self, LU, pivots)
  LU: _lu_with_info_jvp(self_t, LU, pivots)

- name: lu_solve(Tensor self, Tensor LU_data, Tensor LU_pivots) -> Tensor
  self, LU_data: lu_solve_backward(grad, self, LU_data, LU_pivots)
  result: lu_solve_jvp(result, LU_data_p, LU_data_t, self_t, LU_pivots)

- name: lu_unpack(Tensor LU_data, Tensor LU_pivots, bool unpack_data=True, bool unpack_pivots=True) -> (Tensor P, Tensor L, Tensor U)
  LU_data: lu_unpack_backward(grads, LU_data, unpack_data)
  LU_pivots: non_differentiable

- name: masked_fill_.Scalar(Tensor(a!) self, Tensor mask, Scalar value) -> Tensor(a!)
  self: grad.clone().masked_fill_(mask, 0)
  mask: non_differentiable
  result: self_t.masked_fill_(mask, 0)

- name: masked_fill_.Tensor(Tensor(a!) self, Tensor mask, Tensor value) -> Tensor(a!)
  self: grad.clone().masked_fill_(mask, 0)
  value: at::where(mask, grad, zeros_like(grad)).sum()
  mask: non_differentiable
  result: self_t.masked_fill_(mask, value_t)

- name: masked_scatter_(Tensor(a!) self, Tensor mask, Tensor source) -> Tensor(a!)
  self: grad.clone().masked_fill_(mask, 0)
  source: masked_scatter_backward(grad, mask, source.sizes())
  mask: non_differentiable
  result: self_t.masked_scatter_(mask, source_t)

- name: masked_select(Tensor self, Tensor mask) -> Tensor
  self: masked_select_backward(grad, self, mask)
  mask: non_differentiable
  result: auto_linear

<<<<<<< HEAD
- name: matrix_exp(Tensor self) -> Tensor
  self: matrix_exp_backward(self, grad)
=======
- name: linalg_matrix_exp(Tensor self) -> Tensor
  self: linalg_matrix_exp_differential(self, grad, /*adjoint*/ true)
  result: linalg_matrix_exp_differential(self_p, self_t, /*adjoint*/ false)
>>>>>>> d1a5612a

- name: max.dim(Tensor self, int dim, bool keepdim=False) -> (Tensor values, Tensor indices)
  self: value_selecting_reduction_backward(grad, dim, indices, self.sizes(), keepdim)
  values: gather_with_keepdimed_indices(self_t, dim, indices, keepdim)

- name: max(Tensor self) -> Tensor
  self: evenly_distribute_backward(grad, self, result)
  result: evenly_read_jvp(self_t, self_p, result)

- name: maximum(Tensor self, Tensor other) -> Tensor
  self: at::where(self == other, grad / 2, grad).masked_fill_(self < other, 0)
  other: at::where(self == other, grad / 2, grad).masked_fill_(self > other, 0)
  result: other_t + at::where(self_p == other_p, 0.5, (self_p > other_p).to(result.scalar_type())) * (self_t - other_t)

- name: fmax(Tensor self, Tensor other) -> Tensor
  self: grad.clone().masked_fill_((self >= other).logical_or_(other.isnan()).logical_not_(), 0)
  other: grad.clone().masked_fill_((self >= other).logical_or_(other.isnan()), 0)
  result: other_t + (self_p > other_p).logical_or_(other_p.isnan()) * (self_t - other_t)

- name: mean(Tensor self, *, ScalarType? dtype=None) -> Tensor
  self: grad.expand(self.sizes()).to(self.scalar_type()) / self.numel()
  result: auto_linear

- name: mean.dim(Tensor self, int[1] dim, bool keepdim=False, *, ScalarType? dtype=None) -> Tensor
  self: sum_backward(grad, self.sizes(), dim, keepdim).to(self.scalar_type()) / _safe_size(self.sizes(), dim)
  result: auto_linear

- name: median(Tensor self) -> Tensor
  self: evenly_distribute_backward(grad, self, result)

- name: nanmedian(Tensor self) -> Tensor
  self: evenly_distribute_backward(grad, self, result)

# This is in theory incorrect in the following case:
#   sorted list: [..., a, b, b, ..., b, b, c, ...] with median = b and the value
#                            |                     at middle position of the
#                            |                     list between two `b`s. E.g.,
#                            |
#                            ^the middle position
# The gradient exists and is essentially 0 in this case.
#
# In case where the middle position is at the boundary of `b` range, e.g.,
#   sorted list: [..., a, b, b, ..., b, b, c, ...]
#                                       |
#                                       ^the middle position
# The backward implementation is correct in the sense that it returns the
# subgradient on one side.
- name: median.dim(Tensor self, int dim, bool keepdim=False) -> (Tensor values, Tensor indices)
  self: value_selecting_reduction_backward(grad, dim, indices, self.sizes(), keepdim)

- name: nanmedian.dim(Tensor self, int dim, bool keepdim=False) -> (Tensor values, Tensor indices)
  self: value_selecting_reduction_backward(grad, dim, indices, self.sizes(), keepdim)

- name: min.dim(Tensor self, int dim, bool keepdim=False) -> (Tensor values, Tensor indices)
  self: value_selecting_reduction_backward(grad, dim, indices, self.sizes(), keepdim)
  values: gather_with_keepdimed_indices(self_t, dim, indices, keepdim)

- name: min(Tensor self) -> Tensor
  self: evenly_distribute_backward(grad, self, result)
  result: evenly_read_jvp(self_t, self_p, result)

- name: minimum(Tensor self, Tensor other) -> Tensor
  self: at::where(self == other, grad / 2, grad).masked_fill_(self > other, 0)
  other: at::where(self == other, grad / 2, grad).masked_fill_(self < other, 0)
  result: other_t + at::where(self_p == other_p, 0.5, (self_p < other_p).to(result.scalar_type())) * (self_t - other_t)

- name: fmin(Tensor self, Tensor other) -> Tensor
  self: grad.clone().masked_fill_((self <= other).logical_or_(other.isnan()).logical_not_(), 0)
  other: grad.clone().masked_fill_((self <= other).logical_or_(other.isnan()), 0)
  result: other_t + (self_p <= other_p).logical_or_(other_p.isnan()) * (self_t - other_t)

- name: amax(Tensor self, int[1] dim=[], bool keepdim=False) -> Tensor
  self: scale_grad_by_count(restore_reduced_dims(grad, dim, keepdim), restore_reduced_dims(result, dim, keepdim) == self, dim)

- name: amin(Tensor self, int[1] dim=[], bool keepdim=False) -> Tensor
  self: scale_grad_by_count(restore_reduced_dims(grad, dim, keepdim), restore_reduced_dims(result, dim, keepdim) == self, dim)

- name: mm(Tensor self, Tensor mat2) -> Tensor
  self: mm_mat1_backward(grad, mat2, self.sizes(), self.strides(), 1)
  mat2: mm_mat2_backward(grad, self, mat2.sizes(), mat2.strides(), 1)
  result: at::mm(self_t, mat2_p) + at::mm(self_p, mat2_t)

- name: mode(Tensor self, int dim=-1, bool keepdim=False) -> (Tensor values, Tensor indices)
  self: value_selecting_reduction_backward(grad, dim, indices, self.sizes(), keepdim)
  values: gather_with_keepdimed_indices(self_t, dim, indices, keepdim)

- name: mul.Tensor(Tensor self, Tensor other) -> Tensor
  self: mul_tensor_backward(grad, other, self.scalar_type())
  other: mul_tensor_backward(grad, self, other.scalar_type())
  result: other_t * self_p + self_t * other_p

- name: mul.Scalar(Tensor self, Scalar other) -> Tensor
  self: mul_tensor_backward(grad, at::scalar_to_tensor(other), self.scalar_type())
  result: self_t * other

- name: mv(Tensor self, Tensor vec) -> Tensor
  self: grad.ger(vec.conj())
  vec: self.conj().t().mv(grad)

- name: mvlgamma(Tensor self, int p) -> Tensor
  self: mvlgamma_backward(grad, self, p)
  result: auto_element_wise

- name: nan_to_num(Tensor self, float? nan=None, float? posinf=None, float? neginf=None) -> Tensor
  self: grad * at::isfinite(self)
  result: auto_element_wise

- name: native_batch_norm(Tensor input, Tensor? weight, Tensor? bias, Tensor? running_mean, Tensor? running_var, bool training, float momentum, float eps) -> (Tensor, Tensor, Tensor)
  input, weight, bias: "grad.defined() ? native_batch_norm_backward(grad, input, weight, running_mean, running_var, result1, result2, training, eps, grad_input_mask) : std::tuple<Tensor, Tensor, Tensor>()"

- name: native_batch_norm_backward(Tensor grad_out, Tensor input, Tensor? weight, Tensor? running_mean, Tensor? running_var, Tensor? save_mean, Tensor? save_invstd, bool train, float eps, bool[3] output_mask) -> (Tensor, Tensor, Tensor)
  input, weight, grad_out: batchnorm_double_backward(input, weight, grads[0], grads[1], grads[2], grad_out, running_mean, running_var, train, eps, save_mean, save_invstd, grad_input_mask)
  save_mean: not_implemented("native_batch_norm_backward save_mean")
  save_invstd: not_implemented("native_batch_norm_backward save_invstd")

- name: native_layer_norm(Tensor input, int[] normalized_shape, Tensor? weight, Tensor? bias, float eps) -> (Tensor, Tensor, Tensor)
  input, weight, bias: "grad.defined() ? native_layer_norm_backward(grad, input, normalized_shape, result1, result2, weight, bias, grad_input_mask) : std::tuple<Tensor, Tensor, Tensor>()"

- name: native_layer_norm_backward(Tensor grad_out, Tensor input, int[] normalized_shape, Tensor mean, Tensor rstd, Tensor? weight, Tensor? bias, bool[3] output_mask) -> (Tensor, Tensor, Tensor)
  input, weight, grad_out: layer_norm_double_backward(input, weight, grads[0], grads[1], grads[2], grad_out, mean, rstd, normalized_shape, grad_input_mask)
  bias: Tensor()
  mean: not_implemented("native_layer_norm_backward mean")
  rstd: not_implemented("native_layer_norm_backward rstd")

- name: native_group_norm(Tensor input, Tensor? weight, Tensor? bias, int N, int C, int HxW, int group, float eps) -> (Tensor, Tensor, Tensor)
  input, weight, bias: "GradMode::is_enabled() || grads[1].defined() || grads[2].defined() ? infinitely_differentiable_native_group_norm_backward(grads[0], grads[1], grads[2], input, result1, result2, weight, N, C, HxW, group, eps, grad_input_mask) : (grads[0].defined() ? native_group_norm_backward(grads[0].is_contiguous() ? grads[0] : grads[0].contiguous(), input.is_contiguous() ? input : input.contiguous(), result1, result2, weight, N, C, HxW, group, grad_input_mask) : std::tuple<Tensor, Tensor, Tensor>())"

- name: ne_.Scalar(Tensor(a!) self, Scalar other) -> Tensor(a!)
  self: zeros_like(self)

- name: ne_.Tensor(Tensor(a!) self, Tensor other) -> Tensor(a!)
  self: zeros_like(self)
  other: zeros_like(other)

- name: neg(Tensor self) -> Tensor
  self: grad.neg()

- name: nextafter(Tensor self, Tensor other) -> Tensor
  self: not_implemented("nextafter")
  other: not_implemented("nextafter")

- name: norm.Scalar(Tensor self, Scalar p=2) -> Tensor
  self: norm_backward(grad, self, p, result)

- name: norm.ScalarOpt_dim(Tensor self, Scalar? p, int[1] dim, bool keepdim=False) -> Tensor
  self: norm_backward(grad, self, p, result, dim, keepdim)

- name: norm.ScalarOpt_dtype(Tensor self, Scalar? p, *, ScalarType dtype) -> Tensor
  self: norm_backward(grad, self.to(grad.scalar_type()), p, result)

- name: norm.ScalarOpt_dim_dtype(Tensor self, Scalar? p, int[1] dim, bool keepdim, *, ScalarType dtype) -> Tensor
  self: norm_backward(grad, self.to(grad.scalar_type()), p, result, dim, keepdim)

- name: linalg_vector_norm(Tensor self, Scalar ord=2, int[1]? dim=None, bool keepdim=False, *, ScalarType? dtype=None) -> Tensor
  self: linalg_vector_norm_backward(grad, self, ord, result, dim, keepdim)

- name: _pdist_forward(Tensor self, float p=2) -> Tensor
  self: _pdist_backward(grad, self, p, result)

- name: _pdist_backward(Tensor grad, Tensor self, float p, Tensor pdist) -> Tensor
  grad: not_implemented("_pdist_backward")
  self: not_implemented("_pdist_backward")
  pdist: not_implemented("_pdist_backward")

- name: _euclidean_dist(Tensor x1, Tensor x2) -> Tensor
  x1, x2: _euclidean_dist_backward(grad, x1, x2, result)

- name: _cdist_forward(Tensor x1, Tensor x2, float p, int? compute_mode) -> Tensor
  x1: _cdist_backward(grad.contiguous(), x1, x2, p, result)
  x2: _cdist_backward(grad.transpose(-1, -2).contiguous(), x2, x1, p, result.transpose(-1, -2).contiguous())

- name: _cdist_backward(Tensor grad, Tensor x1, Tensor x2, float p, Tensor cdist) -> Tensor
  grad: not_implemented("_cdist_backward")
  x1: not_implemented("_cdist_backward")
  x2: not_implemented("_cdist_backward")
  cdist: not_implemented("_cdist_backward")

- name: normal_(Tensor(a!) self, float mean=0, float std=1, *, Generator? generator=None) -> Tensor(a!)
  self: zeros_like(grad)

- name: normal.Tensor_float(Tensor mean, float std=1, *, Generator? generator=None) -> Tensor
  mean: at::zeros(mean.sizes(), grad.options())

- name: normal.float_Tensor(float mean, Tensor std, *, Generator? generator=None) -> Tensor
  std: at::zeros(std.sizes(), grad.options())

- name: normal.Tensor_Tensor(Tensor mean, Tensor std, *, Generator? generator=None) -> Tensor
  mean: at::zeros(mean.sizes(), grad.options())
  std: at::zeros(std.sizes(), grad.options())

- name: linalg_householder_product(Tensor input, Tensor tau) -> Tensor
  input, tau: householder_product_backward(grad, result, input, tau)

- name: ormqr(Tensor self, Tensor input2, Tensor input3, bool left=True, bool transpose=False) -> Tensor
  self: not_implemented("ormqr")
  input2: not_implemented("ormqr")
  input3: not_implemented("ormqr")

- name: permute(Tensor(a) self, int[] dims) -> Tensor(a)
  self: permute_backwards(grad, dims)
  result: auto_linear

- name: poisson(Tensor self, Generator? generator=None) -> Tensor
  self: zeros_like(self)

- name: pow.Tensor_Scalar(Tensor self, Scalar exponent) -> Tensor
  self: pow_backward(grad, self, exponent)
  result: auto_element_wise

- name: pow.Tensor_Tensor(Tensor self, Tensor exponent) -> Tensor
  self: pow_backward_self(grad, self, exponent)
  exponent: pow_backward_exponent(grad, self, exponent, result)
  result: (pow_backward_self(self_t.conj(), self_p, exponent_p) + pow_backward_exponent(exponent_t.conj(), self_p, exponent_p, result)).conj()

- name: pow.Scalar(Scalar self, Tensor exponent) -> Tensor
  exponent: pow_backward_exponent(grad, self, exponent, result)
  result: auto_element_wise

- name: prod(Tensor self, *, ScalarType? dtype=None) -> Tensor
  self: prod_backward(grad, self.to(grad.scalar_type()), result)

- name: prod.dim_int(Tensor self, int dim, bool keepdim=False, *, ScalarType? dtype=None) -> Tensor
  self: prod_backward(grad, self.to(grad.scalar_type()), result, dim, keepdim)

- name: put_(Tensor(a!) self, Tensor index, Tensor source, bool accumulate=False) -> Tensor(a!)
  self: "accumulate ? grad : grad.put(index, zeros_like(source), false)"
  index: non_differentiable
  source: grad.take(index).reshape_as(source)

- name: linalg_qr(Tensor self, str mode='reduced') -> (Tensor Q, Tensor R)
  self: linalg_qr_backward(grads, self, mode, Q, R)

- name: rad2deg(Tensor self) -> Tensor
  self: rad2deg_backward(grad)

- name: random_.from(Tensor(a!) self, int from, int? to, *, Generator? generator=None) -> Tensor(a!)
  self: zeros_like(grad)

- name: random_.to(Tensor(a!) self, int to, *, Generator? generator=None) -> Tensor(a!)
  self: zeros_like(grad)

- name: random_(Tensor(a!) self, *, Generator? generator=None) -> Tensor(a!)
  self: zeros_like(grad)

- name: reciprocal(Tensor self) -> Tensor
  self: -grad * (result * result).conj()
  result: auto_element_wise

- name: remainder.Scalar(Tensor self, Scalar other) -> Tensor
  self: grad
  result: auto_element_wise

- name: remainder.Tensor(Tensor self, Tensor other) -> Tensor
  self: grad
  # Use addition with zeros to get the proper broadcasting behavior
  result: self_t.expand_as(result)

- name: renorm(Tensor self, Scalar p, int dim, Scalar maxnorm) -> Tensor
  self: renorm_backward(grad, self, p, dim, maxnorm)

- name: repeat(Tensor self, int[] repeats) -> Tensor
  self: repeat_backward(grad, repeats, self.sizes())
  result: auto_linear

- name: special_entr(Tensor self) -> Tensor
  self: grad * (-(1 + self.log()))
  result: auto_element_wise

- name: special_ndtri(Tensor self) -> Tensor
  self: grad * std::sqrt(2 * M_PI) * (result.square() / 2).exp()

# DO NOT define a backward for reshape!
# reshape is special in that it sometimes returns a view, and sometimes not.
# Defining a backward will make codegen spit out the forward call as
#     as_variable(baseType->reshape(self)),
# making it impossible (hard) to detect when it is actually a view.
# - name: reshape(Tensor self, IntArrayRef shape)

- name: _reshape_alias(Tensor(a) self, int[] size, int[] stride) -> Tensor(a)
  self: grad.reshape(self.sizes())
  result: auto_linear

- name: round(Tensor self) -> Tensor
  self: zeros_like(grad)
  result: auto_element_wise

- name: rsqrt(Tensor self) -> Tensor
  self: -0.5 * grad * result.pow(3).conj()
  result: auto_element_wise

- name: scatter.src(Tensor self, int dim, Tensor index, Tensor src) -> Tensor
  self: grad.scatter(dim, index, 0)
  index: non_differentiable
  src: grad.gather(dim, index)

- name: scatter.value(Tensor self, int dim, Tensor index, Scalar value) -> Tensor
  self: grad.scatter(dim, index, 0)
  index: non_differentiable

- name: scatter_add(Tensor self, int dim, Tensor index, Tensor src) -> Tensor
  self: grad
  index: non_differentiable
  src: grad.gather(dim, index)

- name: select.int(Tensor(a) self, int dim, int index) -> Tensor(a)
  self: select_backward(grad, self.sizes(), dim, index)
  result: auto_linear

- name: select_backward(Tensor grad_output, int[] input_sizes, int dim, int index) -> Tensor
  grad_output: grad.select(dim, index)
  result: auto_linear

- name: sigmoid(Tensor self) -> Tensor
  self: sigmoid_backward(grad, result)
  result: auto_element_wise

- name: logit(Tensor self, float? eps=None) -> Tensor
  self: "GradMode::is_enabled() ? infinitely_differentiable_logit_backward(grad, self, eps) : logit_backward(grad, self, eps)"
  result: auto_element_wise

- name: sign(Tensor self) -> Tensor
  self: zeros_like(grad)
  result: auto_element_wise

- name: sgn(Tensor self) -> Tensor
  self: sgn_backward(result, grad, self)
  result: auto_element_wise

- name: sin(Tensor self) -> Tensor
  self: grad * self.cos().conj()
  result: auto_element_wise

- name: sinc(Tensor self) -> Tensor
  self: sinc_backward(grad, self)
  result: auto_element_wise

- name: sinh(Tensor self) -> Tensor
  self: grad * self.cosh().conj()
  result: auto_element_wise

- name: slice.Tensor(Tensor(a) self, int dim=0, int? start=None, int? end=None, int step=1) -> Tensor(a)
  self: slice_backward_wrapper(grad, self.sizes(), dim, start, end, step)
  result: auto_linear

- name: slice_backward(Tensor grad_output, int[] input_sizes, int dim, int start, int end, int step) -> Tensor
  grad_output: grad.slice(dim, start, end, step)
  result: auto_linear

- name: slogdet(Tensor self) -> (Tensor sign, Tensor logabsdet)
  self: slogdet_backward(grad, self, sign, logabsdet)
  output_differentiability: [false, true]

- name: linalg_slogdet(Tensor self) -> (Tensor sign, Tensor logabsdet)
  self: slogdet_backward(grad, self, sign, logabsdet)
  output_differentiability: [false, true]

- name: solve(Tensor self, Tensor A) -> (Tensor solution, Tensor LU)
  self: solve_backward_self(grad, self, A)
  A: solve_backward_A(grad, self, A, solution)

- name: linalg_solve(Tensor input, Tensor other) -> Tensor
  input: solve_backward_A(grad, other, input, result)
  other: solve_backward_self(grad, other, input)
  result: solve_jvp(result, input_p, input_t, other_t)

- name: sort(Tensor self, int dim=-1, bool descending=False) -> (Tensor values, Tensor indices)
  self: value_selecting_reduction_backward(grad, dim, indices, self.sizes(), true)
  output_differentiability: [True, False]

- name: sort.stable(Tensor self, *, bool? stable, int dim=-1, bool descending=False) -> (Tensor values, Tensor indices)
  self: value_selecting_reduction_backward(grad, dim, indices, self.sizes(), true)
  output_differentiability: [True, False]

- name: split.Tensor(Tensor(a) self, int split_size, int dim=0) -> Tensor(a)[]
  self: split_backward(grads, split_size, dim, self.sizes(), self.options())

- name: unsafe_split.Tensor(Tensor self, int split_size, int dim=0) -> Tensor[]
  self: split_backward(grads, split_size, dim, self.sizes(), self.options())

- name: split_with_sizes(Tensor(a) self, int[] split_sizes, int dim=0) -> Tensor(a)[]
  self: split_with_sizes_backward(grads, split_sizes, dim, self.sizes(), self.options())

- name: unsafe_split_with_sizes(Tensor self, int[] split_sizes, int dim=0) -> Tensor[]
  self: split_with_sizes_backward(grads, split_sizes, dim, self.sizes(), self.options())

- name: sqrt(Tensor self) -> Tensor
  self: grad / (2 * result.conj())
  result: auto_element_wise

- name: squeeze(Tensor(a) self) -> Tensor(a)
  self: unsqueeze_to(grad, self.sizes())
  result: auto_linear

- name: squeeze.dim(Tensor(a) self, int dim) -> Tensor(a)
  self: unsqueeze_to(grad, dim, self.sizes())
  result: auto_linear

- name: squeeze_(Tensor(a!) self) -> Tensor(a!)
  self: unsqueeze_to(grad, self.sizes())
  result: auto_linear

- name: squeeze_.dim(Tensor(a!) self, int dim) -> Tensor(a!)
  self: unsqueeze_to(grad, dim, self.sizes())
  result: auto_linear

- name: std.correction(Tensor self, int[1]? dim, *, int? correction, bool keepdim=False) -> Tensor
  self: std_backward(result, grad, self, dim, correction, keepdim)

- name: std_mean.correction(Tensor self, int[1]? dim, *, int? correction, bool keepdim=False) -> (Tensor, Tensor)
  self: var_std_mean_backward(grads, self, result0, result1, dim, correction, keepdim, true)

- name: sub.Tensor(Tensor self, Tensor other, *, Scalar alpha=1) -> Tensor
  self: handle_r_to_c(self.scalar_type(), grad)
  other: handle_r_to_c(other.scalar_type(), -grad * alpha.conj())
  result: self_t - maybe_multiply(other_t, alpha)

- name: sub.Scalar(Tensor self, Scalar other, Scalar alpha=1) -> Tensor
  self: handle_r_to_c(self.scalar_type(), grad)
  result: auto_element_wise

- name: rsub.Tensor(Tensor self, Tensor other, *, Scalar alpha=1) -> Tensor
  self: handle_r_to_c(other.scalar_type(), -grad * alpha.conj())
  other: handle_r_to_c(self.scalar_type(), grad)

- name: rsub.Scalar(Tensor self, Scalar other, Scalar alpha=1) -> Tensor
  self: handle_r_to_c(self.scalar_type(), -grad * alpha.conj())

- name: sum(Tensor self, *, ScalarType? dtype=None) -> Tensor
  self: grad.expand(self.sizes())
  result: auto_linear

- name: sum.dim_IntList(Tensor self, int[1] dim, bool keepdim=False, *, ScalarType? dtype=None) -> Tensor
  self: sum_backward(grad, self.sizes(), dim, keepdim)
  result: auto_linear

- name: nansum(Tensor self, *, ScalarType? dtype=None) -> Tensor
  self: grad.expand(self.sizes()).to(self.scalar_type()) * self.isnan().logical_not()

- name: nansum.dim_IntList(Tensor self, int[1] dim, bool keepdim=False, *, ScalarType? dtype=None) -> Tensor
  self: nansum_backward(grad.to(self.scalar_type()), self, dim, keepdim)

- name: _svd_helper(Tensor self, bool some, bool compute_uv) -> (Tensor U, Tensor S, Tensor V)
  self: svd_backward(grads, self, some, compute_uv, U, S, V)

- name: symeig(Tensor self, bool eigenvectors=False, bool upper=True) -> (Tensor eigenvalues, Tensor eigenvectors)
  self: eigh_backward(grads, self, eigenvectors, eigenvalues, eigenvectors_return)

- name: linalg_eigh(Tensor self, str UPLO="L") -> (Tensor eigenvalues, Tensor eigenvectors)
  self: eigh_backward(grads, self, /*eigenvectors=*/true, eigenvalues, eigenvectors)
  eigenvalues: eigh_jvp_eigenvalues(self_t, eigenvalues, eigenvectors)
  eigenvectors: eigh_jvp_eigenvectors(self_t, eigenvalues, eigenvectors)

- name: linalg_eig(Tensor self) -> (Tensor eigenvalues, Tensor eigenvectors)
  self: linalg_eig_backward(grads, self, eigenvalues, eigenvectors)

- name: t(Tensor(a) self) -> Tensor(a)
  self: grad.t()
  result: auto_linear

- name: t_(Tensor(a!) self) -> Tensor(a!)
  self: grad.t()
  result: auto_linear

- name: one_hot(Tensor self, int num_classes=-1) -> Tensor
  self: non_differentiable

- name: flip(Tensor self, int[] dims) -> Tensor
  self: grad.flip(dims)
  result: auto_linear

- name: roll(Tensor self, int[1] shifts, int[1] dims=[]) -> Tensor
  self: grad.roll(fmap(reverse_list(shifts), [](int64_t i){return -i;}), reverse_list(dims))
  result: auto_linear

- name: rot90(Tensor self, int k=1, int[] dims=[0,1]) -> Tensor
  self: grad.rot90(-k, dims)
  result: auto_linear

- name: take(Tensor self, Tensor index) -> Tensor
  self: zeros_like(self).put_(index, grad, true)
  index: non_differentiable
  result: auto_linear

- name: tan(Tensor self) -> Tensor
  self: grad * (1 + result.pow(2)).conj()
  result: auto_element_wise

- name: tanh(Tensor self) -> Tensor
  self: tanh_backward(grad, result)
  result: auto_element_wise

- name: topk(Tensor self, int k, int dim=-1, bool largest=True, bool sorted=True) -> (Tensor values, Tensor indices)
  self: value_selecting_reduction_backward(grad, dim, indices, self.sizes(), true)
  output_differentiability: [True, False]

- name: trace(Tensor self) -> Tensor
  self: trace_backward(grad, self.sizes())
  result: auto_linear

- name: transpose.int(Tensor(a) self, int dim0, int dim1) -> Tensor(a)
  self: grad.transpose(dim0, dim1)
  result: auto_linear

- name: transpose_(Tensor(a!) self, int dim0, int dim1) -> Tensor(a!)
  self: grad.transpose(dim0, dim1)
  result: auto_linear

- name: triangular_solve(Tensor self, Tensor A, bool upper=True, bool transpose=False, bool unitriangular=False) -> (Tensor solution, Tensor cloned_coefficient)
  self, A: triangular_solve_backward(grad_solution, grad_cloned_coefficient, self, A, solution, upper, transpose, unitriangular, grad_input_mask)
  solution: triangular_solve_jvp(solution, A_p, A_t, self_t, upper, transpose, unitriangular)
  cloned_coefficient: A_t

- name: tril(Tensor self, int diagonal=0) -> Tensor
  self: grad.tril(diagonal)
  result: auto_linear

- name: triu(Tensor self, int diagonal=0) -> Tensor
  self: grad.triu(diagonal)
  result: auto_linear

- name: trunc(Tensor self) -> Tensor
  self: zeros_like(grad)
  result: auto_element_wise

- name: to_dense(Tensor self, ScalarType? dtype=None) -> Tensor
  self: to_dense_backward(grad, self)

- name: to_sparse(Tensor self) -> Tensor
  self: grad.to_dense()

- name: to_sparse.sparse_dim(Tensor self, int sparse_dim) -> Tensor
  self: grad.to_dense()

- name: to_mkldnn(Tensor self, ScalarType? dtype=None) -> Tensor
  self: to_mkldnn_backward(grad, self)

- name: unfold(Tensor(a) self, int dimension, int size, int step) -> Tensor(a)
  self: unfold_backward(grad, self.sizes(), dimension, size, step)
  result: auto_linear

- name: unfold_backward(Tensor grad_in, int[] input_sizes, int dim, int size, int step) -> Tensor
  grad_in: grad.unfold(dim, size, step)

- name: uniform_(Tensor(a!) self, float from=0, float to=1, *, Generator? generator=None) -> Tensor(a!)
  self: zeros_like(grad)

- name: _unique(Tensor self, bool sorted=True, bool return_inverse=False) -> (Tensor, Tensor)
  output_differentiability: [True, False]
  self: not_implemented("_unique")

- name: unique_dim(Tensor self, int dim, bool sorted=True, bool return_inverse=False, bool return_counts=False) -> (Tensor, Tensor, Tensor)
  output_differentiability: [True, False, False]
  self: not_implemented("unique_dim")

- name: unique_consecutive(Tensor self, bool return_inverse=False, bool return_counts=False, int? dim=None) -> (Tensor, Tensor, Tensor)
  output_differentiability: [True, False, False]
  self: not_implemented("unique_consecutive")

- name: unique_dim_consecutive(Tensor self, int dim, bool return_inverse=False, bool return_counts=False) -> (Tensor, Tensor, Tensor)
  output_differentiability: [True, False, False]
  self: not_implemented("unique_dim_consecutive")

- name: _unique2(Tensor self, bool sorted=True, bool return_inverse=False, bool return_counts=False) -> (Tensor, Tensor, Tensor)
  output_differentiability: [True, False, False]
  self: not_implemented("_unique2")

- name: _unsafe_view(Tensor self, int[] size) -> Tensor
  self: grad.reshape(self.sizes())
  result: auto_linear

- name: unsqueeze(Tensor(a) self, int dim) -> Tensor(a)
  self: grad.squeeze(dim)
  result: auto_linear

- name: unsqueeze_(Tensor(a!) self, int dim) -> Tensor(a!)
  self: grad.squeeze(dim)
  result: auto_linear

- name: var.correction(Tensor self, int[1]? dim, *, int? correction, bool keepdim=False) -> Tensor
  self: var_backward(grad, self, dim, correction, keepdim)

- name: var_mean.correction(Tensor self, int[1]? dim, *, int? correction, bool keepdim=False) -> (Tensor, Tensor)
  self: var_std_mean_backward(grads, self, result0, result1, dim, correction, keepdim, false)

- name: view(Tensor(a) self, int[] size) -> Tensor(a)
  self: grad.reshape(self.sizes())
  result: auto_linear

- name: view.dtype(Tensor(a) self, ScalarType dtype) -> Tensor(a)
  output_differentiability: [False]

- name: view_as_real(Tensor(a) self) -> Tensor(a)
  self: at::view_as_complex(grad.contiguous()) # gx0 + 1j * gx1
  result: at::view_as_real(self_t)

- name: view_as_complex(Tensor(a) self) -> Tensor(a)
  self: at::view_as_real(grad.contiguous().resolve_conj()) # [gx, gy]
  result: at::view_as_complex(self_t)

- name: _s_where(Tensor condition, Tensor self, Tensor other) -> Tensor
  condition: non_differentiable
  self: where(condition, grad, zeros_like(grad))
  other: where(condition, zeros_like(grad), grad)

# weight_norm_cuda_interface_backward does not have an explicitly defined derivative, so if we do happen
# to be running backward with create_graph=True, fall back to a backward function that uses
# differentiable ops.
- name: _weight_norm_cuda_interface(Tensor v, Tensor g, int dim=0) -> (Tensor, Tensor)
  v, g: "grad.defined() ? (GradMode::is_enabled() ? _weight_norm_differentiable_backward(grad.contiguous(), v, g, result1, dim) : _weight_norm_cuda_interface_backward(grad.contiguous(), v, g, result1, dim)) : std::tuple<Tensor, Tensor>()"

- name: zero_(Tensor(a!) self) -> Tensor(a!)
  self: zeros_like(grad)
  result: auto_linear

- name: sparse_mask(Tensor self, Tensor mask) -> Tensor
  self: grad.to_dense().sparse_mask(mask).to_dense()
  mask: non_differentiable

- name: _sparse_coo_tensor_with_dims_and_tensors(int sparse_dim, int dense_dim, int[] size, Tensor indices, Tensor values, *, ScalarType? dtype=None, Layout? layout=None, Device? device=None, bool? pin_memory=False) -> Tensor
  values: sparse_constructor_values_backward(grad, indices)

- name: _sparse_sum.dim(Tensor self, int[1] dim) -> Tensor
  self: at::_sparse_sum_backward(grad, self, dim)

- name: _standard_gamma(Tensor self, Generator? generator=None) -> Tensor
  self: grad * _standard_gamma_grad(self, result)

- name: _standard_gamma_grad(Tensor self, Tensor output) -> Tensor
  self: not_implemented("_standard_gamma_grad")

- name: values(Tensor(a) self) -> Tensor(a)
  self: at::_sparse_coo_tensor_unsafe(self.indices(), grad, self.sizes())._coalesced_(true)

# Why is _values() not differentiable?
# See NOTE [ Sparse: autograd and API ]
- name: _values(Tensor(a) self) -> Tensor(a)
  output_differentiability: [False]

# NN
- name: _trilinear(Tensor i1, Tensor i2, Tensor i3, int[] expand1, int[] expand2, int[] expand3, int[] sumdim, int unroll_dim=1) -> Tensor
  i1, i2, i3: _trilinear_backward(grad, i1, i2, i3, expand1, expand2, expand3, sumdim, grad_input_mask)

- name: constant_pad_nd(Tensor self, int[] pad, Scalar value=0) -> Tensor
  self: constant_pad_nd_backward(grad, pad)

- name: binary_cross_entropy(Tensor self, Tensor target, Tensor? weight=None, int reduction=Mean) -> Tensor
  self: binary_cross_entropy_backward(grad, self, target, weight, reduction)
  target: binary_cross_entropy_target_backward(grad, self, target, weight, reduction)

- name: binary_cross_entropy_backward(Tensor grad_output, Tensor self, Tensor target, Tensor? weight=None, int reduction=Mean) -> Tensor
  self: binary_cross_entropy_double_backward(grad_output, grad, self, target, weight, reduction)
  target: not_implemented("binary_cross_entropy_backward wrt `target`")
  grad_output: binary_cross_entropy_double_backward_grad_output(grad, self, target, weight, reduction)

- name: binary_cross_entropy_with_logits(Tensor self, Tensor target, Tensor? weight=None, Tensor? pos_weight=None, int reduction=Mean) -> Tensor
  self: binary_cross_entropy_with_logits_backward(grad, self, target, weight, pos_weight, reduction)
  target: binary_cross_entropy_with_logits_target_backward(grad, self, target, weight, pos_weight, reduction)

- name: embedding(Tensor weight, Tensor indices, int padding_idx=-1, bool scale_grad_by_freq=False, bool sparse=False) -> Tensor
  indices: non_differentiable
  weight: embedding_backward(grad, indices, weight.size(0), padding_idx, scale_grad_by_freq, sparse)

- name: embedding_dense_backward(Tensor grad_output, Tensor indices, int num_weights, int padding_idx, bool scale_grad_by_freq) -> Tensor
  grad_output: embedding_dense_double_backward(grad, indices, padding_idx)
  indices: non_differentiable

- name: _embedding_bag(Tensor weight, Tensor indices, Tensor offsets, bool scale_grad_by_freq=False, int mode=0, bool sparse=False, Tensor? per_sample_weights=None, bool include_last_offset=False, int padding_idx=-1) -> (Tensor, Tensor, Tensor, Tensor)
  indices: non_differentiable
  offsets: non_differentiable
  weight: _embedding_bag_backward(grad, indices, offsets, result1, result2, result3, weight.size(0), scale_grad_by_freq, mode, sparse, per_sample_weights, padding_idx)
  per_sample_weights: _embedding_bag_per_sample_weights_backward(grad, weight, indices, offsets, result1, mode, padding_idx)

- name: _embedding_bag_dense_backward(Tensor grad, Tensor indices, Tensor offset2bag, Tensor bag_size, Tensor maximum_indices, int num_weights, bool scale_grad_by_freq, int mode, Tensor? per_sample_weights, int padding_idx=-1) -> Tensor
  indices: non_differentiable
  offset2bag: non_differentiable
  bag_size: non_differentiable
  maximum_indices: non_differentiable

- name: embedding_renorm_(Tensor(a!) self, Tensor indices, float max_norm, float norm_type) -> Tensor(a!)
  indices: non_differentiable
  self: not_implemented("embedding_renorm")

- name: kl_div(Tensor self, Tensor target, int reduction=Mean, *, bool log_target=False) -> Tensor
  self: kl_div_backward(grad, self, target, reduction, log_target)
  target: kl_div_target_backward(grad, self, target, reduction, log_target)

- name: l1_loss(Tensor self, Tensor target, int reduction=Mean) -> Tensor
  self: l1_loss_backward(grad, self, target, reduction)
  target: l1_loss_backward(grad, target, self, reduction)

- name: mse_loss(Tensor self, Tensor target, int reduction=Mean) -> Tensor
  self: mse_loss_backward(grad, self, target, reduction)
  target: mse_loss_backward(grad, target, self, reduction)

- name: multi_margin_loss(Tensor self, Tensor target, Scalar p=1, Scalar margin=1, Tensor? weight=None, int reduction=Mean) -> Tensor
  self: multi_margin_loss_backward(grad, self, target, p, margin, weight, reduction)
  target: non_differentiable

- name: multilabel_margin_loss_forward(Tensor self, Tensor target, int reduction) -> (Tensor output, Tensor is_target)
  self: multilabel_margin_loss_backward(grad, self, target, reduction, is_target)
  target: non_differentiable

- name: nll_loss_forward(Tensor self, Tensor target, Tensor? weight, int reduction, int ignore_index) -> (Tensor output, Tensor total_weight)
  self: nll_loss_backward(grad, self, target, weight, reduction, ignore_index, total_weight)
  target: non_differentiable

- name: nll_loss2d_forward(Tensor self, Tensor target, Tensor? weight, int reduction, int ignore_index) -> (Tensor output, Tensor total_weight)
  self: nll_loss2d_backward(grad, self, target, weight, reduction, ignore_index, total_weight)
  target: non_differentiable

- name: smooth_l1_loss(Tensor self, Tensor target, int reduction=Mean, float beta=1.0) -> Tensor
  self: smooth_l1_loss_backward(grad, self, target, reduction, beta)
  target: smooth_l1_loss_backward(grad, target, self, reduction, beta)

- name: huber_loss(Tensor self, Tensor target, int reduction=Mean, float delta=1.0) -> Tensor
  self: huber_loss_backward(grad, self, target, reduction, delta)
  target: huber_loss_backward(grad, target, self, reduction, delta)

- name: soft_margin_loss(Tensor self, Tensor target, int reduction=Mean) -> Tensor
  self: soft_margin_loss_backward(grad, self, target, reduction)

- name: relu(Tensor self) -> Tensor
  self: threshold_backward(grad, result, 0)

- name: silu(Tensor self) -> Tensor
  self: "GradMode::is_enabled() ? infinitely_differentiable_silu_backward(grad, self) : silu_backward(grad, self)"

- name: mish(Tensor self) -> Tensor
  self: "GradMode::is_enabled() ? infinitely_differentiable_mish_backward(grad, self) : mish_backward(grad, self)"

- name: elu(Tensor self, Scalar alpha=1, Scalar scale=1, Scalar input_scale=1) -> Tensor
  self: elu_backward(grad, alpha, scale, input_scale, /* is_result */ false, self)

- name: elu_(Tensor(a!) self, Scalar alpha=1, Scalar scale=1, Scalar input_scale=1) -> Tensor(a!)
  self: elu_backward(grad, alpha, scale, input_scale, /* is_result */ true, result)

- name: celu(Tensor self, Scalar alpha=1.0) -> Tensor
  self: elu_backward(grad, alpha, 1, 1.0/alpha.toFloat(), /* is_result */ false, self)

- name: celu_(Tensor(a!) self, Scalar alpha=1.0) -> Tensor(a!)
  self: elu_backward(grad, alpha, 1, 1.0/alpha.toFloat(), /* is_result */ true, result)

- name: gelu(Tensor self) -> Tensor
  self: "GradMode::is_enabled() ? infinitely_differentiable_gelu_backward(grad, self) : gelu_backward(grad, self)"

- name: glu(Tensor self, int dim=-1) -> Tensor
  self: glu_backward(grad, self, dim)

- name: hardshrink(Tensor self, Scalar lambd=0.5) -> Tensor
  self: hardshrink_backward(grad, self, lambd)
  result: auto_element_wise

- name: hardshrink_backward(Tensor grad_out, Tensor self, Scalar lambd) -> Tensor
  grad_out: hardshrink_backward(grad, self, lambd)
  self: zeros_like(grad)

- name: hardtanh(Tensor self, Scalar min_val=-1, Scalar max_val=1) -> Tensor
  self: hardtanh_backward(grad, self, min_val, max_val)
  result: auto_element_wise

- name: leaky_relu(Tensor self, Scalar negative_slope=0.01) -> Tensor
  self: leaky_relu_backward(grad, self, negative_slope, false)
  result: auto_element_wise

- name: leaky_relu_(Tensor(a!) self, Scalar negative_slope=0.01) -> Tensor(a!)
  self: leaky_relu_backward(grad, result, negative_slope, true)
  result: auto_element_wise

- name: log_sigmoid_forward(Tensor self) -> (Tensor output, Tensor buffer)
  self: log_sigmoid_backward(grad, self, buffer)

- name: _log_softmax(Tensor self, int dim, bool half_to_float) -> Tensor
  self: _log_softmax_backward_data(grad, result, dim, self.scalar_type())

- name: _sparse_log_softmax(Tensor self, int dim, bool half_to_float) -> Tensor
  self: _sparse_log_softmax_backward_data(grad, result, dim, self)

- name: prelu(Tensor self, Tensor weight) -> Tensor
  self, weight: "grad.defined() ? prelu_backward(grad, self, weight) : std::tuple<Tensor, Tensor>()"

- name: prelu_backward(Tensor grad_output, Tensor self, Tensor weight) -> (Tensor, Tensor)
  grad_output, self, weight: prelu_double_backward(grads[0], grads[1], grad_output, self, weight)

- name: rrelu_with_noise(Tensor self, Tensor noise, Scalar lower=0.125, Scalar upper=0.3333333333333333, bool training=False, Generator? generator=None) -> Tensor
  self: rrelu_with_noise_backward(grad, self, noise, lower, upper, training, false)

- name: rrelu_with_noise_(Tensor(a!) self, Tensor noise, Scalar lower=0.125, Scalar upper=0.3333333333333333, bool training=False, Generator? generator=None) -> Tensor(a!)
  self: rrelu_with_noise_backward(grad, result, noise, lower, upper, training, true)

- name: _softmax(Tensor self, int dim, bool half_to_float) -> Tensor
  self: _softmax_backward_data(grad, result, dim, self.scalar_type())

- name: _sparse_softmax(Tensor self, int dim, bool half_to_float) -> Tensor
  self: _sparse_softmax_backward_data(grad, result, dim, self)

- name: _sparse_sparse_matmul(Tensor self, Tensor other) -> Tensor
  self: sparse_sparse_matmul_backward(grad, self, other, 0)
  other: sparse_sparse_matmul_backward(grad, self, other, 1)

- name: softplus(Tensor self, Scalar beta=1, Scalar threshold=20) -> Tensor
  self: softplus_backward(grad, self, beta, threshold, result)

- name: softshrink(Tensor self, Scalar lambd=0.5) -> Tensor
  self: softshrink_backward(grad, self, lambd)

- name: threshold(Tensor self, Scalar threshold, Scalar value) -> Tensor
  self: threshold_backward(grad, self, threshold)

- name: threshold_(Tensor(a!) self, Scalar threshold, Scalar value) -> Tensor(a!)
  self: threshold_backward(grad, result, threshold)

- name: reflection_pad1d(Tensor self, int[2] padding) -> Tensor
  self: reflection_pad1d_backward(grad, self, padding)

- name: reflection_pad2d(Tensor self, int[4] padding) -> Tensor
  self: reflection_pad2d_backward(grad, self, padding)

- name: reflection_pad3d(Tensor self, int[6] padding) -> Tensor
  self: reflection_pad3d_backward(grad, self, padding)

- name: replication_pad1d(Tensor self, int[2] padding) -> Tensor
  self: replication_pad1d_backward(grad, self, padding)

- name: replication_pad2d(Tensor self, int[4] padding) -> Tensor
  self: replication_pad2d_backward(grad, self, padding)

- name: replication_pad3d(Tensor self, int[6] padding) -> Tensor
  self: replication_pad3d_backward(grad, self, padding)

- name: upsample_linear1d(Tensor self, int[1] output_size, bool align_corners, float? scales=None) -> Tensor
  self: upsample_linear1d_backward(grad, output_size, self.sizes(), align_corners, scales)

- name: upsample_bilinear2d(Tensor self, int[2] output_size, bool align_corners, float? scales_h=None, float? scales_w=None) -> Tensor
  self: upsample_bilinear2d_backward(grad, output_size, self.sizes(), align_corners, scales_h, scales_w)

- name: upsample_bicubic2d(Tensor self, int[2] output_size, bool align_corners, float? scales_h=None, float? scales_w=None) -> Tensor
  self: upsample_bicubic2d_backward(grad, output_size, self.sizes(), align_corners, scales_h, scales_w)

- name: upsample_trilinear3d(Tensor self, int[3] output_size, bool align_corners, float? scales_d=None, float? scales_h=None, float? scales_w=None) -> Tensor
  self: upsample_trilinear3d_backward(grad, output_size, self.sizes(), align_corners, scales_d, scales_h, scales_w)

- name: upsample_nearest1d(Tensor self, int[1] output_size, float? scales=None) -> Tensor
  self: upsample_nearest1d_backward(grad, output_size, self.sizes(), scales)

- name: upsample_nearest2d(Tensor self, int[2] output_size, float? scales_h=None, float? scales_w=None) -> Tensor
  self: upsample_nearest2d_backward(grad, output_size, self.sizes(), scales_h, scales_w)

- name: upsample_nearest3d(Tensor self, int[3] output_size, float? scales_d=None, float? scales_h=None, float? scales_w=None) -> Tensor
  self: upsample_nearest3d_backward(grad, output_size, self.sizes(), scales_d, scales_h, scales_w)

- name: upsample_linear1d.vec(Tensor input, int[]? output_size, bool align_corners, float[]? scale_factors) -> Tensor
  input: upsample_linear1d_backward(grad, output_size, input.sizes(), align_corners, scale_factors)

- name: upsample_bilinear2d.vec(Tensor input, int[]? output_size, bool align_corners, float[]? scale_factors) -> Tensor
  input: upsample_bilinear2d_backward(grad, output_size, input.sizes(), align_corners, scale_factors)

- name: upsample_trilinear3d.vec(Tensor input, int[]? output_size, bool align_corners, float[]? scale_factors) -> Tensor
  input: upsample_trilinear3d_backward(grad, output_size, input.sizes(), align_corners, scale_factors)

- name: upsample_bicubic2d.vec(Tensor input, int[]? output_size, bool align_corners, float[]? scale_factors) -> Tensor
  input: upsample_bicubic2d_backward(grad, output_size, input.sizes(), align_corners, scale_factors)

- name: upsample_nearest1d.vec(Tensor input, int[]? output_size, float[]? scale_factors) -> Tensor
  input: upsample_nearest1d_backward(grad, output_size, input.sizes(), scale_factors)

- name: upsample_nearest2d.vec(Tensor input, int[]? output_size, float[]? scale_factors) -> Tensor
  input: upsample_nearest2d_backward(grad, output_size, input.sizes(), scale_factors)

- name: upsample_nearest3d.vec(Tensor input, int[]? output_size, float[]? scale_factors) -> Tensor
  input: upsample_nearest3d_backward(grad, output_size, input.sizes(), scale_factors)

- name: _adaptive_avg_pool2d(Tensor self, int[2] output_size) -> Tensor
  self: _adaptive_avg_pool2d_backward(grad, self)

- name: _adaptive_avg_pool3d(Tensor self, int[3] output_size) -> Tensor
  self: _adaptive_avg_pool3d_backward(grad, self)

- name: adaptive_max_pool2d(Tensor self, int[2] output_size) -> (Tensor, Tensor)
  self: adaptive_max_pool2d_backward(grad, self, result1)

- name: adaptive_max_pool3d(Tensor self, int[3] output_size) -> (Tensor, Tensor)
  self: adaptive_max_pool3d_backward(grad, self, result1)

- name: avg_pool2d(Tensor self, int[2] kernel_size, int[2] stride=[], int[2] padding=0, bool ceil_mode=False, bool count_include_pad=True, int? divisor_override=None) -> Tensor
  self: avg_pool2d_backward(grad, self, kernel_size, stride, padding, ceil_mode, count_include_pad, divisor_override)

- name: avg_pool3d(Tensor self, int[3] kernel_size, int[3] stride=[], int[3] padding=0, bool ceil_mode=False, bool count_include_pad=True, int? divisor_override=None) -> Tensor
  self: avg_pool3d_backward(grad, self, kernel_size, stride, padding, ceil_mode, count_include_pad, divisor_override)

- name: fractional_max_pool2d(Tensor self, int[2] kernel_size, int[2] output_size, Tensor random_samples) -> (Tensor, Tensor)
  self: fractional_max_pool2d_backward(grad, self, kernel_size, output_size, result1)

- name: fractional_max_pool3d(Tensor self, int[3] kernel_size, int[3] output_size, Tensor random_samples) -> (Tensor, Tensor)
  self: fractional_max_pool3d_backward(grad, self, kernel_size, output_size, result1)

- name: max_pool2d_with_indices(Tensor self, int[2] kernel_size, int[2] stride=[], int[2] padding=0, int[2] dilation=1, bool ceil_mode=False) -> (Tensor, Tensor)
  self: max_pool2d_with_indices_backward(grad, self, kernel_size, stride, padding, dilation, ceil_mode, result1)
  output_differentiability: [True, False]

- name: max_pool3d_with_indices(Tensor self, int[3] kernel_size, int[3] stride=[], int[3] padding=0, int[3] dilation=1, bool ceil_mode=False) -> (Tensor, Tensor)
  self: max_pool3d_with_indices_backward(grad, self, kernel_size, stride, padding, dilation, ceil_mode, result1)
  output_differentiability: [True, False]

- name: max_unpool2d(Tensor self, Tensor indices, int[2] output_size) -> Tensor
  self: max_unpool2d_backward(grad, self, indices, output_size)
  indices: non_differentiable

- name: max_unpool3d(Tensor self, Tensor indices, int[3] output_size, int[3] stride, int[3] padding) -> Tensor
  self: max_unpool3d_backward(grad, self, indices, output_size, stride, padding)
  indices: non_differentiable

- name: convolution_overrideable(Tensor input, Tensor weight, Tensor? bias, int[] stride, int[] padding, int[] dilation, bool transposed, int[] output_padding, int groups) -> Tensor
  input, weight, bias: "grad.defined() ? convolution_backward_overrideable(grad, input, weight, stride, padding, dilation, transposed, output_padding, groups, grad_input_mask) : std::tuple<Tensor, Tensor, Tensor>()"

- name: convolution_backward_overrideable(Tensor grad_output, Tensor input, Tensor weight, int[] stride, int[] padding, int[] dilation, bool transposed, int[] output_padding, int groups, bool[3] output_mask) -> (Tensor grad_input, Tensor grad_weight, Tensor grad_bias)
  grad_output, input, weight: _convolution_double_backward(grads[0], grads[1], grads[2], grad_output, weight, input, stride, padding, dilation, false, output_padding, groups, false, false, false, false, grad_input_mask)

- name: slow_conv_transpose2d(Tensor self, Tensor weight, int[2] kernel_size, Tensor? bias=None, int[2] stride=1, int[2] padding=0, int[2] output_padding=0, int[2] dilation=1) -> Tensor
  self, weight, bias: "grad.defined() ? slow_conv_transpose2d_backward(grad, self, weight, kernel_size, stride, padding, output_padding, dilation, empty_like(grad, at::MemoryFormat::Contiguous), empty_like(grad, at::MemoryFormat::Contiguous), grad_input_mask) : std::tuple<Tensor, Tensor, Tensor>()"

- name: slow_conv_transpose2d_backward.output_mask(Tensor grad_output, Tensor self, Tensor weight, int[2] kernel_size, int[2] stride, int[2] padding, int[2] output_padding, int[2] dilation, Tensor columns, Tensor ones, bool[3] output_mask) -> (Tensor grad_input, Tensor grad_weight, Tensor grad_bias)
  grad_output, self, weight: _convolution_double_backward(grads[0], grads[1], grads[2], grad_output, weight, self, stride, padding, dilation, true, output_padding, 1, false, false, false, false, grad_input_mask)

- name: slow_conv_transpose3d(Tensor self, Tensor weight, int[3] kernel_size, Tensor? bias=None, int[3] stride=1, int[3] padding=0, int[3] output_padding=0, int[3] dilation=1) -> Tensor
  self, weight, bias: "grad.defined() ? slow_conv_transpose3d_backward(grad, self, weight, kernel_size, stride, padding, output_padding, dilation, empty_like(grad, at::MemoryFormat::Preserve), empty_like(grad, at::MemoryFormat::Preserve), grad_input_mask) : std::tuple<Tensor, Tensor, Tensor>()"

- name: slow_conv_transpose3d_backward.output_mask(Tensor grad_output, Tensor self, Tensor weight, int[3] kernel_size, int[3] stride, int[3] padding, int[3] output_padding, int[3] dilation, Tensor finput, Tensor fgrad_input, bool[3] output_mask) -> (Tensor grad_input, Tensor grad_weight, Tensor grad_bias)
  grad_output, self, weight: _convolution_double_backward(grads[0], grads[1], grads[2], grad_output, weight, self, stride, padding, dilation, true, output_padding, 1, false, false, false, false, grad_input_mask)

- name: _slow_conv2d_forward(Tensor self, Tensor weight, int[2] kernel_size, Tensor? bias, int[2] stride, int[2] padding) -> (Tensor output, Tensor finput)
  self, weight, bias: "grad.defined() ? _slow_conv2d_backward(grad, self, weight, kernel_size, stride, padding, finput, grad_input_mask) : std::tuple<Tensor, Tensor, Tensor>()"

- name: _slow_conv2d_backward.output_mask(Tensor grad_output, Tensor self, Tensor weight, int[2] kernel_size, int[2] stride, int[2] padding, Tensor finput, bool[3] output_mask) -> (Tensor grad_input, Tensor grad_weight, Tensor grad_bias)
  grad_output, self, weight: _convolution_double_backward(grads[0], grads[1], grads[2], grad_output, weight, self, stride, padding, {{1, 1}}, false, {{0, 0}}, 1, false, false, false, false, grad_input_mask)

- name: _conv_depthwise2d(Tensor self, Tensor weight, int[2] kernel_size, Tensor? bias, int[2] stride, int[2] padding, int[2] dilation) -> Tensor
  self, weight: "grad.defined() ? _conv_depthwise2d_backward(grad.contiguous(), self, weight, kernel_size, stride, padding, dilation, grad_input_mask) : std::tuple<Tensor, Tensor>()"
  bias: grad.contiguous().view({grad.size(0), grad.size(1), -1}).sum(0).sum(1)

- name: _conv_depthwise2d_backward.output_mask(Tensor grad_output, Tensor self, Tensor weight, int[2] kernel_size, int[2] stride, int[2] padding, int[2] dilation, bool[2] output_mask) -> (Tensor grad_input, Tensor grad_weight)
  grad_output, self, weight: _convolution_double_backward(grads[0], grads[1], {}, grad_output, weight, self, stride, padding, dilation, false, {{0, 0}}, self.size(1), false, false, false, false, grad_input_mask)

- name: conv_depthwise3d(Tensor self, Tensor weight, int[3] kernel_size, Tensor? bias, int[3] stride, int[3] padding, int[3] dilation) -> Tensor
  self, weight, bias: conv_depthwise3d_backward(grad.contiguous(), self, weight, kernel_size, stride, padding, dilation, grad_input_mask)

- name: conv_depthwise3d_backward.output_mask(Tensor grad_output, Tensor self, Tensor weight, int[3] kernel_size, int[3] stride, int[3] padding, int[3] dilation, bool[3] output_mask) -> (Tensor grad_input, Tensor grad_weight, Tensor grad_bias)
  grad_output, self, weight: _convolution_double_backward(grads[0], grads[1], grads[2], grad_output, weight, self, stride, padding, {{1, 1, 1}}, false, {{0, 0, 0}}, self.size(1), false, false, false, false, grad_input_mask)

- name: slow_conv3d_forward(Tensor self, Tensor weight, int[3] kernel_size, Tensor? bias, int[3] stride, int[3] padding) -> (Tensor output, Tensor finput, Tensor fgrad_input)
  self, weight, bias: "grad.defined() ? slow_conv3d_backward(grad, self, weight, kernel_size, stride, padding, finput, fgrad_input, grad_input_mask) : std::tuple<Tensor, Tensor, Tensor>()"

- name: slow_conv3d_backward.output_mask(Tensor grad_output, Tensor self, Tensor weight, int[3] kernel_size, int[3] stride, int[3] padding, Tensor finput, Tensor fgrad_input, bool[3] output_mask) -> (Tensor grad_input, Tensor grad_weight, Tensor grad_bias)
  grad_output, self, weight: _convolution_double_backward(grads[0], grads[1], grads[2], grad_output, weight, self, stride, padding, {{1, 1, 1}}, false, {{0, 0, 0}}, 1, false, false, false, false, grad_input_mask)

- name: slow_conv_dilated2d(Tensor self, Tensor weight, int[2] kernel_size, Tensor? bias=None, int[2] stride=1, int[2] padding=0, int[2] dilation=1) -> Tensor
  self, weight, bias: "grad.defined() ? slow_conv_dilated2d_backward(grad, self, weight, kernel_size, stride, padding, dilation, grad_input_mask) : std::tuple<Tensor, Tensor, Tensor>()"

- name: slow_conv_dilated2d_backward(Tensor grad_output, Tensor self, Tensor weight, int[2] kernel_size, int[2] stride, int[2] padding, int[2] dilation, bool[3] output_mask) -> (Tensor grad_input, Tensor grad_weight, Tensor grad_bias)
  grad_output, self, weight: _convolution_double_backward(grads[0], grads[1], grads[2], grad_output, weight, self, stride, padding, dilation, false, {{0, 0}}, 1, false, false, false, false, grad_input_mask)

- name: slow_conv_dilated3d(Tensor self, Tensor weight, int[3] kernel_size, Tensor? bias=None, int[3] stride=1, int[3] padding=0, int[3] dilation=1) -> Tensor
  self, weight, bias: "grad.defined() ? slow_conv_dilated3d_backward(grad, self, weight, kernel_size, stride, padding, dilation, grad_input_mask) : std::tuple<Tensor, Tensor, Tensor>()"

- name: slow_conv_dilated3d_backward(Tensor grad_output, Tensor self, Tensor weight, int[3] kernel_size, int[3] stride, int[3] padding, int[3] dilation, bool[3] output_mask) -> (Tensor grad_input, Tensor grad_weight, Tensor grad_bias)
  grad_output, self, weight: _convolution_double_backward(grads[0], grads[1], grads[2], grad_output, weight, self, stride, padding, dilation, false, {{0, 0, 0}}, 1, false, false, false, false, grad_input_mask)

- name: col2im(Tensor self, int[2] output_size, int[2] kernel_size, int[2] dilation, int[2] padding, int[2] stride) -> Tensor
  self: col2im_backward(grad, kernel_size, dilation, padding, stride)

- name: im2col(Tensor self, int[2] kernel_size, int[2] dilation, int[2] padding, int[2] stride) -> Tensor
  self: im2col_backward(grad, {self.size(2), self.size(3)}, kernel_size, dilation, padding, stride)

# NN double backwards support
- name: im2col_backward(Tensor grad_output, int[2] input_size, int[2] kernel_size, int[2] dilation, int[2] padding, int[2] stride) -> Tensor
  grad_output: im2col(grad, kernel_size, dilation, padding, stride)

- name: col2im_backward(Tensor grad_output, int[2] kernel_size, int[2] dilation, int[2] padding, int[2] stride) -> Tensor
  grad_output: col2im(grad, {grad_output.size(2), grad_output.size(3)}, kernel_size, dilation, padding, stride)

- name: _adaptive_avg_pool2d_backward(Tensor grad_output, Tensor self) -> Tensor
  grad_output: _adaptive_avg_pool2d(grad, { grad_output.size(-2), grad_output.size(-1) })
  self: zeros_like(self)

- name: _adaptive_avg_pool3d_backward(Tensor grad_output, Tensor self) -> Tensor
  grad_output: _adaptive_avg_pool3d(grad, { grad_output.size(-3), grad_output.size(-2), grad_output.size(-1) })
  self: zeros_like(self)

- name: adaptive_max_pool2d_backward(Tensor grad_output, Tensor self, Tensor indices) -> Tensor
  grad_output: max_pool_double_backward(grad, indices, 2)
  self: zeros_like(self)

- name: adaptive_max_pool3d_backward(Tensor grad_output, Tensor self, Tensor indices) -> Tensor
  grad_output: max_pool_double_backward(grad, indices, 3)
  self: zeros_like(self)

- name: avg_pool2d_backward(Tensor grad_output, Tensor self, int[2] kernel_size, int[2] stride, int[2] padding, bool ceil_mode, bool count_include_pad, int? divisor_override) -> Tensor
  grad_output: avg_pool2d(grad, kernel_size, stride, padding, ceil_mode, count_include_pad, divisor_override)
  self: zeros_like(self)

- name: avg_pool3d_backward(Tensor grad_output, Tensor self, int[3] kernel_size, int[3] stride, int[3] padding, bool ceil_mode, bool count_include_pad, int? divisor_override) -> Tensor
  grad_output: avg_pool3d(grad, kernel_size, stride, padding, ceil_mode, count_include_pad, divisor_override)
  self: zeros_like(self)

- name: elu_backward(Tensor grad_output, Scalar alpha, Scalar scale, Scalar input_scale, bool is_result, Tensor self_or_result) -> Tensor
  grad_output: elu_backward(grad, alpha, scale, input_scale, is_result, self_or_result)
  self_or_result: elu_double_backward(grad, grad_output, alpha, scale, input_scale, is_result, self_or_result)

- name: fractional_max_pool2d_backward(Tensor grad_output, Tensor self, int[2] kernel_size, int[2] output_size, Tensor indices) -> Tensor
  grad_output: max_pool_double_backward(grad, indices, 2)
  self: zeros_like(self)

- name: fractional_max_pool3d_backward(Tensor grad_output, Tensor self, int[3] kernel_size, int[3] output_size, Tensor indices) -> Tensor
  grad_output: max_pool_double_backward(grad, indices, 3)
  self: zeros_like(self)

- name: glu_backward(Tensor grad_output, Tensor self, int dim) -> Tensor
  grad_output: glu_double_backward_grad_output(grad, self, dim)
  self: glu_double_backward(grad, grad_output, self, dim)

- name: hardtanh_backward(Tensor grad_output, Tensor self, Scalar min_val, Scalar max_val) -> Tensor
  grad_output: hardtanh_backward(grad, self, min_val, max_val)
  self: zeros_like(grad)

- name: kl_div_backward(Tensor grad_output, Tensor self, Tensor target, int reduction=Mean, *, bool log_target=False) -> Tensor
  grad_output: kl_div_double_backward_grad_output(grad, self, target, reduction, log_target)
  self: zeros_like(grad)
  target: zeros_like(grad)

- name: l1_loss_backward(Tensor grad_output, Tensor self, Tensor target, int reduction) -> Tensor
  grad_output: l1_loss_double_backward_grad_output(grad, grad_output, self, target, reduction)
  self: l1_loss_double_backward(grad, grad_output, self, target, reduction)
  target: l1_loss_double_backward(grad, grad_output, target, target, reduction)

- name: log_sigmoid_backward(Tensor grad_output, Tensor self, Tensor buffer) -> Tensor
  grad_output: log_sigmoid_backward(grad, self, buffer)
  self: log_sigmoid_double_backward(grad * grad_output, self)

- name: _log_softmax_backward_data(Tensor grad_output, Tensor output, int dim, ScalarType input_dtype) -> Tensor
  grad_output: grad.to(output.dtype()) - (grad.to(output.dtype()) * output.exp()).sum(dim, true)
  output: (-grad_output.sum(dim, true) * output.exp() * grad.to(output.dtype())).to(output.dtype())

- name: leaky_relu_backward(Tensor grad_output, Tensor self, Scalar negative_slope, bool self_is_result) -> Tensor
  # self_is_result is always false here since double backward call is an out-of-place call, self is input itself
  grad_output: leaky_relu_backward(grad, self, negative_slope, false)
  self: zeros_like(grad)

- name: max_pool2d_with_indices_backward(Tensor grad_output, Tensor self, int[2] kernel_size, int[2] stride, int[2] padding, int[2] dilation, bool ceil_mode, Tensor indices) -> Tensor
  grad_output: max_pool_double_backward(grad, indices, 2)
  self: zeros_like(self)
  indices: non_differentiable

- name: max_pool3d_with_indices_backward(Tensor grad_output, Tensor self, int[3] kernel_size, int[3] stride, int[3] padding, int[3] dilation, bool ceil_mode, Tensor indices) -> Tensor
  grad_output: max_pool_double_backward(grad, indices, 3)
  self: zeros_like(self)
  indices: non_differentiable

- name: max_unpool2d_backward(Tensor grad_output, Tensor self, Tensor indices, int[2] output_size) -> Tensor
  grad_output: max_unpool2d(grad, indices, output_size)
  self: zeros_like(self)
  indices: non_differentiable

- name: mse_loss_backward(Tensor grad_output, Tensor self, Tensor target, int reduction) -> Tensor
  grad_output: mse_loss_double_backward_grad_output(grad, grad_output, self, target, reduction)
  self: mse_loss_double_backward(grad * grad_output, self, reduction)
  target: -mse_loss_double_backward(grad * grad_output, target, reduction)

- name: nll_loss_backward(Tensor grad_output, Tensor self, Tensor target, Tensor? weight, int reduction, int ignore_index, Tensor total_weight) -> Tensor
  grad_output: nll_loss(grad, target, weight, reduction, ignore_index)
  self: zeros_like(grad)
  target: non_differentiable

- name: nll_loss2d_backward(Tensor grad_output, Tensor self, Tensor target, Tensor? weight, int reduction, int ignore_index, Tensor total_weight) -> Tensor
  grad_output: nll_loss2d(grad, target, weight, reduction, ignore_index)
  self: zeros_like(grad)
  target: non_differentiable

- name: rrelu_with_noise_backward(Tensor grad_output, Tensor self, Tensor noise, Scalar lower, Scalar upper, bool training, bool self_is_result) -> Tensor
  # self_is_result is always false here since double backward call is an out-of-place call, self is input itself
  grad_output: rrelu_with_noise_backward(grad, self, noise, lower, upper, training, false)
  self: zeros_like(grad)

- name: reflection_pad1d_backward(Tensor grad_output, Tensor self, int[2] padding) -> Tensor
  grad_output: reflection_pad1d(grad, padding)
  self: zeros_like(self)

- name: reflection_pad2d_backward(Tensor grad_output, Tensor self, int[4] padding) -> Tensor
  grad_output: reflection_pad2d(grad, padding)
  self: zeros_like(self)

- name: reflection_pad3d_backward(Tensor grad_output, Tensor self, int[6] padding) -> Tensor
  grad_output: reflection_pad3d(grad, padding)
  self: zeros_like(self)

- name: replication_pad1d_backward(Tensor grad_output, Tensor self, int[2] padding) -> Tensor
  grad_output: replication_pad1d(grad, padding)
  self: zeros_like(self)

- name: replication_pad2d_backward(Tensor grad_output, Tensor self, int[4] padding) -> Tensor
  grad_output: replication_pad2d(grad, padding)
  self: zeros_like(self)

- name: replication_pad3d_backward(Tensor grad_output, Tensor self, int[6] padding) -> Tensor
  grad_output: replication_pad3d(grad, padding)
  self: zeros_like(self)

- name: smooth_l1_loss_backward(Tensor grad_output, Tensor self, Tensor target, int reduction, float beta) -> Tensor
  grad_output: smooth_l1_loss_double_backward_grad_output(grad, grad_output, self, target, reduction, beta)
  self: smooth_l1_loss_double_backward(grad * grad_output, self, target, reduction, beta)
  target: -smooth_l1_loss_double_backward(grad * grad_output, self, target, reduction, beta)

- name: huber_loss_backward(Tensor grad_output, Tensor self, Tensor target, int reduction, float delta) -> Tensor
  grad_output: huber_loss_double_backward_grad_output(grad, grad_output, self, target, reduction, delta)
  self: huber_loss_double_backward(grad * grad_output, self, target, reduction, delta)
  target: -huber_loss_double_backward(grad * grad_output, self, target, reduction, delta)

- name: softplus_backward(Tensor grad_output, Tensor self, Scalar beta, Scalar threshold, Tensor output) -> Tensor
  grad_output: softplus_backward(grad, self, beta, threshold, output)
  self: softplus_double_backward(grad * grad_output, self, beta, threshold)

- name: _softmax_backward_data(Tensor grad_output, Tensor output, int dim, ScalarType input_dtype) -> Tensor
  grad_output: _softmax_backward_data(grad.to(output.dtype()), output, dim, input_dtype)
  output: softmax_double_backward(grad.to(output.dtype()), grad_output, dim, output).to(output.dtype())

- name: soft_margin_loss_backward(Tensor grad_output, Tensor self, Tensor target, int reduction) -> Tensor
  grad_output: soft_margin_loss_double_backward_grad_output(grad, grad_output, self, target, reduction)
  self: soft_margin_loss_double_backward(grad * grad_output, self, target, reduction)

- name: softshrink_backward(Tensor grad_output, Tensor self, Scalar lambd) -> Tensor
  grad_output: softshrink_backward(grad, self, lambd)
  self: zeros_like(grad)

- name: threshold_backward(Tensor grad_output, Tensor self, Scalar threshold) -> Tensor
  grad_output: threshold_backward(grad, self, threshold)
  self: zeros_like(grad)

- name: upsample_linear1d_backward(Tensor grad_output, int[1] output_size, int[3] input_size, bool align_corners, float? scales=None) -> Tensor
  grad_output: upsample_linear1d(grad, output_size, align_corners, scales)

- name: upsample_bilinear2d_backward(Tensor grad_output, int[2] output_size, int[4] input_size, bool align_corners, float? scales_h=None, float? scales_w=None) -> Tensor
  grad_output: upsample_bilinear2d(grad, output_size, align_corners, scales_h, scales_w)

- name: upsample_bicubic2d_backward(Tensor grad_output, int[2] output_size, int[4] input_size, bool align_corners, float? scales_h=None, float? scales_w=None) -> Tensor
  grad_output: upsample_bicubic2d(grad, output_size, align_corners, scales_h, scales_w)

- name: upsample_trilinear3d_backward(Tensor grad_output, int[3] output_size, int[5] input_size, bool align_corners, float? scales_d=None, float? scales_h=None, float? scales_w=None) -> Tensor
  grad_output: upsample_trilinear3d(grad, output_size, align_corners, scales_d, scales_h, scales_w)

- name: upsample_nearest1d_backward(Tensor grad_output, int[1] output_size, int[3] input_size, float? scales=None) -> Tensor
  grad_output: upsample_nearest1d(grad, output_size, scales)

- name: upsample_nearest2d_backward(Tensor grad_output, int[2] output_size, int[4] input_size, float? scales_h=None, float? scales_w=None) -> Tensor
  grad_output: upsample_nearest2d(grad, output_size, scales_h, scales_w)

- name: upsample_nearest3d_backward(Tensor grad_output, int[3] output_size, int[5] input_size, float? scales_d=None, float? scales_h=None, float? scales_w=None) -> Tensor
  grad_output: upsample_nearest3d(grad, output_size, scales_d, scales_h, scales_w)

- name: upsample_linear1d_backward.vec(Tensor grad_output, int[]? output_size, int[] input_size, bool align_corners, float[]? scale_factors) -> Tensor
  grad_output: upsample_linear1d(grad, output_size, align_corners, scale_factors)

- name: upsample_bilinear2d_backward.vec(Tensor grad_output, int[]? output_size, int[] input_size, bool align_corners, float[]? scale_factors) -> Tensor
  grad_output: upsample_bilinear2d(grad, output_size, align_corners, scale_factors)

- name: upsample_trilinear3d_backward.vec(Tensor grad_output, int[]? output_size, int[] input_size, bool align_corners, float[]? scale_factors) -> Tensor
  grad_output: upsample_trilinear3d(grad, output_size, align_corners, scale_factors)

- name: upsample_bicubic2d_backward.vec(Tensor grad_output, int[]? output_size, int[] input_size, bool align_corners, float[]? scale_factors) -> Tensor
  grad_output: upsample_bicubic2d(grad, output_size, align_corners, scale_factors)

- name: upsample_nearest1d_backward.vec(Tensor grad_output, int[]? output_size, int[] input_size, float[]? scale_factors) -> Tensor
  grad_output: upsample_nearest1d(grad, output_size, scale_factors)

- name: upsample_nearest2d_backward.vec(Tensor grad_output, int[]? output_size, int[] input_size, float[]? scale_factors) -> Tensor
  grad_output: upsample_nearest2d(grad, output_size, scale_factors)

- name: upsample_nearest3d_backward.vec(Tensor grad_output, int[]? output_size, int[] input_size, float[]? scale_factors) -> Tensor
  grad_output: upsample_nearest3d(grad, output_size, scale_factors)

- name: sigmoid_backward(Tensor grad_output, Tensor output) -> Tensor
  grad_output: sigmoid_backward(grad, output.conj())
  output: grad.conj() * grad_output * (-2 * output.conj() + 1)

- name: tanh_backward(Tensor grad_output, Tensor output) -> Tensor
  grad_output: tanh_backward(grad, output.conj())
  output: grad.conj() * (-2 * output.conj() * grad_output)

# cudnn
- name: _cudnn_ctc_loss(Tensor log_probs, Tensor targets, int[] input_lengths, int[] target_lengths, int blank, bool deterministic, bool zero_infinity) -> (Tensor, Tensor)
  log_probs: _cudnn_ctc_loss_backward(grad, result0, result1, zero_infinity)

- name: cudnn_convolution_transpose(Tensor self, Tensor weight, int[] padding, int[] output_padding, int[] stride, int[] dilation, int groups, bool benchmark, bool deterministic, bool allow_tf32) -> Tensor
  self, weight: "grad.defined() ? cudnn_convolution_transpose_backward(self, grad, weight, padding, output_padding, stride, dilation, groups, benchmark, deterministic, allow_tf32, grad_input_mask) : std::tuple<Tensor, Tensor>()"

- name: cudnn_convolution_transpose_backward(Tensor self, Tensor grad_output, Tensor weight, int[] padding, int[] output_padding, int[] stride, int[] dilation, int groups, bool benchmark, bool deterministic, bool allow_tf32, bool[2] output_mask) -> (Tensor, Tensor)
  grad_output, self, weight: _convolution_double_backward(grads[0], grads[1], Tensor(), grad_output, weight, self, stride, padding, dilation, true, output_padding, groups, benchmark, deterministic, true, allow_tf32, grad_input_mask)

- name: cudnn_convolution(Tensor self, Tensor weight, int[] padding, int[] stride, int[] dilation, int groups, bool benchmark, bool deterministic, bool allow_tf32) -> Tensor
  self, weight: "grad.defined() ? cudnn_convolution_backward(self, grad, weight, padding, stride, dilation, groups, benchmark, deterministic, allow_tf32, grad_input_mask) : std::tuple<Tensor, Tensor>()"

- name: cudnn_convolution_backward(Tensor self, Tensor grad_output, Tensor weight, int[] padding, int[] stride, int[] dilation, int groups, bool benchmark, bool deterministic, bool allow_tf32, bool[2] output_mask) -> (Tensor, Tensor)
  grad_output, self, weight: _convolution_double_backward(grads[0], grads[1], Tensor(), grad_output, weight, self, stride, padding, dilation, false, std::vector<int64_t>(padding.size(), 0), groups, benchmark, deterministic, true, allow_tf32, grad_input_mask)

# The above backward definitions are equivalent to the definitions below.  Why do we bundle
# everything up?  It's because it's more convenient to define double backwards
# when there is a single function that manages everything.
#
# Unfortuantely, there's one downside to not doing it all in one day: we
# unconditionally save input and weight, even if weight/input gradients are not
# being computed.  That's too bad.
#
# input: cudnn_convolution_backward_input(input.sizes(), grad.contiguous(), weight, padding, stride, dilation, groups, benchmark, deterministic)
# weight: cudnn_convolution_backward_weight(weight.sizes(), grad.contiguous(), input, padding, stride, dilation, groups, benchmark, deterministic)
#
# input: cudnn_convolution_transpose_backward_input(grad.contiguous(), weight, padding, stride, dilation, groups, benchmark, deterministic)
# weight: cudnn_convolution_transpose_backward_weight(weight.sizes(), grad.contiguous(), input, padding, stride, dilation, groups, benchmark, deterministic)

- name: cudnn_grid_sampler(Tensor self, Tensor grid) -> Tensor output
  self, grid: "grad.defined() ? cudnn_grid_sampler_backward(self, grid, grad) : std::tuple<Tensor, Tensor>()"

- name: cudnn_affine_grid_generator(Tensor theta, int N, int C, int H, int W) -> Tensor grid
  theta: cudnn_affine_grid_generator_backward(grad, N, C, H, W)

# NB: Why is the backwards here so complicated?  CuDNN cannot be used to compute
# backward in evaluation mode, because the math for backward in evaluation mode
# is different (since the forward math is different), and CuDNN does not support
# it.  And in any case, you shouldn't be using this bn in evaluation mode,
# because it should be merged into the previous convolution (left for future
# work.)
# NB2: The quotes around the gradient are needed to appease YAML parsing rules.
- name: cudnn_batch_norm(Tensor input, Tensor weight, Tensor? bias, Tensor? running_mean, Tensor? running_var, bool training, float exponential_average_factor, float epsilon) -> (Tensor, Tensor, Tensor, Tensor)
  input, weight, bias: "grad.defined() ? (training ? cudnn_batch_norm_backward(input, grad.contiguous(input.suggest_memory_format()), weight, running_mean, running_var, result1, result2, epsilon, retain_variables ? result3.clone() : result3) : native_batch_norm_backward(grad, input, weight, running_mean, running_var, result1, result2, training, epsilon, grad_input_mask)) : std::tuple<Tensor, Tensor, Tensor>()"

# HACK: save_mean and save_var are going to be passed in as
# requires_grad variables (even though we'll never backprop through
# them) so we need to prevent the unpacking from triggering an error.
- name: cudnn_batch_norm_backward(Tensor input, Tensor grad_output, Tensor weight, Tensor? running_mean, Tensor? running_var, Tensor? save_mean, Tensor? save_var, float epsilon, Tensor reserveSpace) -> (Tensor, Tensor, Tensor)
  save_mean: not_implemented("cudnn_batch_norm_backward save_mean")
  save_var: not_implemented("cudnn_batch_norm_backward save_var")
  reserveSpace: not_implemented("cudnn_batch_norm_backward reserveSpace")
  input, weight, grad_output: batchnorm_double_backward(input, weight, grads[0], grads[1], grads[2], grad_output, running_mean, running_var, true, epsilon, save_mean, save_var, grad_input_mask)

# nnpack

- name: _nnpack_spatial_convolution(Tensor input, Tensor weight, Tensor? bias, int[2] padding, int[2] stride=1) -> Tensor
  # NNPACK does not support strided convolutions in the backwards path, which is the reason why we are using the closest available function that does here.
  input, weight, bias: "grad.defined() ? slow_conv_dilated2d_backward(grad, input, weight, std::vector<int64_t>{weight.size(2), weight.size(3)}, stride, padding, std::vector<int64_t>{1, 1}, grad_input_mask) : std::tuple<Tensor, Tensor, Tensor>()"

# Only frst three of _cudnn_rnn outputs can have gradients.
# _cudnn_rnn outputs: (output, hy, cy, reserve, weight_buf)
- name: _cudnn_rnn(Tensor input, Tensor[] weight, int weight_stride0, Tensor? weight_buf, Tensor hx, Tensor? cx, int mode, int hidden_size, int proj_size, int num_layers, bool batch_first, float dropout, bool train, bool bidirectional, int[] batch_sizes, Tensor? dropout_state) -> (Tensor, Tensor, Tensor, Tensor, Tensor)
  dropout_state: non_differentiable
  output_differentiability: [True, True, True, False, False]
  input, hx, cx, weight: "_cudnn_rnn_backward(input, weight, weight_stride0, result4, hx, cx, result0, grads[0], grads[1], grads[2], mode, hidden_size, proj_size, num_layers, batch_first, dropout, train, bidirectional, batch_sizes, dropout_state, retain_variables ? result3.clone() : result3, grad_input_mask)"

- name: _cudnn_rnn_backward(Tensor input, Tensor[] weight, int weight_stride0, Tensor weight_buf, Tensor hx, Tensor? cx, Tensor output, Tensor? grad_output, Tensor? grad_hy, Tensor? grad_cy, int mode, int hidden_size, int proj_size, int num_layers, bool batch_first, float dropout, bool train, bool bidirectional, int[] batch_sizes, Tensor? dropout_state, Tensor reserve, bool[4] output_mask) -> (Tensor, Tensor, Tensor, Tensor[])
  dropout_state: non_differentiable
  input: not_implemented("_cudnn_rnn_backward", kCudnnDoubleBackwardMsg)
  weight: not_implemented_list("_cudnn_rnn_backward", kCudnnDoubleBackwardMsg)
  hx: not_implemented("_cudnn_rnn_backward", kCudnnDoubleBackwardMsg)
  cx: not_implemented("_cudnn_rnn_backward", kCudnnDoubleBackwardMsg)
  output: not_implemented("_cudnn_rnn_backward", kCudnnDoubleBackwardMsg)
  grad_output: not_implemented("_cudnn_rnn_backward", kCudnnDoubleBackwardMsg)
  grad_hy: not_implemented("_cudnn_rnn_backward", kCudnnDoubleBackwardMsg)
  grad_cy: not_implemented("_cudnn_rnn_backward", kCudnnDoubleBackwardMsg)

# miopen

- name: miopen_convolution_transpose(Tensor self, Tensor weight, Tensor? bias, int[] padding, int[] output_padding, int[] stride, int[] dilation, int groups, bool benchmark, bool deterministic) -> Tensor
  self, weight, bias: "grad.defined() ? miopen_convolution_transpose_backward(self, grad, weight, padding, output_padding, stride, dilation, groups, benchmark, deterministic, grad_input_mask) : std::tuple<Tensor, Tensor, Tensor>()"

- name: miopen_convolution_transpose_backward(Tensor self, Tensor grad_output, Tensor weight, int[] padding, int[] output_padding, int[] stride, int[] dilation, int groups, bool benchmark, bool deterministic, bool[3] output_mask) -> (Tensor, Tensor, Tensor)
  grad_output, self, weight: _convolution_double_backward(grads[0], grads[1], grads[2], grad_output, weight, self, stride, padding, dilation, true, output_padding, groups, benchmark, deterministic, true, false, grad_input_mask)

- name: miopen_convolution(Tensor self, Tensor weight, Tensor? bias, int[] padding, int[] stride, int[] dilation, int groups, bool benchmark, bool deterministic) -> Tensor
  self, weight, bias: "grad.defined() ? miopen_convolution_backward(self, grad, weight, padding, stride, dilation, groups, benchmark, deterministic, grad_input_mask) : std::tuple<Tensor, Tensor, Tensor>()"

- name: miopen_convolution_backward(Tensor self, Tensor grad_output, Tensor weight, int[] padding, int[] stride, int[] dilation, int groups, bool benchmark, bool deterministic, bool[3] output_mask) -> (Tensor, Tensor, Tensor)
  grad_output, self, weight: _convolution_double_backward(grads[0], grads[1], grads[2], grad_output, weight, self, stride, padding, dilation, false, std::vector<int64_t>(padding.size(), 0), groups, benchmark, deterministic, true, false, grad_input_mask)

- name: miopen_depthwise_convolution(Tensor self, Tensor weight, Tensor? bias, int[] padding, int[] stride, int[] dilation, int groups, bool benchmark, bool deterministic) -> Tensor
  self, weight, bias: "grad.defined() ? miopen_depthwise_convolution_backward(self, grad, weight, padding, stride, dilation, groups, benchmark, deterministic, grad_input_mask) : std::tuple<Tensor, Tensor, Tensor>()"

- name: miopen_depthwise_convolution_backward(Tensor self, Tensor grad_output, Tensor weight, int[] padding, int[] stride, int[] dilation, int groups, bool benchmark, bool deterministic, bool[3] output_mask) -> (Tensor, Tensor, Tensor)
  grad_output, self, weight: _convolution_double_backward(grads[0], grads[1], grads[2], grad_output, weight, self, stride, padding, dilation, false, std::vector<int64_t>(padding.size(), 0), groups, benchmark, deterministic, true, false, grad_input_mask)

- name: miopen_batch_norm(Tensor input, Tensor weight, Tensor? bias, Tensor? running_mean, Tensor? running_var, bool training, float exponential_average_factor, float epsilon) -> (Tensor, Tensor, Tensor)
  input, weight, bias: "grad.defined() ? (training ? miopen_batch_norm_backward(input, grad.contiguous(), weight, running_mean, running_var, result1, result2, epsilon) : native_batch_norm_backward(grad, input, weight, running_mean, running_var, result1, result2, training, epsilon, grad_input_mask)) : std::tuple<Tensor, Tensor, Tensor>()"

- name: miopen_batch_norm_backward(Tensor input, Tensor grad_output, Tensor weight, Tensor? running_mean, Tensor? running_var, Tensor? save_mean, Tensor? save_var, float epsilon) -> (Tensor, Tensor, Tensor)
  save_mean: not_implemented("miopen_batch_norm_backward save_mean")
  save_var: not_implemented("miopen_batch_norm_backward save_var")
  input, weight, grad_output: batchnorm_double_backward(input, weight, grads[0], grads[1], grads[2], grad_output, running_mean, running_var, true, epsilon, save_mean, save_var, grad_input_mask)

- name: miopen_rnn(Tensor input, Tensor[] weight, int weight_stride0, Tensor hx, Tensor? cx, int mode, int hidden_size, int num_layers, bool batch_first, float dropout, bool train, bool bidirectional, int[] batch_sizes, Tensor? dropout_state) -> (Tensor, Tensor, Tensor, Tensor, Tensor)
  dropout_state: non_differentiable
  output_differentiability: [True, True, True, False, False]
  input, hx, cx, weight: "miopen_rnn_backward(input, weight, weight_stride0, result4, hx, cx, result0, grads[0], grads[1], grads[2], mode, hidden_size, num_layers, batch_first, dropout, train, bidirectional, batch_sizes, dropout_state, retain_variables ? result3.clone() : result3, grad_input_mask)"

- name: miopen_rnn_backward(Tensor input, Tensor[] weight, int weight_stride0, Tensor weight_buf, Tensor hx, Tensor? cx, Tensor output, Tensor? grad_output, Tensor? grad_hy, Tensor? grad_cy, int mode, int hidden_size, int num_layers, bool batch_first, float dropout, bool train, bool bidirectional, int[] batch_sizes, Tensor? dropout_state, Tensor reserve, bool[4] output_mask) -> (Tensor, Tensor, Tensor, Tensor[])
  dropout_state: non_differentiable

# mkldnn
- name: mkldnn_convolution(Tensor self, Tensor weight, Tensor? bias, int[] padding, int[] stride, int[] dilation, int groups) -> Tensor
  self, weight, bias: "grad.defined() ? mkldnn_convolution_backward(self, grad, weight, padding, stride, dilation, groups, grad_input_mask) : std::tuple<Tensor, Tensor, Tensor>()"

- name: mkldnn_convolution_backward(Tensor self, Tensor grad_output, Tensor weight, int[] padding, int[] stride, int[] dilation, int groups, bool[3] output_mask) -> (Tensor, Tensor, Tensor)
  grad_output, self, weight: _convolution_double_backward(grads[0], grads[1], grads[2], grad_output, weight, self, stride, padding, dilation, false, std::vector<int64_t>(padding.size(), 0), groups, false, false, false, false, grad_input_mask)

- name: mkldnn_linear(Tensor self, Tensor weight, Tensor? bias=None) -> Tensor
  self, weight, bias: mkldnn_linear_backward(self, grad, weight, grad_input_mask)

- name: mkldnn_max_pool2d(Tensor self, int[2] kernel_size, int[2] stride=[], int[2] padding=0, int[2] dilation=1, bool ceil_mode=False) -> Tensor
  self: mkldnn_max_pool2d_backward(grad, result, self, kernel_size, stride, padding, dilation, ceil_mode)

- name: mkldnn_max_pool3d(Tensor self, int[3] kernel_size, int[3] stride=[], int[3] padding=0, int[3] dilation=1, bool ceil_mode=False) -> Tensor
  self: mkldnn_max_pool3d_backward(grad, result, self, kernel_size, stride, padding, dilation, ceil_mode)

- name: mkldnn_adaptive_avg_pool2d(Tensor self, int[2] output_size) -> Tensor
  self: mkldnn_adaptive_avg_pool2d_backward(grad, self)

- name: _mkldnn_reshape(Tensor self, int[] shape) -> Tensor
  self: grad.reshape(self.sizes())

# fft
- name: _fft_r2c(Tensor self, int[] dim, int normalization, bool onesided) -> Tensor
  self: fft_r2c_backward(grad, dim, normalization, onesided, self.size(dim.back()))

- name: _fft_c2r(Tensor self, int[] dim, int normalization, int last_dim_size) -> Tensor
  self: fft_c2r_backward(grad, dim, normalization)

- name: _fft_c2c(Tensor self, int[] dim, int normalization, bool forward) -> Tensor
  self: _fft_c2c(grad, dim, normalization, !forward)

- name: unbind.int(Tensor(a) self, int dim=0) -> Tensor(a)[]
  self: unbind_backward(grads, dim)

- name: stack(Tensor[] tensors, int dim=0) -> Tensor
  tensors: "grad.defined() ? unbind(grad, dim) : std::vector<Tensor>(tensors.size())"

# fused RNN kernels

# Only frst two of _thnn_fused_lstm_cell outputs can have gradients.
# _thnn_fused_lstm_cell outputs: (hy, cy, workspace)
- name: _thnn_fused_lstm_cell(Tensor input_gates, Tensor hidden_gates, Tensor cx, Tensor? input_bias=None, Tensor? hidden_bias=None) -> (Tensor, Tensor, Tensor)
  output_differentiability: [True, True, False]
  input_gates, hidden_gates, cx, input_bias, hidden_bias: "GradMode::is_enabled() ? _thnn_differentiable_lstm_cell_backward(grads[0], grads[1], input_gates, hidden_gates, input_bias, hidden_bias, cx, result1) : _thnn_fused_lstm_cell_backward(grads[0], grads[1], cx, result1, result2, input_bias.defined())"

- name: _thnn_fused_gru_cell(Tensor input_gates, Tensor hidden_gates, Tensor hx, Tensor? input_bias=None, Tensor? hidden_bias=None) -> (Tensor, Tensor)
  input_gates, hidden_gates, hx, input_bias, hidden_bias: "grad.defined() ? (GradMode::is_enabled() ? _thnn_differentiable_gru_cell_backward(grad, input_gates, hidden_gates, hx, input_bias, hidden_bias) : _thnn_fused_gru_cell_backward(grad, result1, input_bias.defined())) : std::tuple<Tensor, Tensor, Tensor, Tensor, Tensor>()"

# PackedSequence helpers
- name: _pack_padded_sequence(Tensor input, Tensor lengths, bool batch_first) -> (Tensor, Tensor)
  input: _pack_padded_sequence_backward(grad, input.sizes(), result1, batch_first)

# TH wrappers
- name: eq.Scalar(Tensor self, Scalar other) -> Tensor
  output_differentiability: [False]

- name: eq.Tensor(Tensor self, Tensor other) -> Tensor
  output_differentiability: [False]

- name: ge.Scalar(Tensor self, Scalar other) -> Tensor
  output_differentiability: [False]

- name: ge.Tensor(Tensor self, Tensor other) -> Tensor
  output_differentiability: [False]

- name: gt.Scalar(Tensor self, Scalar other) -> Tensor
  output_differentiability: [False]

- name: gt.Tensor(Tensor self, Tensor other) -> Tensor
  output_differentiability: [False]

- name: le.Scalar(Tensor self, Scalar other) -> Tensor
  output_differentiability: [False]

- name: le.Tensor(Tensor self, Tensor other) -> Tensor
  output_differentiability: [False]

- name: lt.Scalar(Tensor self, Scalar other) -> Tensor
  output_differentiability: [False]

- name: lt.Tensor(Tensor self, Tensor other) -> Tensor
  output_differentiability: [False]

- name: ne.Scalar(Tensor self, Scalar other) -> Tensor
  output_differentiability: [False]

- name: ne.Tensor(Tensor self, Tensor other) -> Tensor
  output_differentiability: [False]

- name: multinomial(Tensor self, int num_samples, bool replacement=False, *, Generator? generator=None) -> Tensor
  output_differentiability: [False]

- name: nonzero(Tensor self) -> Tensor
  output_differentiability: [False]

- name: segment_reduce(Tensor data, str reduce, *, Tensor? lengths=None, Tensor? indices=None, int axis=0, bool unsafe=False, Scalar? initial=None) -> Tensor
  data: _segment_reduce_backward(grad, result, data, reduce, lengths)

- name: _pin_memory(Tensor self, Device? device=None) -> Tensor
  self: grad

# Empty factory functions have explicit non-differentiability so that they propagate the class
# when used with a Tensor subclass together with __torch_dispatch__.
# All the other factory functions are composite and call into one of these.
- name: new_empty(Tensor self, int[] size, *, ScalarType? dtype=None, Layout? layout=None, Device? device=None, bool? pin_memory=None) -> Tensor
  self: non_differentiable
  output_differentiability: [False]

- name: new_empty_strided(Tensor self, int[] size, int[] stride, *, ScalarType? dtype=None, Layout? layout=None, Device? device=None, bool? pin_memory=None) -> Tensor
  self: non_differentiable
  output_differentiability: [False]

- name: empty_like(Tensor self, *, ScalarType? dtype=None, Layout? layout=None, Device? device=None, bool? pin_memory=None, MemoryFormat? memory_format=None) -> Tensor
  self: non_differentiable
  output_differentiability: [False]

- name: _test_warn_in_autograd(Tensor self) -> Tensor
  self: warn_backwards(grad)<|MERGE_RESOLUTION|>--- conflicted
+++ resolved
@@ -744,10 +744,10 @@
   result: auto_linear
 
 - name: inverse(Tensor self) -> Tensor
-  self: -at::matmul(result.conj().transpose(-2, -1), at::matmul(grad, result.conj().transpose(-2, -1)))
+  self: -at::matmul(result.mH(), at::matmul(grad, result.mH()))
 
 - name: linalg_inv_ex(Tensor self, *, bool check_errors=False) -> (Tensor inverse, Tensor info)
-  self: -at::matmul(inverse.conj().transpose(-2, -1), at::matmul(grad, inverse.conj().transpose(-2, -1)))
+  self: -at::matmul(inverse.mH(), at::matmul(grad, inverse.mH()))
   inverse: -at::matmul(at::matmul(inverse, self_t), inverse)
 
 - name: linalg_pinv.atol_rtol_tensor(Tensor self, *, Tensor? atol=None, Tensor? rtol=None, bool hermitian=False) -> Tensor
@@ -871,8 +871,8 @@
   A: not_implemented("lstsq")
 
 - name: linalg_lstsq(Tensor self, Tensor b, float? rcond=None, *, str? driver=None) -> (Tensor solution, Tensor residuals, Tensor rank, Tensor singular_values)
-  self: not_implemented("linalg_lstsq")
-  b: not_implemented("linalg_lstsq")
+  self, b: linalg_lstsq_backward(grad, self, b, rcond, driver, grad_input_mask)
+  solution: linalg_lstsq_jvp(self_p, b_p, self_t, b_t)
   output_differentiability: [True, False, False, False]
 
 - name: lt_.Scalar(Tensor(a!) self, Scalar other) -> Tensor(a!)
@@ -916,14 +916,9 @@
   mask: non_differentiable
   result: auto_linear
 
-<<<<<<< HEAD
-- name: matrix_exp(Tensor self) -> Tensor
-  self: matrix_exp_backward(self, grad)
-=======
 - name: linalg_matrix_exp(Tensor self) -> Tensor
   self: linalg_matrix_exp_differential(self, grad, /*adjoint*/ true)
   result: linalg_matrix_exp_differential(self_p, self_t, /*adjoint*/ false)
->>>>>>> d1a5612a
 
 - name: max.dim(Tensor self, int dim, bool keepdim=False) -> (Tensor values, Tensor indices)
   self: value_selecting_reduction_backward(grad, dim, indices, self.sizes(), keepdim)
@@ -1093,7 +1088,7 @@
 
 - name: _cdist_forward(Tensor x1, Tensor x2, float p, int? compute_mode) -> Tensor
   x1: _cdist_backward(grad.contiguous(), x1, x2, p, result)
-  x2: _cdist_backward(grad.transpose(-1, -2).contiguous(), x2, x1, p, result.transpose(-1, -2).contiguous())
+  x2: _cdist_backward(grad.mT().contiguous(), x2, x1, p, result.mT().contiguous())
 
 - name: _cdist_backward(Tensor grad, Tensor x1, Tensor x2, float p, Tensor cdist) -> Tensor
   grad: not_implemented("_cdist_backward")
