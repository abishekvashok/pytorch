import torch
import torch.nn as nn
from torch import Tensor  # noqa: F401
from torch._jit_internal import Optional, List  # noqa: F401
from torch.nn.quantized.modules.utils import hide_packed_params_repr
from torch.nn.quantized.modules.utils import _quantize_weight

class EmbeddingPackedParams(torch.nn.Module):
    _version = 1

    def __init__(self, num_embeddings, embedding_dim, dtype=torch.quint8):
        super(EmbeddingPackedParams, self).__init__()
        self.dtype = dtype
        if self.dtype in [torch.quint8, torch.quint4x2]:
            scales = torch.ones(num_embeddings, dtype=torch.float)
            zero_points = torch.zeros(num_embeddings, dtype=torch.float)
            wq = torch._empty_per_channel_affine_quantized([num_embeddings, embedding_dim], scales=scales,
                                                           zero_points=zero_points,
                                                           axis=0, dtype=self.dtype)
            self.set_weight(wq)
        else:
            raise NotImplementedError('Unsupported dtype on quantized embedding! Supports quint8 and quint4x2.')

    @torch.jit.export
    def set_weight(self, weight: torch.Tensor) -> None:
        if self.dtype in [torch.quint8, torch.quint4x2]:
            self._packed_weight = torch.ops.quantized.embedding_bag_prepack(weight)
        else:
            raise NotImplementedError('Unsupported dtype for quantized embedding prepack! Supports quint8 and quint4x2.')


    @torch.jit.export
    def _weight(self):
        if self.dtype in [torch.quint8, torch.quint4x2]:
            return torch.ops.quantized.embedding_bag_unpack(self._packed_weight)
        else:
            raise NotImplementedError('Unsupported dtype for quantized embedding unpack! Supports quint8 and quint4x2.')

    def forward(self, x):
        return x

    # Version 1
    #   self
    #   |--- _packed_weight : Tensor representing weight of EmbeddingPackedParamsBase
    #   |--- dtype : torch.dtype

    def _save_to_state_dict(self, destination, prefix, keep_vars):
        super(EmbeddingPackedParams, self)._save_to_state_dict(destination, prefix, keep_vars)
        destination[prefix + 'dtype'] = self.dtype
        destination[prefix + '_packed_weight'] = self._weight()

    def _load_from_state_dict(self, state_dict, prefix, local_metadata, strict,
                              missing_keys, unexpected_keys, error_msgs):
        self.dtype = state_dict[prefix + 'dtype']
        state_dict.pop(prefix + 'dtype')

        weight = state_dict[prefix + '_packed_weight']
        state_dict.pop(prefix + '_packed_weight')
        self.set_weight(weight)

        super(EmbeddingPackedParams, self)._load_from_state_dict(state_dict, prefix, local_metadata, False,
                                                                 missing_keys, unexpected_keys, error_msgs)

    def __repr__(self):
        return self._weight().__repr__()

class Embedding(torch.nn.Module):
    r"""
    A quantized Embedding module with quantized packed weights as inputs.
    We adopt the same interface as `torch.nn.Embedding`, please see
    https://pytorch.org/docs/stable/nn.html#torch.nn.Embedding for documentation.

    Similar to :class:`~torch.nn.Embedding`, attributes will be randomly
    initialized at module creation time and will be overwritten later

    Attributes:
        weight (Tensor): the non-learnable quantized weights of the module of
                         shape :math:`(\text{num\_embeddings}, \text{embedding\_dim})`.

    Examples::
        >>> m = nn.quantized.Embedding(num_embeddings=10, embedding_dim=12)
        >>> indices = torch.tensor([9, 6, 5, 7, 8, 8, 9, 2, 8])
        >>> output = m(indices)
        >>> print(output.size())
        torch.Size([9, 12]

    """
    _version = 1

    def __init__(self, num_embeddings: int, embedding_dim: int, padding_idx: Optional[int] = None,
                 max_norm: Optional[float] = None, norm_type: float = 2., scale_grad_by_freq: bool = False,
                 sparse: bool = False, _weight: Optional[Tensor] = None, dtype=torch.quint8) -> None:
        super(Embedding, self).__init__()
        self.num_embeddings = num_embeddings
        self.embedding_dim = embedding_dim

        if _weight is None:
            scales = torch.ones(num_embeddings, dtype=torch.float)
            zero_points = torch.zeros(num_embeddings, dtype=torch.float)
            qweight = torch._empty_per_channel_affine_quantized([num_embeddings, embedding_dim],
                                                                scales=scales, zero_points=zero_points,
                                                                axis=0, dtype=torch.quint8)
        else:
            assert list(_weight.shape) == [num_embeddings, embedding_dim], \
                'Shape of weight does not match num_embeddings and embedding_dim'
            qweight = _weight

        self._packed_params = EmbeddingPackedParams(num_embeddings, embedding_dim, dtype)
        self._packed_params.set_weight(qweight)

    def forward(self, indices: Tensor) -> Tensor:
        return torch.ops.quantized.embedding_byte(self._packed_params._packed_weight, indices)

    def _get_name(self):
        return 'QuantizedEmbedding'

    def __repr__(self):
        return hide_packed_params_repr(self, EmbeddingPackedParams)

    def extra_repr(self):
        extra_repr_str = 'num_embeddings={}, embedding_dim={}, dtype={}, qscheme={}'.format(
            self.num_embeddings, self.embedding_dim, self._packed_params.dtype, self.weight().qscheme()
        )

        return extra_repr_str

    def set_weight(self, w: torch.Tensor) -> None:
        self._packed_params.set_weight(w)

    def weight(self):
        return self._packed_params._weight()

    @classmethod
    def from_float(cls, mod):
        r"""Create a quantized embedding module from a float module

        Args:
            mod (Module): a float module, either produced by torch.ao.quantization
                          utilities or provided by user
        """
<<<<<<< HEAD
        if hasattr(mod, 'weight_fake_quant'):
            assert type(mod) == nn.qat.Embedding, 'nnq.' + cls.__name__ + '.from_float ' + \
                'with fake quant only works for ' + nn.qat.Embedding.__name__
            weight_observer = mod.weight_fake_quant
            activation_post_process = mod.activation_post_process
=======
        assert type(mod) == nn.Embedding, 'nnq.' + cls.__name__ + '.from_float only works for ' + \
            nn.Embedding.__name__
        assert hasattr(mod, 'qconfig'), 'Embedding input float module must have qconfig defined'
        from torch.ao.quantization import float_qparams_weight_only_qconfig
        if mod.qconfig is not None and mod.qconfig.weight is not None:
            weight_observer = mod.qconfig.weight()
>>>>>>> 9d6825d5
        else:
            assert type(mod) == nn.Embedding, 'nnq.' + cls.__name__ + '.from_float only works for ' + \
                nn.Embedding.__name__
            assert hasattr(mod, 'qconfig'), 'Embedding input float module must have qconfig defined'
            from torch.quantization import float_qparams_weight_only_qconfig
            if mod.qconfig is not None and mod.qconfig.weight is not None:
                weight_observer = mod.qconfig.weight()
            else:
                weight_observer = float_qparams_weight_only_qconfig.weight()

        dtype = weight_observer.dtype

        is_float_qparams_qconfig = weight_observer.qscheme == torch.per_channel_affine_float_qparams
        assert is_float_qparams_qconfig, \
            'Embedding quantization is only supported with float_qparams_weight_only_qconfig.'

        assert dtype == torch.quint8, \
            f'The only supported weight dtype for nnq.Embedding is torch.quint8, got {dtype}'

        # Run the observer to calculate qparams.
        weight_observer(mod.weight)
        qweight = _quantize_weight(mod.weight.float(), weight_observer)

        # Create quantized Embedding module and pass in the quantized weight
        qembedding = Embedding(mod.num_embeddings, mod.embedding_dim)
        qembedding.set_weight(qweight)
        return qembedding


class EmbeddingBag(Embedding):
    r"""
    A quantized EmbeddingBag module with quantized packed weights as inputs.
    We adopt the same interface as `torch.nn.EmbeddingBag`, please see
    https://pytorch.org/docs/stable/nn.html#torch.nn.EmbeddingBag for documentation.

    Similar to :class:`~torch.nn.EmbeddingBag`, attributes will be randomly
    initialized at module creation time and will be overwritten later

    Attributes:
        weight (Tensor): the non-learnable quantized weights of the module of
                         shape :math:`(\text{num\_embeddings}, \text{embedding\_dim})`.

    Examples::
        >>> m = nn.quantized.EmbeddingBag(num_embeddings=10, embedding_dim=12, include_last_offset=True, mode='sum')
        >>> indices = torch.tensor([9, 6, 5, 7, 8, 8, 9, 2, 8, 6, 6, 9, 1, 6, 8, 8, 3, 2, 3, 6, 3, 6, 5, 7, 0, 8, 4, 6, 5, 8, 2, 3])
        >>> offsets = torch.tensor([0, 19, 20, 28, 28, 32])
        >>> output = m(indices, offsets)
        >>> print(output.size())
        torch.Size([5, 12]

    """
    _version = 1

    def __init__(self, num_embeddings: int, embedding_dim: int,
                 max_norm: Optional[float] = None, norm_type: float = 2., scale_grad_by_freq: bool = False,
                 mode: str = 'sum', sparse: bool = False, _weight: Optional[Tensor] = None,
                 include_last_offset: bool = False, dtype=torch.quint8) -> None:
        super(EmbeddingBag, self).__init__(num_embeddings, embedding_dim, _weight=_weight, dtype=dtype)

        self.mode = mode
        self.pruned_weights = False
        self.include_last_offset = include_last_offset
        self.dtype = dtype

    def forward(self, indices: Tensor, offsets: Optional[Tensor] = None, per_sample_weights: Optional[Tensor] = None,
                compressed_indices_mapping: Optional[Tensor] = None) -> Tensor:
        if self.dtype == torch.quint4x2:
            return torch.ops.quantized.embedding_bag_4bit(self._packed_params._packed_weight, indices, offsets, False, 0,
                                                          self.pruned_weights, per_sample_weights, compressed_indices_mapping,
                                                          self.include_last_offset)
        else:
            return torch.ops.quantized.embedding_bag_byte(self._packed_params._packed_weight, indices, offsets, False, 0,
                                                          self.pruned_weights, per_sample_weights, compressed_indices_mapping,
                                                          self.include_last_offset)

    def _get_name(self):
        return 'QuantizedEmbeddingBag'

    @classmethod
    def from_float(cls, mod):
        r"""Create a quantized embedding_bag module from a float module

        Args:
            mod (Module): a float module, either produced by torch.ao.quantization
                          utilities or provided by user
        """
        if hasattr(mod, 'weight_fake_quant'):
            weight_observer = mod.weight_fake_quant
            activation_post_process = mod.activation_post_process
        else:
            assert type(mod) == nn.EmbeddingBag, 'nnq.' + cls.__name__ + '.from_float only works for ' + \
                nn.EmbeddingBag.__name__
            assert hasattr(mod, 'qconfig'), 'EmbeddingBag input float module must have qconfig defined'
            from torch.ao.quantization.qconfig import float_qparams_weight_only_qconfig
            if mod.qconfig is not None and mod.qconfig.weight is not None:
                weight_observer = mod.qconfig.weight()
            else:
                weight_observer = float_qparams_weight_only_qconfig.weight()

        dtype = weight_observer.dtype
        is_float_qparams_qconfig = weight_observer.qscheme == torch.per_channel_affine_float_qparams
        assert is_float_qparams_qconfig, \
            'EmbeddingBag quantization is only supported with float_qparams_weight_only_qconfig.'

        assert dtype == torch.quint8 or dtype == torch.quint4x2, \
            f'The only supported dtype for nnq.EmbeddingBag is torch.quint8 and torch.quint4x2, got {dtype}'

        # Run the observer to calculate qparams.
        weight_observer(mod.weight)
        qweight = _quantize_weight(mod.weight.float(), weight_observer)

        # Create quantized EmbeddingBag module and pass in the quantized weight
        qembedding_bag = EmbeddingBag(mod.num_embeddings, mod.embedding_dim, dtype=dtype)
        qembedding_bag.set_weight(qweight)
        return qembedding_bag<|MERGE_RESOLUTION|>--- conflicted
+++ resolved
@@ -135,23 +135,14 @@
         r"""Create a quantized embedding module from a float module
 
         Args:
-            mod (Module): a float module, either produced by torch.ao.quantization
+            mod (Module): a float module, either produced by torch.quantization
                           utilities or provided by user
         """
-<<<<<<< HEAD
         if hasattr(mod, 'weight_fake_quant'):
             assert type(mod) == nn.qat.Embedding, 'nnq.' + cls.__name__ + '.from_float ' + \
                 'with fake quant only works for ' + nn.qat.Embedding.__name__
             weight_observer = mod.weight_fake_quant
             activation_post_process = mod.activation_post_process
-=======
-        assert type(mod) == nn.Embedding, 'nnq.' + cls.__name__ + '.from_float only works for ' + \
-            nn.Embedding.__name__
-        assert hasattr(mod, 'qconfig'), 'Embedding input float module must have qconfig defined'
-        from torch.ao.quantization import float_qparams_weight_only_qconfig
-        if mod.qconfig is not None and mod.qconfig.weight is not None:
-            weight_observer = mod.qconfig.weight()
->>>>>>> 9d6825d5
         else:
             assert type(mod) == nn.Embedding, 'nnq.' + cls.__name__ + '.from_float only works for ' + \
                 nn.Embedding.__name__
@@ -235,7 +226,7 @@
         r"""Create a quantized embedding_bag module from a float module
 
         Args:
-            mod (Module): a float module, either produced by torch.ao.quantization
+            mod (Module): a float module, either produced by torch.quantization
                           utilities or provided by user
         """
         if hasattr(mod, 'weight_fake_quant'):
