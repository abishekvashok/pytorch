--- conflicted
+++ resolved
@@ -291,8 +291,6 @@
         # process initializes its PyTorch CUDA states.
         torch.cuda.init()
 
-<<<<<<< HEAD
-=======
         _tensorpipe_check_local_device_maps(name, rpc_backend_options)
     else:
         if len(rpc_backend_options.devices) > 0:
@@ -301,7 +299,6 @@
                 f"devices = {rpc_backend_options.devices}"
             )
 
->>>>>>> 078fadaa
     # The agent's join method is required to behave like a barrier and perform
     # collective operations, for which it relies on a process group, instead of
     # re-implementing this on top of RPCs.
