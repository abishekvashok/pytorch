import inspect
from types import CodeType, FunctionType
from typing import Any, Optional, List
import torch

from .node import Argument
from .graph import Graph
from .graph_module import GraphModule
from .proxy import Proxy, _create_proxy, TracerBase

HAS_VARSTUFF = inspect.CO_VARARGS | inspect.CO_VARKEYWORDS

def _find_module(root: torch.nn.Module, m: torch.nn.Module):
    for n, p in root.named_modules():
        if m is p:
            return n
    raise NameError('module is not installed as a submodule')

def _patch_function(fn: FunctionType, nargs: int) -> FunctionType:
    co = fn.__code__
    co_flags = co.co_flags & ~HAS_VARSTUFF
    co_args : tuple
    if hasattr(co, "co_posonlyargcount"):
        co_args = (
            nargs, 0,
            0, co.co_nlocals, co.co_stacksize,
            co_flags, co.co_code, co.co_consts, co.co_names,
            co.co_varnames, co.co_filename, co.co_name,
            co.co_firstlineno, co.co_lnotab, co.co_freevars,
            co.co_cellvars
        )
    else:
        co_args = (
            nargs, 0, co.co_nlocals,
            co.co_stacksize, co_flags, co.co_code, co.co_consts,
            co.co_names, co.co_varnames, co.co_filename,
            co.co_name, co.co_firstlineno, co.co_lnotab,
            co.co_freevars, co.co_cellvars)
    new_code = CodeType(*co_args)  # type: ignore
    return FunctionType(new_code, fn.__globals__, fn.__name__, fn.__defaults__, fn.__closure__)

    # we need to insert placeholder nodes for *args, and **kwargs,
    # so we can't call this function normally, otherwise it would try to unpack them
    # instead, let's make python think that args and kwargs are normay variables

class Tracer(TracerBase):
    def __init__(self):
        super().__init__()

    def create_arg(self, a: Any) -> Argument:
        # The base tracer is used to construct Graphs when there is no associated
        # module hierarchy, so it can never create parameter references.
        # The default tracer adds the ability to refer to parameters when
        # tracing modules.
        if isinstance(a, torch.nn.Parameter):
            for n, p in self.root.named_parameters():
                if a is p:
                    return self.create_node('get_attr', n, (), {})
            raise NameError('parameter is not a member of this module')
        # Tensors do not have a reliable string repr() from which they can be
        # constructed (and we probably don't want to rely on that, either), so
        # for any constant Tensor values we encounter, first search for if they
        # are an attribute of some module in the module hierarchy. If so, emit
        # a get_attr to retrieve that tensor. Otherwise, we'll store away the
        # tensor value into a special attribute on the Module s.t. we can
        # retrieve it with a get_attr.
        if isinstance(a, torch.Tensor):
            # TODO: slow
            def search_for_tensor(m : torch.nn.Module) -> Optional[List[str]]:
                """
                Search for a tensor value in the module's attributes. If it's
                found, return the qualified name of that attribute, given the
                previous `qualname_atoms`. If it's not found, recurse down into
                child submodules. If it's not found there, return None
                """
                for n, p in m.__dict__.items():
                    if a is p:
                        return [n]
                for n, c in m.named_children():
                    maybe_result : Optional[List[str]] = search_for_tensor(c)
                    if maybe_result:
                        return [n] + maybe_result
                return None
            # Retrieve the qualname for an existing Tensor attribute
            qualname_atoms : Optional[List[str]] = search_for_tensor(self.root)
            qualname = '.'.join(qualname_atoms) if qualname_atoms else None

            # Tensor was not found in the Module hierarchy, stow it away in a
            # special attribute and set the qualname to refer to that
            if not qualname:
                i = 0
                while True:
                    qualname = f'__tensor_constant{i}'
                    if not hasattr(self.root, qualname):
                        break
                    i += 1
                setattr(self.root, qualname, a)

            return self.create_node('get_attr', qualname, (), {})
        return super().create_arg(a)

    def is_leaf_module(self, m: torch.nn.Module, module_qualified_name : str) -> bool:
        """
        A method to specify whether a given `nn.Module` is a "leaf" module.

        Leaf modules are the atomic units that appear in
        the IR, referenced by `call_module` calls. By default,
        Modules in the PyTorch standard library namespace (torch.nn)
        are leaf modules. All other modules are traced through and
        their constituent ops are recorded, unless specified otherwise
        via this parameter.

        Args
        m - The module itself
        module_qualified_name - The path to root of this module. For example,
            if you have a module hierarchy where submodule `foo` contains
            submodule `bar`, which contains submodule `baz`, that module will
            appear with the qualified name `foo.bar.baz` here.
        """
        return m.__module__.startswith('torch.nn') and not isinstance(m, torch.nn.Sequential)

    def trace(self, root: torch.nn.Module) -> Graph:
        self.root = root
        fn = type(root).forward
        self.graph = Graph()

        assert isinstance(fn, FunctionType)
        co = fn.__code__
        total_args = co.co_argcount + co.co_kwonlyargcount
        names_iter = iter(co.co_varnames)
        next(names_iter)  # skip self
        args : List[Any] = [root]

        def make_proxy_placeholder():
            name = next(names_iter)
            return self._proxy_placeholder(name, fn.__annotations__.get(name, None))
        args.extend(make_proxy_placeholder() for _ in range(1, total_args))

        if co.co_kwonlyargcount > 0 or co.co_flags & HAS_VARSTUFF:
            # TODO: type annotations for *args and **kwargs
            if co.co_flags & inspect.CO_VARARGS:
                args.append(self._proxy_placeholder('*' + next(names_iter)))
            if co.co_flags & inspect.CO_VARKEYWORDS:
                args.append(self._proxy_placeholder('**' + next(names_iter)))
            fn = _patch_function(fn, len(args))

        orig_call = torch.nn.Module.__call__

        def module_call_wrapper(mod, *args, **kwargs):
            module_qualified_name = _find_module(root, mod)
            if not self.is_leaf_module(mod, module_qualified_name):
                return orig_call(mod, *args, **kwargs)
            else:
                return _create_proxy(self, 'call_module', module_qualified_name, args, kwargs)
        try:
            torch.nn.Module.__call__ = module_call_wrapper
<<<<<<< HEAD
            self.create_node('output', 'output', (self.create_arg(fn(*args)),), {})
=======
            self.create_node('output', 'output', (self.create_arg(fn(*args)),), {},
                             type_expr=fn.__annotations__.get('return', None))
>>>>>>> f010df35
        finally:
            torch.nn.Module.__call__ = orig_call
        return self.graph

    def _proxy_placeholder(self, name: str, type_expr: Optional[Any] = None) -> Proxy:
        return Proxy(self.create_node('placeholder', name, (), {}, type_expr=type_expr), self)

# Symbolic tracing API
#
# Given an `nn.Module` instance `root`, this function will return a `GraphModule`
# constructed by recording operations seen while tracing through `root`.
#
# Args:
#   - root - the `nn.Module` instance to trace
def symbolic_trace(root : torch.nn.Module) -> GraphModule:
    return GraphModule(root, Tracer().trace(root))<|MERGE_RESOLUTION|>--- conflicted
+++ resolved
@@ -154,12 +154,8 @@
                 return _create_proxy(self, 'call_module', module_qualified_name, args, kwargs)
         try:
             torch.nn.Module.__call__ = module_call_wrapper
-<<<<<<< HEAD
-            self.create_node('output', 'output', (self.create_arg(fn(*args)),), {})
-=======
             self.create_node('output', 'output', (self.create_arg(fn(*args)),), {},
                              type_expr=fn.__annotations__.get('return', None))
->>>>>>> f010df35
         finally:
             torch.nn.Module.__call__ = orig_call
         return self.graph
