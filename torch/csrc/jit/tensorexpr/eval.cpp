--- conflicted
+++ resolved
@@ -874,11 +874,7 @@
     internal_buffers_.insert(std::make_pair(b, std::move(buffer)));
   }
 
-<<<<<<< HEAD
-  void visit(BufMapPtr v) override {
-=======
   void visit(PlacementAllocatePtr v) override {
->>>>>>> d55660cc
     buffer_mapping_[v->src_buf()] = buffer_mapping_[v->dest_buf()];
   }
 
