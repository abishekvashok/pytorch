--- conflicted
+++ resolved
@@ -347,12 +347,9 @@
   m.def(torch::schema(
       "static_runtime::VarTupleUnpack(...) -> ...",
       c10::AliasAnalysisKind::CONSERVATIVE));
-<<<<<<< HEAD
-=======
   m.def(torch::schema(
       "static_runtime::fused_equally_split(Tensor input, int num_split, int dim) -> ...",
       c10::AliasAnalysisKind::PURE_FUNCTION));
->>>>>>> 632719c2
 }
 
 void FuseSignLog1P(std::shared_ptr<torch::jit::Graph>& graph) {
@@ -403,11 +400,7 @@
   TORCH_CHECK(nodes.size() > 0);
   auto graph = nodes[0]->owningGraph();
   auto var_unpack = graph->create(
-<<<<<<< HEAD
-      c10::Symbol::fromQualString("static_runtime::VarTupleUnpack"),
-=======
       fromQualString("static_runtime::VarTupleUnpack"),
->>>>>>> 632719c2
       /* num_outputs */ 0);
   var_unpack->insertAfter(nodes[nodes.size() - 1]);
   for (Node* node : nodes) {
@@ -541,13 +534,7 @@
   for (auto it = nodes.begin(); it != nodes.end(); ++it) {
     Node* node = *it;
     const std::string node_qual_string = node->kind().toQualString();
-<<<<<<< HEAD
-    if (node_qual_string == "fb::sigrid_transforms" ||
-        node_qual_string == "fb::sigrid_transforms_torch_bind" ||
-        node_qual_string == "fb::equally_split" ||
-=======
     if (node_qual_string == "fb::sigrid_transforms_torch_bind" ||
->>>>>>> 632719c2
         node_qual_string == "fb::gather_ranges_to_dense" ||
         node_qual_string == "fb::gather_ranges_to_dense_v2" ||
         node_qual_string == "fb::variadic_sigrid_transforms_torch_bind") {
@@ -633,14 +620,6 @@
       continue;
     }
 
-<<<<<<< HEAD
-      if (node_qual_string == "fb::equally_split" &&
-          node->outputs().size() == 1) {
-        // This captures a case of `y = fb::equally_split(x, 1, _)` where y
-        // becomes just an alias of x.
-        // If this case is found, replace y with x to avoid executing this op.
-        equally_splits_to_remove.push_back(node);
-=======
     const bool is_equally_split =
         node->kind() == fromQualString("fb::equally_split");
     if (!is_equally_split) {
@@ -652,7 +631,6 @@
           list_unpack_outputs.begin(), list_unpack_outputs.end());
       if (alias_db.mayContainAlias(list_unpack_outputs_vec, graph_outputs)) {
         continue;
->>>>>>> 632719c2
       }
     }
 
@@ -773,11 +751,7 @@
     key->moveBefore(marker);
   }
   const c10::Symbol static_runtime_dict_unpack_symbol =
-<<<<<<< HEAD
-      c10::Symbol::fromQualString("static_runtime::dict_unpack");
-=======
       fromQualString("static_runtime::dict_unpack");
->>>>>>> 632719c2
   for (auto& it : dict_to_getitems) {
     Value* dict = it.first;
     std::vector<Node*>& getitems = it.second;
