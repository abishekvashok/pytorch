#include <torch/csrc/jit/runtime/static/impl.h>

#include <ATen/MemoryOverlap.h>
#include <ATen/core/interned_strings.h>
#include <ATen/record_function.h>
#include <c10/core/CPUAllocator.h>
#include <c10/core/InferenceMode.h>
#include <c10/util/irange.h>
#include <caffe2/core/scope_guard.h>
#include <caffe2/core/timer.h>
#include <torch/csrc/jit/ir/alias_analysis.h>
#include <torch/csrc/jit/jit_log.h>
#include <torch/csrc/jit/passes/canonicalize.h>
#include <torch/csrc/jit/passes/dead_code_elimination.h>
#include <torch/csrc/jit/passes/freeze_module.h>
#include <torch/csrc/jit/passes/remove_mutation.h>
#include <torch/csrc/jit/passes/subgraph_rewrite.h>
#include <torch/csrc/jit/passes/variadic_ops.h>
#include <torch/csrc/jit/runtime/static/memory_planner.h>
#include <torch/csrc/jit/runtime/static/ops.h>
#include <torch/csrc/jit/runtime/static/passes.h>
#include <torch/csrc/jit/runtime/vararg_functions.h>
#include <iterator>
#include <sstream>
#include <stdexcept>

#ifdef FBCODE_CAFFE2
#include <folly/dynamic.h>
#include <folly/json.h>
#endif

namespace torch {
namespace jit {

// graph must be frozen or canEnableStaticRuntime would return false if there's
// any prim::CallMethod op left in the graph
bool canEnableStaticRuntime(const std::shared_ptr<torch::jit::Graph>& graph) {
  // check for sub-blocks
  bool can_support = true;
  bool has_blocks = false;
  for (auto* node : graph->block()->nodes()) {
    if (node->blocks().size() > 0) {
      has_blocks = true;
      VLOG(1) << "Found nested sub-blocks in graph at node: "
              << PrintNode(node);
    }
    if (node->kind() == prim::Constant) {
      continue;
    }
    // check if can get op from Node
    const Operator* op = node->maybeOperator();
    if (!op && !nativeOpIsRegistered(node->kind())) {
      can_support = false;
      LOG(WARNING) << "Found unsupported op: " << node->kind().toQualString();
    }
  }
  if (has_blocks) {
    LOG(WARNING)
        << "Found nested sub-block in graph. Static Runtime doesn't support nested sub-blocks.";
    can_support = false;
  }
  return can_support;
}

std::string dumpValueSet(
    const FastSet<const Value*>& value_set,
    const char* set_name) {
  std::ostringstream oss;
  oss << set_name << ": {";
  for (const auto* val : value_set) {
    oss << "%" << val->debugName() << ", ";
  }
  oss << "}";
  return oss.str();
}

namespace {

void OptimizeGraph(
    std::shared_ptr<torch::jit::Graph>& graph,
    const StaticModuleOptions& opts) {
  GRAPH_DUMP("Before optimizations: ", graph);
  Inline(*graph);
  ConstantPropagation(graph);
  Canonicalize(graph);
  ConstantPropagation(graph);
  RemoveTensorMutation(graph);
  ConstantPropagation(graph);
  EliminateDeadCode(graph);
  FuseInferenceOpsForSparseNN(graph);
  UseVariadicCat(graph);
  UseVariadicStack(graph);

  if (opts.enable_out_variant) {
    UseVariadicOp(
        graph,
        fromQualString("fb::sigrid_transforms_torch_bind"),
        fromQualString("fb::variadic_sigrid_transforms_torch_bind"));
    FuseSignLog1P(graph);

    // TODO: we can avoid this guard by moving operations
    // to exposed folders.
#ifdef FBCODE_CAFFE2
    ReplaceWithCopy(graph);
    FuseListUnpack(graph);
    FuseListUnpackV2(graph);
    EnableStaticRuntimeLayerNorm(graph);
#endif
  }

  ConstantPropagation(graph);
  RemoveImmutableInputDictLookups(graph);
  UseVariadicTupleUnpack(graph);
  UseVariadicGroupedAccessor(graph);
  GRAPH_DUMP("Final graph after optimizations: ", graph);
}

// remove unused input 0 from graph
bool RemoveSelfFromGraphInput(std::shared_ptr<torch::jit::Graph>& graph) {
  if (graph->inputs().at(0)->type()->is_module()) {
    if (graph->inputs().at(0)->hasUses()) {
      return false;
    }
    graph->eraseInput(0);
  }
  return true;
}

// remove "self" from function schema
c10::FunctionSchema RemoveSelfFromSchema(const c10::FunctionSchema& s) {
  TORCH_CHECK(s.arguments().size() >= 1 && s.arguments()[0].name() == "self");
  std::vector<Argument> args({s.arguments().begin() + 1, s.arguments().end()});
  return s.cloneWithArguments(args);
}

std::vector<Value*> valueVecFromFastSet(const FastSet<const Value*>& s) {
  std::vector<Value*> result;
  result.reserve(s.size());
  for (auto* v : s) {
    // NOLINTNEXTLINE(cppcoreguidelines-pro-type-const-cast)
    result.emplace_back(const_cast<Value*>(v));
  }
  return result;
}

bool mayContainAlias(AliasDb& db, const Value* a, const Value* b) {
  // NOLINTNEXTLINE(cppcoreguidelines-pro-type-const-cast)
  return db.mayContainAlias(const_cast<Value*>(a), const_cast<Value*>(b));
}

bool mayContainAlias(
    AliasDb& db,
    const FastSet<const Value*>& a,
    const FastSet<const Value*>& b) {
  return db.mayContainAlias(valueVecFromFastSet(a), valueVecFromFastSet(b));
}

//  Map each value to all values that are alive at the same time.
using LivenessMap = FastMap<const Value*, FastSet<const Value*>>;

std::string dumpLivenessMap(const LivenessMap& liveness_map) {
  std::ostringstream oss;
  oss << "{";
  for (const auto& p : liveness_map) {
    oss << "{%" << p.first->debugName() << ": {";
    for (const auto* val : p.second) {
      oss << "%" << val->debugName() << ", ";
    }
    oss << "}},\n";
  }
  oss << "}";
  return oss.str();
}

//  The algorithm does a traversal of the execution graph
//  while keeping track of the live values.
LivenessMap GetLivenessMap(
    const std::shared_ptr<torch::jit::Graph>& graph,
    const ValueGroup& value_group,
    AliasDb& db) {
  // map a Value to a set of Values that overlap live-ranges with the Value's
  FastMap<const Value*, FastSet<const Value*>> liveness_map;

  // map Values to its creation order in graph (Note: only traverse top-level
  // nodes such that nodes under control-flows are represented by top-level
  // block nodes)
  std::vector<const Value*> values_in_creation_order;
  FastMap<const Value*, size_t> values_to_idx_in_creation_order;
  for (const auto* node : graph->nodes()) {
    values_to_idx_in_creation_order.reserve(
        values_to_idx_in_creation_order.size() + node->outputs().size());
    for (const auto* v : node->outputs()) {
      values_to_idx_in_creation_order.emplace(
          v, values_in_creation_order.size());
      values_in_creation_order.emplace_back(v);
    }
  }

  // presence of a Value in live_values_use_chain means the Value alive
  // Value mapped to set of Nodes that may use the Value (i.e., use-chain of
  // Value)
  FastMap<const Value*, FastSet<const Node*>> live_values_use_chain;
  // Node mapped to set of Values that the Node may use (i.e., def-chain of node
  // inputs)
  FastMap<const Node*, FastSet<const Value*>> live_nodes_def_chain;

  // add v to the current liveness_map
  std::function<void(const Value* v)> add_live_value_fn = [&](const Value* v) {
    if (liveness_map.count(v)) {
      return;
    }

    auto& v_live_set = liveness_map[v] = {};

    v_live_set.reserve(live_values_use_chain.size());
    for (const auto& live_v : live_values_use_chain) {
      v_live_set.insert(live_v.first);
      liveness_map[live_v.first].insert(v);
    }

    // only add values to the live set if they
    // have deps, otherwise they die immediately
    if (v->uses().size()) {
      live_values_use_chain[v] = FastSet<const Node*>(v->uses().size());
      // record the relationship between v (Value) and its uses (Node)
      for (const auto& u : v->uses()) {
        const auto* node = u.user;
        live_values_use_chain[v].insert(node);
        live_nodes_def_chain[node].insert(v);
      }
    }

    // FIXME(penguin): the following alias refinement seems to assume
    // that `v` refers to a new  tensor created by the node that defines
    // v, thus other Values "before" the node that defines `v` cannot
    // possibly be aliased to `v`.
    // TODO(penguin): Is it a limitation of TS alias analysis
    // so that we need to do such refinement? If so, better improve
    // alias analysis so that we dont need this special handling here
    //
    // Refine aliases of v by include only those created after v
    std::vector<const Value*> refined_aliases;
    auto idx = values_to_idx_in_creation_order[v];
    for (; idx < values_in_creation_order.size(); ++idx) {
      auto* alias_v = values_in_creation_order[idx];
      if (mayContainAlias(db, v, alias_v)) {
        refined_aliases.emplace_back(alias_v);
      }
    }
    // for all the values in the alias set,
    // we set them "alive"
    for (auto* aliased_v : refined_aliases) {
      GRAPH_DEBUG("aliased_v: %", aliased_v->debugName());
      add_live_value_fn(aliased_v);
    }
  };

  auto remove_dead_values = [&](const Node* node) {
    auto find = live_nodes_def_chain.find(node);
    if (find != live_nodes_def_chain.end()) {
      for (const auto* v : find->second) {
        live_values_use_chain[v].erase(node);
        if (!live_values_use_chain[v].size()) {
          // v is now dead
          live_values_use_chain.erase(v);
        }
      }
    }
  };

  for (const auto* node : graph->nodes()) {
    for (const auto* v : node->outputs()) {
      if (!value_group.isAlwaysAlive(v)) {
        add_live_value_fn(v);
      }
    }

    remove_dead_values(node);
  }
  GRAPH_DEBUG("LivenessMap: ", dumpLivenessMap(liveness_map));

  for (const auto& v : live_values_use_chain) {
    TORCH_CHECK(
        value_group.isAlwaysAlive(v.first),
        v.first->debugName(),
        "is not in the value_group.isAlwaysAlive group");
  }

  auto insert_all_pairs_in_liveness_map =
      [&](at::ArrayRef<const Value*> values) {
        for (size_t i = 0; !values.empty() && i < values.size() - 1; ++i) {
          auto value_it = liveness_map.find(values[i]);
          if (value_it == liveness_map.end()) {
            continue;
          }
          for (size_t j = i + 1; j < values.size(); ++j) {
            auto value2_it = liveness_map.find(values[j]);
            if (value2_it != liveness_map.end()) {
              value_it->second.insert(values[j]);
              value2_it->second.insert(values[i]);
            }
          }
        }
      };

  for (const auto* node : graph->nodes()) {
    auto inputs = node->inputs();
    auto outputs = node->outputs();
    for (const auto* input : inputs) {
      for (const auto* output : outputs) {
        auto input_it = liveness_map.find(input);
        if (input_it == liveness_map.end()) {
          continue;
        }
        auto output_it = liveness_map.find(output);
        if (output_it == liveness_map.end()) {
          continue;
        }
        input_it->second.insert(output);
        output_it->second.insert(input);
      }
    }

    // All inputs should be alive at the same time.
    insert_all_pairs_in_liveness_map(inputs);

    // All outputs should be alive at the same time.
    insert_all_pairs_in_liveness_map(outputs);
  };

  return liveness_map;
};

// Collect the set of Values that are candidates for memory planning:
//   - Values that are used in in-place operators (i.e., _out variants), and
//   - excluding those that are either inputs or outputs of
//     non in-place operators
//
// Returns
//   first: Values that are candidates for memory planning
//   second: A deterministc order of all values
std::pair<std::vector<const Value*>, std::vector<const Value*>>
GetMemoryPlanningCandidates(
    const std::shared_ptr<torch::jit::Graph>& graph,
    const FastMap<Node*, bool>& node_has_out_variant) {
  // for determinism
  FastSet<const Value*> seen_values;
  std::vector<const Value*> all_values;
  FastSet<const Value*> can_reuse;
  // values used by unsupported ops (as either inputs or outputs)
  // these need to be removed from "can_reuse" after analyzing all nodes
  FastSet<const Value*> cannot_reuse;
  for (auto* n : graph->nodes()) {
    bool can_reuse_inputs_outputs =
        canReuseInputsOutputs(n, node_has_out_variant);
    for (const auto* v : n->inputs()) {
      if (!seen_values.count(v)) {
        all_values.emplace_back(v);
        seen_values.insert(v);
      }
      if (can_reuse_inputs_outputs) {
        can_reuse.insert(v);
      } else {
        cannot_reuse.insert(v);
      }
    }
    for (const auto* v : n->outputs()) {
      all_values.emplace_back(v);
      seen_values.insert(v);
      if (can_reuse_inputs_outputs) {
        can_reuse.insert(v);
      } else {
        cannot_reuse.insert(v);
      }
    }
  }
  for (const auto* v : cannot_reuse) {
    can_reuse.erase(v);
  }
  // find a deterministic order
  std::vector<const Value*> optimizable;
  for (const auto* v : all_values) {
    if (can_reuse.count(v)) {
      optimizable.emplace_back(v);
      can_reuse.erase(v);
    }
  }
  return std::make_pair(optimizable, all_values);
}

// Equipped with a liveness map we can allocate memory to
// ivalues, reusing memory along the way. However, we are
// constrained by the set of optimizable_values
// (inputs/outputs of out variants). Inputs/outputs of view ops
// can't be reused.
//
// Algorithm:
// # clusters of values sharing the same memory
// # are called "value_to_same_storage_values" in the implementation
// # inserting into a cluster denotes sharing memory.
//
// clusters = {}
// for all v in optimzable_values:
//   for all cluster in clusters: # can we insert into cluster?
//     for all live_v in live_during(v):
//        if cluster.contains(live_v):
//          skip to next custer
//     cluster.add(v)
//     skip to next v
//   if no cluster found:
//     clusters.add(cluster{v})
//
//
// NB: This is a deterministic implementation, which makes it easier to tune
// and debug.
FastMap<const Value*, std::vector<const Value*>> GenerateSameStorageValues(
    const LivenessMap& alive_during,
    const ValueGroup& value_group,
    const std::pair<std::vector<const Value*>, std::vector<const Value*>>&
        optimizable,
    AliasDb& db) {
  const auto& optimizable_values = optimizable.first;
  const auto& all_values = optimizable.second;

  // map Value* to a set Value* that can share the same storage with it
  FastMap<const Value*, std::vector<const Value*>> same_storage_values;

  // make new_v and old_v map to the same storage (i.e., add to each other's
  // same_storage_values set)
  auto share_storage_fn = [&](const Value* new_v, const Value* old_v) {
    if (new_v == old_v) {
      return;
    }
    DCHECK(same_storage_values.count(old_v));
    FastSet<const Value*> seen;
    std::vector<const Value*> values;
    for (auto* v : same_storage_values.at(old_v)) {
      if (seen.count(v)) {
        continue;
      }
      seen.insert(v);
      values.emplace_back(v);
    }
    for (auto* v : same_storage_values.at(new_v)) {
      if (seen.count(v)) {
        continue;
      }
      seen.insert(v);
      values.emplace_back(v);
    }
    for (const auto* v : values) {
      same_storage_values[v] = values;
    }
  };

  // initialize with known same_storage_values (aliasing values)
  for (const auto* v : all_values) {
    if (!same_storage_values.count(v)) {
      same_storage_values[v] = {v};
    }
    // skip always alive values (alias inputs/outputs/weights)
    if (value_group.isAlwaysAlive(v)) {
      continue;
    }
    for (const auto& p : same_storage_values) {
      // NB: this means we cannot optimize operations that "sometimes alias"
      // TODO: add a more robust check of this behavior at runtime
      // FIXME (penguin): this handling makes v and MayAlias(v) share the
      // same storage, which is not correct.
      if (db.mayAlias(p.first, v)) {
        share_storage_fn(v, p.first);
      }
    }
  }

  // to preserve determinism
  std::vector<const Value*> seen;

  auto compute_liveset_fn = [&alive_during, &same_storage_values](
                                FastSet<const Value*>& live, const Value* v) {
    for (const auto* sv : same_storage_values.at(v)) {
      const auto& l = alive_during.count(sv) ? alive_during.at(sv)
                                             : FastSet<const Value*>{};
      live.insert(l.begin(), l.end());
    }
  };

  // check if same_storage_values[s] intersects with live
  auto intersect_fn = [&same_storage_values](
                          FastSet<const Value*>& live, const Value* s) {
    bool intersect = false;
    for (const auto* v : same_storage_values.at(s)) {
      if (live.count(v)) {
        intersect = true;
        break;
      }
    }
    return intersect;
  };

  for (const auto* v : optimizable_values) {
    if (value_group.isAlwaysAlive(v)) {
      continue;
    }
    // get values that are live during the lifetime of v
    FastSet<const Value*> live;
    compute_liveset_fn(live, v);
    for (const auto* s : seen) {
      // if live(same_storage_values[v]) and same_storage_values[s]
      // do not overlap, then s and v can share the same storage
      if (!intersect_fn(live, s) && !value_group.isAlwaysAlive(s)) {
        share_storage_fn(v, s);
        // since s is added to same_storage_values[v], live needs
        // to be recomputed, so bail out here
        break;
      }
    }
    seen.emplace_back(v);
  }

  return same_storage_values;
}

void PrepareGraphForStaticModule(
    std::shared_ptr<torch::jit::Graph> graph,
    const StaticModuleOptions& opts) {
  TORCH_CHECK(canEnableStaticRuntime(graph));
  OptimizeGraph(graph, opts);
}

std::pair<std::shared_ptr<Graph>, c10::optional<Module>> PrepareForStaticModule(
    const torch::jit::Module& m,
    bool is_frozen,
    const StaticModuleOptions& opts) {
  VLOG(1) << "StaticModuleOptions: cleanup_activations "
          << opts.cleanup_activations << ", enable_out_variant "
          << opts.enable_out_variant << ", optimize_memory "
          << opts.optimize_memory << ", manage_output_tensors "
          << opts.manage_output_tensors;

  Module module = m.copy();
  if (!is_frozen) {
    module.eval();
    module = freeze_module(module);
  }

  Method method = module.get_method("forward");
  auto graph = module.get_method("forward").graph();

  PrepareGraphForStaticModule(graph, opts);

  return std::make_pair(graph, module);
}

std::pair<std::shared_ptr<Graph>, c10::optional<Module>> PrepareForStaticModule(
    std::shared_ptr<torch::jit::Graph> graph,
    const StaticModuleOptions& opts) {
  PrepareGraphForStaticModule(graph, opts);
  return std::make_pair(graph, c10::nullopt);
}

} // namespace

void ValueGroup::init(
    const std::shared_ptr<torch::jit::Graph>& graph,
    AliasDb& db) {
  external_aliases_.clear();
  output_aliases_.clear();
  // Build `input_or_constant_aliases` as we look through nodes forwardly from
  // the graph's inputs and add aliases of the inputs being created by the
  // nodes.
  external_aliases_.insert(graph->inputs().begin(), graph->inputs().end());
  for (const auto* node : graph->nodes()) {
    if (node->kind() == prim::Constant) {
      for (const auto* output : node->outputs()) {
        external_aliases_.insert(output);
      }
    }
  }
  for (const auto* node : graph->nodes()) {
    if (node->kind() == prim::Constant) {
      // Constants are already in `input_or_constant_aliases`.
      continue;
    }
    for (const auto* v : node->outputs()) {
      if (mayContainAlias(db, {v}, external_aliases_)) {
        external_aliases_.insert(v);
      }
    }
  }

  // Build `output_aliases` as we look through nodes reversely so that we can
  // start from the output values, and follow the flows backwardly from there.
  output_aliases_.insert(graph->outputs().begin(), graph->outputs().end());
  for (const auto* node : graph->nodes().reverse()) {
    if (node->kind() == prim::Constant) {
      // Constants cannot create any aliases.
      continue;
    }
    for (const auto* v : node->outputs()) {
      // Add values that can aliase input/constant values. Note some output
      // aliases may end up in this category via collection objects (e.g.,
      // Tuple).
      if (mayContainAlias(db, {v}, external_aliases_)) {
        external_aliases_.insert(v);
        continue;
      }
      if (mayContainAlias(db, {v}, output_aliases_)) {
        output_aliases_.insert(v);
      }
    }
  }
}

StaticModule::StaticModule(
    std::shared_ptr<torch::jit::Graph> g,
    const StaticModuleOptions& opts)
    : StaticModule(PrepareForStaticModule(g->copy(), opts), opts) {}

StaticModule::StaticModule(
    const torch::jit::Module& m,
    bool is_frozen,
    const StaticModuleOptions& opts)
    : StaticModule(PrepareForStaticModule(m, is_frozen, opts), opts) {}

StaticModule::StaticModule(
    std::pair<std::shared_ptr<torch::jit::Graph>, c10::optional<Module>>
        graph_and_module,
    const StaticModuleOptions& opts)
    : opts_(opts),
      graph_(std::move(graph_and_module.first)),
      module_(std::move(graph_and_module.second)) {
  // check opt flags
  if (opts.manage_output_tensors) {
    TORCH_CHECK(
        opts_.enable_out_variant,
        "When manage_output_tensors is true, enable_out_variant must be set to true");
  }
  if (opts_.optimize_memory) {
    TORCH_CHECK(
        opts_.enable_out_variant,
        "When optimize_memory is true, enable_out_variant must be set to true");
  }

  // handle schema
  if (module_.has_value()) {
    Method method = module_->get_method("forward");
    schema_ = method.function().getSchema();
    if (RemoveSelfFromGraphInput(graph_)) {
      schema_ = RemoveSelfFromSchema(method.function().getSchema());
    } else {
      first_input_is_self_ = true;
      schema_ = method.function().getSchema();
    }
  }

  // map Value* to IValue (from inputs or prim::Constant) or null
  FastMap<Value*, IValue*> value_to_ivalue;
  // map Value* to its SSA definition IR
  FastMap<Value*, DefInfo> value_to_ssa_def;

  // N inputs map to the first N entries in storage
  for (const auto i : c10::irange(graph_->inputs().size())) {
    Value* input = graph_->inputs()[i];
    value_to_ivalue[input] = nullptr;
    value_to_ssa_def[input] = std::make_pair(INPUT_VALUE, i);
  }

  // NB: before optimizing the order of execution, ensure that the
  // memory optimization pass (LivenessMap) is
  // aware of the new order!

  // Fill constants first, so we have a std::vector<IValue> we can reference
  // later
  for (Node* node : graph_->nodes()) {
    if (node->kind() != prim::Constant) {
      continue;
    }
    auto* v = node->output();
    TORCH_CHECK(v->type()->kind() != FunctionType::Kind);
    constants_.emplace_back(toIValue(v).value());
  }
  {
    // construct SSA definition for constant nodes
    int i = 0;
    for (Node* node : graph_->nodes()) {
      if (node->kind() != prim::Constant) {
        continue;
      }
      auto* v = node->output();
      value_to_ssa_def[v] = std::make_pair(CONSTANT_VALUE, i);
      value_to_ivalue[v] = &(constants_[i++]);
    }
  }

  // construct SSA definition for non-constant nodes
  int node_idx = 0;
  FastMap<Node*, bool> node_has_out_variant;
  for (Node* node : graph_->nodes()) {
    if (node->kind() == prim::Constant) {
      continue;
    }
    auto ivalue_inputs =
        std::make_unique<const IValue*[]>(node->inputs().size());
    std::vector<DefInfo> input_ssa_defs;
    size_t idx = 0;
    for (Value* input : node->inputs()) {
      ivalue_inputs[idx++] = value_to_ivalue.at(input);
      input_ssa_defs.emplace_back(value_to_ssa_def.at(input));
    }
    node_inputs_ssa_def_map_[node_idx] = input_ssa_defs;
    nodes_.emplace_back(
        node, std::move(ivalue_inputs), idx, opts.enable_out_variant);
    node_has_out_variant.emplace(node, nodes_.back().has_out_variant());
    for (const auto i : c10::irange(node->outputs().size())) {
      value_to_ivalue[node->outputs()[i]] = nullptr;
      value_to_ssa_def[node->outputs()[i]] = std::make_pair(node_idx, i);
    }
    node_idx++;
  }
  for (auto& pnode : nodes_) {
    if (pnode.outputs().size() == 1 &&
        isOptimizableContainerType(pnode.node(), node_has_out_variant)) {
      node_is_optimizable_container_type_.emplace(pnode.node());
    }
  }
  for (auto output : graph_->outputs()) {
    output_ssa_defs_.emplace_back(value_to_ssa_def[output]);
  }

  // Prepare for memory planning
  AliasDb alias_db(
      graph_, /*isFrozen=*/false, /*enablePreciseTupleContainerAnalysis=*/true);
  value_group_.init(graph_, alias_db);
  GRAPH_DEBUG(value_group_.toString());

  if (opts_.optimize_memory) {
    auto lm = GetLivenessMap(graph_, value_group_, alias_db);
    auto values = GetMemoryPlanningCandidates(graph_, node_has_out_variant);
    value_to_same_storage_values_ =
        GenerateSameStorageValues(lm, value_group_, values, alias_db);
  }
}

const StaticModuleOptions& StaticModule::opts() const {
  return opts_;
}

size_t StaticModule::num_outputs() const {
  return graph_->outputs().size();
}

size_t StaticModule::num_inputs() const {
  return graph_->inputs().size();
}

StaticRuntime& StaticModule::runtime() {
  if (!cached_runtime_) {
    cached_runtime_ = std::make_unique<StaticRuntime>(*this);
  }
  return *cached_runtime_;
}

c10::IValue StaticModule::operator()(
    const std::vector<c10::IValue>& args,
    const std::unordered_map<std::string, c10::IValue>& kwargs) {
  return runtime()(args, kwargs);
}

c10::IValue StaticModule::operator()(
    std::vector<c10::IValue>&& args,
    const std::unordered_map<std::string, c10::IValue>& kwargs) {
  return runtime()(std::move(args), kwargs);
}

StaticRuntime::StaticRuntime(const StaticModule& sm) : static_module_(sm) {
  // NB: create unchanging std::vector<IValue>s we can reference
  inputs_.resize(sm.num_inputs());
  nodes_.resize(sm.nodes().size());

  for (const auto idx : c10::irange(sm.nodes().size())) {
    const auto& n_ref = sm.nodes()[idx];
    nodes_[idx] = n_ref; // copy the node
    auto& n = nodes_[idx];
    // hook up the inputs

    for (const auto i : c10::irange(n.inputs().size())) {
      if (n.inputs()[i] == nullptr) {
        int node_idx = 0;
        int out_idx = 0;
        std::tie(node_idx, out_idx) = sm.index_map().at(idx)[i];
        DCHECK(out_idx >= 0);
        // input
        if (node_idx == StaticModule::INPUT_VALUE) {
          n.set_input(i, &inputs_[out_idx]);
        } else if (node_idx == StaticModule::CONSTANT_VALUE) {
          n.set_input(i, &sm.constants()[out_idx]);
        } else {
          DCHECK(node_idx >= 0);
          n.set_input(i, &(nodes_[node_idx].Output(out_idx)));
        }
      }
    }
  }

  for (const auto& index_pair : sm.output_indices()) {
    int node_idx = 0;
    int out_idx = 0;
    std::tie(node_idx, out_idx) = index_pair;
    if (node_idx == StaticModule::INPUT_VALUE) {
      outputs_.emplace_back(&inputs_[out_idx]);
    } else if (node_idx == StaticModule::CONSTANT_VALUE) {
      // This is a very rare case where const correctness
      // breaks -- the user is returning a constant from
      // the graph.
      // NOLINTNEXTLINE(cppcoreguidelines-pro-type-const-cast)
      outputs_.emplace_back(const_cast<IValue*>(&sm.constants()[out_idx]));
    } else {
      auto* out = &nodes_[node_idx].Output(out_idx);
      outputs_.emplace_back(out);
    }
  }
}

StaticRuntime::~StaticRuntime() = default;

void StaticRuntime::set_inputs(
    const std::vector<IValue>& args,
    const std::unordered_map<std::string, c10::IValue>& kwargs) {
  if (!kwargs.empty()) {
    // This is not ideal
    TORCH_CHECK(
        static_module_.schema(),
        "Schema is not available. Consider creating the Static Runtime "
        "with StaticModule(const torch::jit::Module& m) instead.");
    std::vector<c10::IValue> stack;
    stack.reserve(inputs_.size());
    if (static_module_.first_input_is_self()) {
      stack.emplace_back(static_module_.module()._ivalue());
    }
    stack.insert(stack.end(), args.begin(), args.end());

    static_module_.schema()->checkAndNormalizeInputs(stack, kwargs);
    DCHECK_EQ(inputs_.size(), stack.size());
    for (const auto i : c10::irange(stack.size())) {
      Input(i) = std::move(stack[i]);
    }
  } else {
    if (static_module_.first_input_is_self()) {
      Input(0) = static_module_.module()._ivalue();
      DCHECK_EQ(inputs_.size(), args.size() + 1);
      for (const auto i : c10::irange(args.size())) {
        Input(i + 1) = args[i];
      }
    } else {
      DCHECK_EQ(inputs_.size(), args.size());
      for (const auto i : c10::irange(args.size())) {
        Input(i) = args[i];
      }
    }
  }
}

void StaticRuntime::set_inputs(
    std::vector<IValue>&& args,
    const std::unordered_map<std::string, c10::IValue>& kwargs) {
  if (!kwargs.empty()) {
    // This is not ideal
    TORCH_CHECK(
        static_module_.schema(),
        "Schema is not available. Consider creating the Static Runtime "
        "with StaticModule(const torch::jit::Module& m) instead.");
    std::vector<c10::IValue> stack;
    stack.reserve(inputs_.size());
    if (static_module_.first_input_is_self()) {
      stack.emplace_back(static_module_.module()._ivalue());
    }
    stack.insert(
        stack.end(),
        std::make_move_iterator(args.begin()),
        std::make_move_iterator(args.end()));

    static_module_.schema()->checkAndNormalizeInputs(stack, kwargs);
    DCHECK_EQ(inputs_.size(), stack.size());
    for (const auto i : c10::irange(stack.size())) {
      Input(i) = std::move(stack[i]);
    }
  } else {
    if (static_module_.first_input_is_self()) {
      Input(0) = static_module_.module()._ivalue();
      DCHECK_EQ(inputs_.size(), args.size() + 1);
      for (const auto i : c10::irange(args.size())) {
        Input(i + 1) = std::move(args[i]);
      }
    } else {
      DCHECK_EQ(inputs_.size(), args.size());
      for (const auto i : c10::irange(args.size())) {
        Input(i) = std::move(args[i]);
      }
    }
  }
}

void StaticRuntime::create_memory_planner() {
  if (!planner_) {
    planner_ = std::make_unique<MemoryPlanner>(
        this,
        static_module_.values_share_same_storage(),
        static_module_.value_group(),
        static_module_.opts().enable_out_variant,
        static_module_.opts().manage_output_tensors);
  }
}

c10::IValue StaticRuntime::move_outputs_to_tuple(size_t num_outputs) {
#ifndef NDEBUG
  for (const auto i : c10::irange(num_outputs)) {
    // The exact output tensor should never be managed.
    DCHECK(!isManagedOutputTensor(*outputs_[i]));
  }
#endif
  switch (num_outputs) {
    case 1:
      return c10::ivalue::Tuple::create(std::move(*outputs_[0]));
    case 2:
      return c10::ivalue::Tuple::create(
          std::move(*outputs_[0]), std::move(*outputs_[1]));
    case 3:
      return c10::ivalue::Tuple::create(
          std::move(*outputs_[0]),
          std::move(*outputs_[1]),
          std::move(*outputs_[2]));
    default: {
      std::vector<c10::IValue> outputs;
      outputs.reserve(num_outputs);
      for (const auto i : c10::irange(num_outputs)) {
        // use move here. Otherwise, clean up outputs_[i] explicitly
        outputs.emplace_back(std::move(*outputs_[i]));
      }
      return c10::ivalue::Tuple::create(std::move(outputs));
    }
  }
}

template <typename IValueList>
c10::IValue StaticRuntime::run_impl(
    IValueList&& args,
    const std::unordered_map<std::string, c10::IValue>& kwargs) {
  // We assume inference workloads, so we do not need
  // autograd. Enabling this is a significant win on dispatcher
  // overhead because it saves a round of dispatch for at least some
  // functions, such as resize_ and resize_as_.
  c10::InferenceMode mode;

  if (planner_) {
    DCHECK(
        !static_module_.opts().manage_output_tensors ||
        checkOutputTensorMemoryLeaks());
    planner_->allocate();
  }

  set_inputs(std::forward<IValueList>(args), kwargs);

  // NB: before optimizing the order of execution, ensure that the
  // memory optimization pass (LivenessMap) is
  // aware of the new order!
  for (auto& n : nodes_) {
    // LOG(INFO) << "Running node: " << PrintNode(n.node());
    n.run();
  }

  if (static_module_.opts().cleanup_activations) {
    // MemoryPlanner is created after the first invocation of `run()`. This is
    // done intentionally because MemoryPlanner uses `Tensor` sizes of the
    // previous `run()` for memory planning of subsequent runs
    create_memory_planner();
    planner_->deallocate();
    // clean up owning refs of input tensors
    clean_up_input_ivalues();
  }

  // no need to keep references of outputs in static runtime anymore
  if (static_module_.num_outputs() > 1) {
    return move_outputs_to_tuple(static_module_.num_outputs());
  }
#ifndef NDEBUG
  check_for_memory_leak(false);
#endif
  // The exact output tensor should never be managed.
  DCHECK(!isManagedOutputTensor(*outputs_[0]));
  // use move here. Otherwise, clean up outputs_[0] explicitly
  return std::move(*outputs_[0]);
}

c10::IValue StaticRuntime::operator()(
    const std::vector<c10::IValue>& args,
    const std::unordered_map<std::string, c10::IValue>& kwargs) {
  return run_impl(args, kwargs);
}

c10::IValue StaticRuntime::operator()(
    std::vector<c10::IValue>&& args,
    const std::unordered_map<std::string, c10::IValue>& kwargs) {
  return run_impl(std::move(args), kwargs);
}

namespace {

std::string generate_latency_json(const std::string& label, double millis) {
#ifdef FBCODE_CAFFE2
  folly::dynamic json = folly::dynamic::object();
  json["type"] = label;
  json["metric"] = "latency";
  json["unit"] = "ms";
  json["value"] = millis;
  return "PyTorchObserver " + folly::toJson(json);
#else
  return "";
#endif
}

} // namespace

void StaticRuntime::benchmark(
    const std::vector<std::vector<c10::IValue>>& args_list,
    const std::vector<std::unordered_map<std::string, c10::IValue>>&
        kwargs_list,
    const int warmup_runs,
    const int main_runs,
    bool print_per_node_time,
    bool generate_ai_pep_output) {
  TORCH_CHECK(
      kwargs_list.size() == 0 || args_list.size() == kwargs_list.size());
  std::cout << "Input size: " << args_list.size() << std::endl;
  if (args_list.size() == 0) {
    return;
  }
  float time_per_iter =
      benchmark_model(args_list, kwargs_list, warmup_runs, main_runs);
  std::cout << "Static runtime ms per iter: " << time_per_iter
            << ". Iters per second: " << 1000.0 / time_per_iter << std::endl;

  IndividualMetrics results =
      benchmark_individual_ops(args_list, kwargs_list, warmup_runs, main_runs);

  if (print_per_node_time) {
    for (const auto i : c10::irange(nodes_.size())) {
      const Node* node = nodes_[i].node();
      std::cout << "Node #" << i << ": " << results.time_per_node[i]
                << " ms/iter, ";
      node->print(std::cout, 0, nullptr, false);
    }
  }

  std::vector<std::pair<std::string, double>> time_per_node_type_vec{
      results.time_per_node_type.begin(), results.time_per_node_type.end()};
  std::sort(
      time_per_node_type_vec.begin(),
      time_per_node_type_vec.end(),
      [](auto& left, auto& right) { return left.second > right.second; });

  std::cout << "Time per node type:" << std::endl;
  for (const auto& p : time_per_node_type_vec) {
    const std::string& kind = p.first;
    const double ms = p.second;
    std::cout << std::setw(15) << ms << " ms. " << std::setw(10)
              << results.percent_per_node_type[kind] << "%. " << kind << " ("
              << results.instances_per_node_type[kind] << " nodes";
    if (results.out_nodes.count(kind)) {
      std::cout << ", out variant)" << std::endl;
    } else if (results.native_nodes.count(kind)) {
      std::cout << ", native)" << std::endl;
    } else {
      std::cout << ")" << std::endl;
    }

    if (generate_ai_pep_output) {
      LOG(INFO) << generate_latency_json(kind, ms);
    }
  }
  if (generate_ai_pep_output) {
    LOG(INFO) << generate_latency_json(
        "static_runtime_first_iter", results.first_iter_time);
  }
  std::cout << std::setw(15) << results.total_time << " ms. in Total"
            << std::endl;
  std::cout << "StaticRuntime setup time: " << results.setup_time << " ms"
            << std::endl;
  std::cout << "Memory allocation time: " << results.memory_alloc_time
            << " ms\n";
  std::cout << "Memory deallocation time: " << results.memory_dealloc_time
            << " ms" << std::endl;
  std::cout << "Outputs deallocation time: " << results.output_dealloc_time
            << " ms" << std::endl;
  std::cout << "First iter time: " << results.first_iter_time << " ms"
            << std::endl;
  std::cout << "Number of operators: " << nodes_.size() << std::endl;

  if (planner_) {
    std::cout << "Total number of managed tensors: "
              << planner_->total_num_managed_tensors() << std::endl;
    std::cout << "Total number of managed output tensors: "
              << planner_->total_num_managed_output_tensors() << std::endl;
    std::cout << "Total number of unmanaged values: "
              << planner_->total_num_unmanaged() << std::endl;
    std::cout << "Total memory managed: " << planner_->total_managed()
              << " bytes" << std::endl;
    if (static_module_.opts().optimize_memory) {
      std::cout << "Total number of reused tensors: "
                << planner_->total_reused_tensors() << std::endl;
    }
    std::cout << "Total number of 'out' variant nodes/total number of nodes: "
              << results.out_nodes_count << "/" << results.total_nodes_count
              << " ("
              << 100.0 * (results.out_nodes_count) /
            static_cast<float>(results.total_nodes_count)
              << "%)" << std::endl;
  }
  check_for_memory_leak();

#ifndef NDEBUG
  std::unordered_map<std::string, c10::IValue> empty_kwargs;
  display_nodes(
      args_list[0], kwargs_list.size() > 0 ? kwargs_list[0] : empty_kwargs);
#endif
}

float StaticRuntime::benchmark_model(
    const std::vector<std::vector<c10::IValue>>& args_list,
    const std::vector<std::unordered_map<std::string, c10::IValue>>&
        kwargs_list,
    const int warmup_runs,
    const int main_runs) {
  TORCH_CHECK(warmup_runs >= 0 && main_runs >= 1);
  TORCH_CHECK(
      kwargs_list.size() == 0 || args_list.size() == kwargs_list.size());

  const bool is_kwargs_empty = kwargs_list.size() == 0;
  const std::unordered_map<std::string, c10::IValue> empty_kwargs;
  for (const auto i : c10::irange(warmup_runs)) {
    (void)i; // Suppress unused variable warning
    for (const auto j : c10::irange(args_list.size())) {
      operator()(args_list[j], is_kwargs_empty ? empty_kwargs : kwargs_list[j]);
    }
  }
  caffe2::Timer timer;
  for (const auto i : c10::irange(main_runs)) {
    (void)i; // Suppress unused variable warning
    for (const auto j : c10::irange(args_list.size())) {
      operator()(args_list[j], is_kwargs_empty ? empty_kwargs : kwargs_list[j]);
    }
  }
  float millis = timer.MilliSeconds();
  return millis / (static_cast<float>(main_runs) * args_list.size());
}

bool display_ivalue(const IValue& iv) {
  if (iv.isTensor()) {
    std::cout << "Tensor " << iv.toTensor().toString() << " {";
    for (const auto i : c10::irange(iv.toTensor().sizes().size())) {
      std::cout << iv.toTensor().sizes()[i];
      if (iv.toTensor().sizes().size() > i + 1) {
        std::cout << ", ";
      }
    }
    std::cout << "}\n";
    return true;
  } else if (iv.isTensorList()) {
    std::cout << "TensorList {" << iv.toTensorList().size() << "}\n";
    return true;
  } else if (iv.isGenericDict()) {
    std::cout << "Dict {" << iv.toGenericDict().size() << "}\n";
    return true;
  } else if (iv.isTuple()) {
    std::cout << "Tuple {" << iv.toTuple()->elements().size() << "}\n";
    return true;
  } else if (iv.isInt()) {
    std::cout << "int {" << iv.toInt() << "}\n";
    return true;
  } else if (iv.isBool()) {
    std::cout << "bool {" << iv.toBool() << "}\n";
    return true;
  } else if (iv.isDouble()) {
    std::cout << "double {" << iv.toDouble() << "}\n";
    return true;
  }
  return false;
}

void display_pnode_info(const ProcessedNode& pnode) {
  pnode.node()->print(std::cout, 0, nullptr, false);
  const auto inputs = pnode.inputs();
  for (const auto i : c10::irange(inputs.size())) {
    std::cout << "\ti" << i << ": ";
    if (!display_ivalue(*inputs[i])) {
      std::cout << *(pnode.node()->inputs()[i]->type()) << '\n';
    }
  }
  const auto outputs = pnode.outputs();
  for (const auto i : c10::irange(outputs.size())) {
    std::cout << "\to" << i << ": ";
    if (!display_ivalue(outputs[i])) {
      std::cout << *(pnode.node()->outputs()[i]->type()) << '\n';
    }
  }
}

void StaticRuntime::display_nodes(
    const std::vector<c10::IValue>& args,
    const std::unordered_map<std::string, c10::IValue>& kwargs) {
  c10::InferenceMode mode;
  if (planner_) {
    planner_->allocate();
  }
  set_inputs(args, kwargs);

  for (auto& node : nodes_) {
    node.run();
    display_pnode_info(node);
  }

  if (static_module_.opts().cleanup_activations) {
    // MemoryPlanner is created after the first invocation of `run()`. This is
    // done intentionally because MemoryPlanner uses `Tensor` sizes of the
    // previous `run()` for memory planning of subsequent runs
    create_memory_planner();
    planner_->deallocate();
    // clean up owning refs of input tensors
    clean_up_input_ivalues();
  }
}

StaticRuntime::IndividualMetrics StaticRuntime::benchmark_individual_ops(
    const std::vector<std::vector<c10::IValue>>& args_list,
    const std::vector<std::unordered_map<std::string, c10::IValue>>&
        kwargs_list,
    const int warmup_runs,
    const int main_runs) {
  TORCH_CHECK(
      kwargs_list.size() == 0 || args_list.size() == kwargs_list.size());
  TORCH_CHECK(warmup_runs >= 1 && main_runs >= 1);
  if (args_list.size() == 0) {
    return {};
  }

  const bool is_kwargs_empty = kwargs_list.size() == 0;
  const std::unordered_map<std::string, c10::IValue> empty_kwargs;

  // See comment on above use of InferenceMode for
  // explanation.
  c10::InferenceMode mode;

  IndividualMetrics results;
  results.time_per_node.resize(nodes_.size(), 0);

  // setup time
  caffe2::Timer timer;

  set_inputs(args_list[0], is_kwargs_empty ? empty_kwargs : kwargs_list[0]);

  results.setup_time = timer.MilliSeconds();

  // The first iteration profiles each node's output Tensors' sizes and
  // initializes the memory planner with the profile information. Folllowing
  // iterations just use the already established memory planning.
  timer.Start();
  operator()(args_list[0], is_kwargs_empty ? empty_kwargs : kwargs_list[0]);
  results.first_iter_time = timer.MilliSeconds();

  // warmup runs
  for (const auto i : c10::irange(warmup_runs - 1)) {
    (void)i; // Suppress unused variable warning
    for (const auto j : c10::irange(args_list.size())) {
      operator()(args_list[j], is_kwargs_empty ? empty_kwargs : kwargs_list[j]);
    }
  }

  // main runs
  for (const auto i : c10::irange(main_runs)) {
    (void)i; // Suppress unused variable warning

    for (const auto j : c10::irange(args_list.size())) {
      set_inputs(args_list[j], is_kwargs_empty ? empty_kwargs : kwargs_list[j]);

      timer.Start();
      if (planner_) {
        planner_->allocate();
      }
      float millis = timer.MilliSeconds();
      results.memory_alloc_time += millis;

      for (const auto k : c10::irange(nodes_.size())) {
        timer.Start();
        nodes_[k].run();
        millis = timer.MilliSeconds();
        results.time_per_node[k] += millis;
      }
      timer.Start();
      if (static_module_.opts().cleanup_activations) {
        create_memory_planner();
        planner_->deallocate();
        // clean up owning refs of input tensors
        clean_up_input_ivalues();
      }
      millis = timer.MilliSeconds();
<<<<<<< HEAD
      results.time_per_node[i] += millis;
    }
    timer.Start();
    if (static_module_.opts().cleanup_activations) {
      create_memory_planner();
      planner_->deallocate();
      // clean up owning refs of input tensors
      clean_up_input_ivalues();
    }
    millis = timer.MilliSeconds();
    results.memory_dealloc_time += millis;

    timer.Start();
    // no need to keep references of outputs in static runtime anymore
    c10::IValue output;
    if (static_module_.num_outputs() > 1) {
      output = move_outputs_to_tuple(static_module_.num_outputs());
    }
=======
      results.memory_dealloc_time += millis;

      timer.Start();
      // no need to keep references of outputs in static runtime anymore
      c10::IValue output;
      if (static_module_.num_outputs() > 1) {
        std::vector<c10::IValue> outputs;
        outputs.reserve(static_module_.num_outputs());
        for (const auto k : c10::irange(static_module_.num_outputs())) {
          // use move here. Otherwise, clean up outputs_[i] explicitly
          outputs.emplace_back(std::move(*outputs_[k]));
        }
        output = c10::ivalue::Tuple::create(std::move(outputs));
      }
>>>>>>> 51d334a0

#ifndef NDEBUG
      check_for_memory_leak(false);
#endif

      // use move here. Otherwise, clean up outputs_[0] explicitly
      output = std::move(*outputs_[0]);
      // release outputs explicitly to measure the time it takes
      output = IValue();
      millis = timer.MilliSeconds();
      results.output_dealloc_time += millis;
    }
  }

  // post processing
  const float num_total_iters =
      (static_cast<float>(main_runs) * args_list.size());
  for (const auto i : c10::irange(nodes_.size())) {
    const Node* node = nodes_[i].node();
    std::string kind = std::string(node->kind().toQualString());
    results.time_per_node[i] /= num_total_iters;
    results.time_per_node_type[kind] += results.time_per_node[i];
    results.instances_per_node_type[kind]++;
    if (nodes_[i].has_out_variant()) {
      results.out_nodes.insert(kind);
      results.out_nodes_count++;
    } else if (nodes_[i].has_native()) {
      results.native_nodes.insert(kind);
    }
    results.total_time += results.time_per_node[i];
  }
  results.total_nodes_count = nodes_.size();
  results.memory_alloc_time /= num_total_iters;
  results.memory_dealloc_time /= num_total_iters;
  results.output_dealloc_time /= num_total_iters;
  for (const auto& p : results.time_per_node_type) {
    const std::string& kind = p.first;
    results.percent_per_node_type[kind] = p.second / results.total_time * 100;
  }
  return results;
}

void StaticRuntime::check_for_memory_leak(bool output_returned) {
  if (!static_module_.opts().cleanup_activations) {
    return;
  }

  // check for inputs
  for (const auto i : c10::irange(inputs_.size())) {
    TORCH_CHECK(inputs_[i].isNone(), "Input ", i, " was not cleaned up");
  }
  FastSet<const IValue*> output_ivalues(outputs_.begin(), outputs_.end());
  for (const auto n : c10::irange(nodes_.size())) {
    auto& pnode = nodes_[n];
    for (const auto i : c10::irange(pnode.outputs().size())) {
      const IValue* ival = &pnode.Output(i);
      const Value* val = pnode.node()->output(i);
      if (planner_ && planner_->isManagedOutputTensorValue(val)) {
        // `ival` contains a managed output tensor that the runtime doesn't
        // reclaim at the end of an iteration, but the client does so
        // by explicitly calling `StaticRuntime::deallocateOutputTensors`.
        continue;
      }
      const std::string error_msg = "Output " + c10::to_string(i) + ", %" +
          val->debugName() + " of node " + c10::to_string(n) +
          " was not cleaned up";
      if (output_ivalues.count(ival) == 0) {
        // check for intermediates
        if (!ival->isNone()) {
          TORCH_CHECK(
              ival->isTensor() ||
                  static_module_.is_optimizable_container_type(pnode.node()),
              error_msg);
          if (ival->isTensor()) {
            const auto& t = ival->toTensor();
            if (t.defined()) {
              auto* storage_impl = t.storage().unsafeGetStorageImpl();
              TORCH_CHECK(storage_impl->data() == nullptr, error_msg);
            }
          }
        }
      } else {
        // check for outputs
        if (output_returned) {
          TORCH_CHECK(ival->isNone(), error_msg);
        }
      }
    }
  }
  VLOG(1) << "Finished checking for memory leak";
}

void StaticRuntime::deallocateOutputTensors() {
  if (!static_module_.opts().manage_output_tensors) {
    TORCH_CHECK(
        !planner_ || planner_->numOutputBufferBytes() == 0,
        "manage_output_tensors is disabled, but output tensor buffer is not empty.");
    return;
  }
  if (planner_) {
    planner_->deallocateOutputTensors();
    DCHECK(checkOutputTensorMemoryLeaks());
  }
}

bool StaticRuntime::checkOutputTensorMemoryLeaks() {
  if (!static_module_.opts().manage_output_tensors || !planner_) {
    return true;
  }
  for (const auto n : c10::irange(nodes_.size())) {
    auto& pnode = nodes_[n];
    for (const auto i : c10::irange(pnode.outputs().size())) {
      const IValue* ival = &pnode.Output(i);
      const Value* val = pnode.node()->output(i);
      if (!planner_->isManagedOutputTensorValue(val)) {
        continue;
      }
      const auto& t = ival->toTensor();
      if (t.defined()) {
        auto* storage_impl = t.storage().unsafeGetStorageImpl();
        const std::string error_msg = "Output " + c10::to_string(i) + ", %" +
            val->debugName() + " of node " + c10::to_string(n) +
            " was not cleaned up";
        TORCH_CHECK(storage_impl->data() == nullptr, error_msg);
      }
    }
  }
  VLOG(1) << "Finished checking for memory leak from output tensors";
  return true;
}

bool StaticRuntime::isManagedOutputTensor(const IValue& ivalue) {
  return planner_ && planner_->isManagedOutputTensor(ivalue);
}

ProcessedNode::ProcessedNode(
    Node* node,
    std::unique_ptr<const IValue*[]> inputs,
    size_t inputsSize,
    bool enable_out_variant)
    : node_(node),
      inputs_(std::move(inputs)),
      inputs_size_(inputsSize),
      op_name_(node->kind().toQualString()) {
  // TODO leverage type information
  outputs_size_ = node->outputs().size();
  outputs_ = std::make_unique<IValue[]>(outputs_size_);

  if (enable_out_variant) {
    std::function<void(ProcessedNode*)> f = getOutOfPlaceOperation(node);
    if (f) {
      fn_ = {f, FunctionKind::kOutVariant};
      VLOG(1) << "Switch to out variant for node: " << PrintNode(node);
      return;
    }
  }
  {
    std::function<void(ProcessedNode*)> f = getNativeOperation(node);
    if (f) {
      fn_ = {f, FunctionKind::kNativeFunction};
      VLOG(1) << "Switch to native impl for node: " << PrintNode(node);
      return;
    }
  }
  {
    const Operator& op = node->getOperator();
    std::function<void(ProcessedNode*)> f =
        [node_op = op.getOperation(node)](ProcessedNode* pnode) mutable {
          std::vector<IValue> stack;
          Node* node = pnode->node_;
          const size_t size = node->inputs().size();
          stack.reserve(size + (hasVarArgs(node) ? 1 : 0));
          for (const auto i : c10::irange(size)) {
            stack.emplace_back(pnode->Input(i));
          }
          // Need to store the number of inputs in stack for variadic ops.
          if (hasVarArgs(node)) {
            stack.emplace_back(static_cast<int>(size));
          }

          node_op(stack);

          DCHECK_EQ(stack.size(), node->outputs().size());
          for (const auto i : c10::irange(node->outputs().size())) {
            pnode->Output(i) = std::move(stack[i]);
          }
        };
    fn_ = {f, FunctionKind::kInterpreterFallback};
    VLOG(1) << "Fallback interpreter for node: " << PrintNode(node);
  }
}

std::vector<IValue> ProcessedNode::clone_inputs() const {
  std::vector<IValue> result;
  result.reserve(inputs_size_);
  std::transform(
      inputs().begin(),
      inputs().end(),
      std::back_inserter(result),
      [](const IValue* ival) { return *ival; });
  return result;
}

void ProcessedNode::run() {
#ifndef PYTORCH_DISABLE_PER_OP_PROFILING
  bool pre_sampled = false;
  if (C10_UNLIKELY(at::shouldRunRecordFunction(&pre_sampled))) {
    at::RecordFunction guard(at::RecordScope::FUNCTION, pre_sampled);
    if (guard.isActive()) {
      if (guard.needsInputs()) {
        guard.before(get_op_name(), clone_inputs());
      } else {
        guard.before(get_op_name());
      }
    }
    fn_.f(this);
  } else {
    fn_.f(this);
  }
#else
  fn_.f(this);
#endif
#ifndef NDEBUG
  verify_no_memory_overlap();
#endif
}

static bool checkNoMemoryOverlap(const at::Tensor& a, const at::Tensor& b) {
  at::MemOverlapStatus status = at::get_overlap_status(a, b);
  if (status == at::MemOverlapStatus::FULL ||
      status == at::MemOverlapStatus::PARTIAL) {
    return false;
  }
  if (status == at::MemOverlapStatus::TOO_HARD) {
    LOG(WARNING) << "Detected TOO_HARD memory overlap status";
  }
  return true;
}

bool ProcessedNode::verify_no_memory_overlap() const {
  for (const auto i : c10::irange(outputs_size_)) {
    if (!outputs_[i].isTensor()) {
      continue;
    }
    const auto& out0_t = outputs_[i].toTensor();
    for (const auto j : c10::irange(i + 1, outputs_size_)) {
      if (!outputs_[j].isTensor()) {
        continue;
      }
      const auto& out1_t = outputs_[j].toTensor();
      if (!checkNoMemoryOverlap(out0_t, out1_t)) {
        LOG(INFO) << "Node output " << i << " overlaps with output " << j
                  << ", " << PrintNode(node_);
        return false;
      }
    }
  }

  auto schema = node()->maybeSchema();
  // skip memory overlap check for mutable ops with only one output
  if (!schema || (schema->is_mutable() && outputs_size_ == 1)) {
    return true;
  }
  for (const auto i : c10::irange(inputs_size_)) {
    const IValue* in = &Input(i);
    if (!in->isTensor()) {
      continue;
    }
    const auto& in_t = in->toTensor();
    for (const auto j : c10::irange(outputs_size_)) {
      const IValue& out = Output(j);
      if (!out.isTensor()) {
        continue;
      }
      const auto& out_t = out.toTensor();
      if (!checkNoMemoryOverlap(in_t, out_t)) {
        LOG(INFO) << "Node input " << i << " overlaps with output " << j << ", "
                  << PrintNode(node_);
        LOG(INFO) << *schema;
        return false;
      }
    }
  }
  return true;
}

} // namespace jit
} // namespace torch<|MERGE_RESOLUTION|>--- conflicted
+++ resolved
@@ -1303,41 +1303,14 @@
         clean_up_input_ivalues();
       }
       millis = timer.MilliSeconds();
-<<<<<<< HEAD
-      results.time_per_node[i] += millis;
-    }
-    timer.Start();
-    if (static_module_.opts().cleanup_activations) {
-      create_memory_planner();
-      planner_->deallocate();
-      // clean up owning refs of input tensors
-      clean_up_input_ivalues();
-    }
-    millis = timer.MilliSeconds();
-    results.memory_dealloc_time += millis;
-
-    timer.Start();
-    // no need to keep references of outputs in static runtime anymore
-    c10::IValue output;
-    if (static_module_.num_outputs() > 1) {
-      output = move_outputs_to_tuple(static_module_.num_outputs());
-    }
-=======
       results.memory_dealloc_time += millis;
 
       timer.Start();
       // no need to keep references of outputs in static runtime anymore
       c10::IValue output;
       if (static_module_.num_outputs() > 1) {
-        std::vector<c10::IValue> outputs;
-        outputs.reserve(static_module_.num_outputs());
-        for (const auto k : c10::irange(static_module_.num_outputs())) {
-          // use move here. Otherwise, clean up outputs_[i] explicitly
-          outputs.emplace_back(std::move(*outputs_[k]));
-        }
-        output = c10::ivalue::Tuple::create(std::move(outputs));
-      }
->>>>>>> 51d334a0
+        output = move_outputs_to_tuple(static_module_.num_outputs());
+      }
 
 #ifndef NDEBUG
       check_for_memory_leak(false);
