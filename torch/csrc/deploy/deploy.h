--- conflicted
+++ resolved
@@ -113,11 +113,7 @@
 struct TORCH_API InterpreterManager {
   explicit InterpreterManager(
       size_t nInterp = 2,
-<<<<<<< HEAD
-      const c10::optional<std::string>& pythonPath = c10::nullopt);
-=======
       std::shared_ptr<Environment> env = std::make_shared<NoopEnvironment>());
->>>>>>> 0b2f68ea
 
   // get a free model, guarenteed that no other user of acquireOne has the same
   // model. It _is_ possible that other users will be using the interpreter.
