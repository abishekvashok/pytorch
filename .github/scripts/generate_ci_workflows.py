--- conflicted
+++ resolved
@@ -48,10 +48,7 @@
 LABEL_CIFLOW_DEFAULT = "ciflow/default"
 LABEL_CIFLOW_LIBTORCH = "ciflow/libtorch"
 LABEL_CIFLOW_LINUX = "ciflow/linux"
-<<<<<<< HEAD
-=======
 LABEL_CIFLOW_MOBILE = "ciflow/mobile"
->>>>>>> 632719c2
 LABEL_CIFLOW_SANITIZERS = "ciflow/sanitizers"
 LABEL_CIFLOW_ONNX = "ciflow/onnx"
 LABEL_CIFLOW_SCHEDULED = "ciflow/scheduled"
@@ -62,10 +59,7 @@
 LABEL_CIFLOW_VULKAN = "ciflow/vulkan"
 LABEL_CIFLOW_PREFIX = "ciflow/"
 LABEL_CIFLOW_SLOW_GRADCHECK = "ciflow/slow-gradcheck"
-<<<<<<< HEAD
-=======
 LABEL_CIFLOW_DOCKER = "ciflow/docker"
->>>>>>> 632719c2
 
 
 @dataclass
@@ -153,11 +147,7 @@
     docker_image_base: str = ''
     enable_doc_jobs: bool = False
     exclude_test: bool = False
-<<<<<<< HEAD
-    is_libtorch: bool = False
-=======
     build_generates_artifacts: bool = True
->>>>>>> 632719c2
     is_scheduled: str = ''
     num_test_shards: int = 1
     only_run_smoke_tests_on_pull_request: bool = False
@@ -211,11 +201,7 @@
             assert LABEL_CIFLOW_WIN in self.ciflow_config.labels
         if self.test_runner_type in CUDA_RUNNERS:
             assert LABEL_CIFLOW_CUDA in self.ciflow_config.labels
-<<<<<<< HEAD
-        if self.test_runner_type in CPU_RUNNERS:
-=======
         if self.test_runner_type in CPU_RUNNERS and not self.exclude_test:
->>>>>>> 632719c2
             assert LABEL_CIFLOW_CPU in self.ciflow_config.labels
         if self.is_scheduled:
             assert LABEL_CIFLOW_DEFAULT not in self.ciflow_config.labels
@@ -315,6 +301,17 @@
             labels={LABEL_CIFLOW_DEFAULT, LABEL_CIFLOW_LINUX, LABEL_CIFLOW_CPU}
         ),
     ),
+    CIWorkflow(
+        arch="linux",
+        build_environment="linux-xenial-py3.6-gcc7",
+        docker_image_base=f"{DOCKER_REGISTRY}/pytorch/pytorch-linux-xenial-py3.6-gcc7",
+        test_runner_type=LINUX_CPU_TEST_RUNNER,
+        num_test_shards=2,
+        ciflow_config=CIFlowConfig(
+            run_on_canary=True,
+            labels={LABEL_CIFLOW_DEFAULT, LABEL_CIFLOW_LINUX, LABEL_CIFLOW_CPU}
+        ),
+    ),
     # ParallelTBB does not have a maintainer and is currently flaky
     # CIWorkflow(
     #    arch="linux",
@@ -327,7 +324,6 @@
     # ),
     CIWorkflow(
         arch="linux",
-<<<<<<< HEAD
         build_environment="parallelnative-linux-xenial-py3.6-gcc5.4",
         docker_image_base=f"{DOCKER_REGISTRY}/pytorch/pytorch-linux-xenial-py3.6-gcc5.4",
         test_runner_type=LINUX_CPU_TEST_RUNNER,
@@ -335,42 +331,61 @@
             labels={LABEL_CIFLOW_LINUX, LABEL_CIFLOW_CPU},
         ),
     ),
-    # Build PyTorch with BUILD_CAFFE2=OFF
-=======
-        build_environment="linux-xenial-py3.6-gcc7",
-        docker_image_base=f"{DOCKER_REGISTRY}/pytorch/pytorch-linux-xenial-py3.6-gcc7",
-        test_runner_type=LINUX_CPU_TEST_RUNNER,
-        num_test_shards=2,
-        ciflow_config=CIFlowConfig(
-            run_on_canary=True,
-            labels={LABEL_CIFLOW_DEFAULT, LABEL_CIFLOW_LINUX, LABEL_CIFLOW_CPU}
-        ),
-    ),
-    # ParallelTBB does not have a maintainer and is currently flaky
-    # CIWorkflow(
-    #    arch="linux",
-    #    build_environment="paralleltbb-linux-xenial-py3.6-gcc5.4",
-    #    docker_image_base=f"{DOCKER_REGISTRY}/pytorch/pytorch-linux-xenial-py3.6-gcc5.4",
-    #    test_runner_type=LINUX_CPU_TEST_RUNNER,
-    #    ciflow_config=CIFlowConfig(
-    #        labels={LABEL_CIFLOW_LINUX, LABEL_CIFLOW_CPU},
-    #    ),
-    # ),
->>>>>>> 632719c2
-    CIWorkflow(
-        arch="linux",
-        build_environment="puretorch-linux-xenial-py3.6-gcc5.4",
+    # Build PyTorch with BUILD_CAFFE2=ON
+    CIWorkflow(
+        arch="linux",
+        build_environment="caffe2-linux-xenial-py3.6-gcc5.4",
         docker_image_base=f"{DOCKER_REGISTRY}/pytorch/pytorch-linux-xenial-py3.6-gcc5.4",
         test_runner_type=LINUX_CPU_TEST_RUNNER,
-<<<<<<< HEAD
-        exclude_test=True,
-=======
->>>>>>> 632719c2
+        exclude_test=True,
         ciflow_config=CIFlowConfig(
             labels={LABEL_CIFLOW_LINUX, LABEL_CIFLOW_CPU},
         ),
     ),
-<<<<<<< HEAD
+    CIWorkflow(
+        arch="linux",
+        build_environment="linux-xenial-py3-clang5-mobile-build",
+        docker_image_base=f"{DOCKER_REGISTRY}/pytorch/pytorch-linux-xenial-py3-clang5-asan",
+        test_runner_type=LINUX_CPU_TEST_RUNNER,
+        build_generates_artifacts=False,
+        exclude_test=True,
+        ciflow_config=CIFlowConfig(
+            labels={LABEL_CIFLOW_LINUX, LABEL_CIFLOW_MOBILE, LABEL_CIFLOW_DEFAULT},
+        ),
+    ),
+    CIWorkflow(
+        arch="linux",
+        build_environment="linux-xenial-py3-clang5-mobile-custom-build-dynamic",
+        docker_image_base=f"{DOCKER_REGISTRY}/pytorch/pytorch-linux-xenial-py3-clang5-android-ndk-r19c",
+        test_runner_type=LINUX_CPU_TEST_RUNNER,
+        build_generates_artifacts=False,
+        exclude_test=True,
+        ciflow_config=CIFlowConfig(
+            labels={LABEL_CIFLOW_LINUX, LABEL_CIFLOW_MOBILE, LABEL_CIFLOW_DEFAULT},
+        ),
+    ),
+    CIWorkflow(
+        arch="linux",
+        build_environment="linux-xenial-py3-clang5-mobile-custom-build-static",
+        docker_image_base=f"{DOCKER_REGISTRY}/pytorch/pytorch-linux-xenial-py3-clang5-android-ndk-r19c",
+        test_runner_type=LINUX_CPU_TEST_RUNNER,
+        build_generates_artifacts=False,
+        exclude_test=True,
+        ciflow_config=CIFlowConfig(
+            labels={LABEL_CIFLOW_LINUX, LABEL_CIFLOW_MOBILE, LABEL_CIFLOW_DEFAULT},
+        ),
+    ),
+    CIWorkflow(
+        arch="linux",
+        build_environment="linux-xenial-py3-clang5-mobile-code-analysis",
+        docker_image_base=f"{DOCKER_REGISTRY}/pytorch/pytorch-linux-xenial-py3-clang5-android-ndk-r19c",
+        test_runner_type=LINUX_CPU_TEST_RUNNER,
+        build_generates_artifacts=False,
+        exclude_test=True,
+        ciflow_config=CIFlowConfig(
+            labels={LABEL_CIFLOW_LINUX, LABEL_CIFLOW_MOBILE},
+        ),
+    ),
     CIWorkflow(
         arch="linux",
         build_environment="linux-xenial-py3.6-clang7-asan",
@@ -393,85 +408,6 @@
             labels={LABEL_CIFLOW_DEFAULT, LABEL_CIFLOW_LINUX, LABEL_CIFLOW_ONNX, LABEL_CIFLOW_CPU},
         ),
     ),
-=======
-    # Build PyTorch with BUILD_CAFFE2=ON
-    CIWorkflow(
-        arch="linux",
-        build_environment="caffe2-linux-xenial-py3.6-gcc5.4",
-        docker_image_base=f"{DOCKER_REGISTRY}/pytorch/pytorch-linux-xenial-py3.6-gcc5.4",
-        test_runner_type=LINUX_CPU_TEST_RUNNER,
-        exclude_test=True,
-        ciflow_config=CIFlowConfig(
-            labels={LABEL_CIFLOW_LINUX, LABEL_CIFLOW_CPU},
-        ),
-    ),
-    CIWorkflow(
-        arch="linux",
-        build_environment="linux-xenial-py3-clang5-mobile-build",
-        docker_image_base=f"{DOCKER_REGISTRY}/pytorch/pytorch-linux-xenial-py3-clang5-asan",
-        test_runner_type=LINUX_CPU_TEST_RUNNER,
-        build_generates_artifacts=False,
-        exclude_test=True,
-        ciflow_config=CIFlowConfig(
-            labels={LABEL_CIFLOW_LINUX, LABEL_CIFLOW_MOBILE, LABEL_CIFLOW_DEFAULT},
-        ),
-    ),
-    CIWorkflow(
-        arch="linux",
-        build_environment="linux-xenial-py3-clang5-mobile-custom-build-dynamic",
-        docker_image_base=f"{DOCKER_REGISTRY}/pytorch/pytorch-linux-xenial-py3-clang5-android-ndk-r19c",
-        test_runner_type=LINUX_CPU_TEST_RUNNER,
-        build_generates_artifacts=False,
-        exclude_test=True,
-        ciflow_config=CIFlowConfig(
-            labels={LABEL_CIFLOW_LINUX, LABEL_CIFLOW_MOBILE, LABEL_CIFLOW_DEFAULT},
-        ),
-    ),
-    CIWorkflow(
-        arch="linux",
-        build_environment="linux-xenial-py3-clang5-mobile-custom-build-static",
-        docker_image_base=f"{DOCKER_REGISTRY}/pytorch/pytorch-linux-xenial-py3-clang5-android-ndk-r19c",
-        test_runner_type=LINUX_CPU_TEST_RUNNER,
-        build_generates_artifacts=False,
-        exclude_test=True,
-        ciflow_config=CIFlowConfig(
-            labels={LABEL_CIFLOW_LINUX, LABEL_CIFLOW_MOBILE, LABEL_CIFLOW_DEFAULT},
-        ),
-    ),
-    CIWorkflow(
-        arch="linux",
-        build_environment="linux-xenial-py3-clang5-mobile-code-analysis",
-        docker_image_base=f"{DOCKER_REGISTRY}/pytorch/pytorch-linux-xenial-py3-clang5-android-ndk-r19c",
-        test_runner_type=LINUX_CPU_TEST_RUNNER,
-        build_generates_artifacts=False,
-        exclude_test=True,
-        ciflow_config=CIFlowConfig(
-            labels={LABEL_CIFLOW_LINUX, LABEL_CIFLOW_MOBILE},
-        ),
-    ),
-    CIWorkflow(
-        arch="linux",
-        build_environment="linux-xenial-py3.6-clang7-asan",
-        docker_image_base=f"{DOCKER_REGISTRY}/pytorch/pytorch-linux-xenial-py3-clang7-asan",
-        test_runner_type=LINUX_CPU_TEST_RUNNER,
-        num_test_shards=2,
-        distributed_test=False,
-        ciflow_config=CIFlowConfig(
-            labels={LABEL_CIFLOW_DEFAULT, LABEL_CIFLOW_LINUX, LABEL_CIFLOW_SANITIZERS, LABEL_CIFLOW_CPU},
-        ),
-    ),
-    CIWorkflow(
-        arch="linux",
-        build_environment="linux-xenial-py3.6-clang7-onnx",
-        docker_image_base=f"{DOCKER_REGISTRY}/pytorch/pytorch-linux-xenial-py3-clang7-onnx",
-        test_runner_type=LINUX_CPU_TEST_RUNNER,
-        num_test_shards=2,
-        distributed_test=False,
-        ciflow_config=CIFlowConfig(
-            labels={LABEL_CIFLOW_DEFAULT, LABEL_CIFLOW_LINUX, LABEL_CIFLOW_ONNX, LABEL_CIFLOW_CPU},
-        ),
-    ),
->>>>>>> 632719c2
     CIWorkflow(
         arch="linux",
         build_environment="linux-bionic-cuda10.2-py3.9-gcc7",
@@ -503,12 +439,8 @@
         build_environment="libtorch-linux-xenial-cuda10.2-py3.6-gcc7",
         docker_image_base=f"{DOCKER_REGISTRY}/pytorch/pytorch-linux-xenial-cuda10.2-cudnn7-py3-gcc7",
         test_runner_type=LINUX_CUDA_TEST_RUNNER,
-<<<<<<< HEAD
-        is_libtorch=True,
-=======
-        build_generates_artifacts=False,
-        exclude_test=True,
->>>>>>> 632719c2
+        build_generates_artifacts=False,
+        exclude_test=True,
         ciflow_config=CIFlowConfig(
             labels=set([LABEL_CIFLOW_LIBTORCH, LABEL_CIFLOW_LINUX, LABEL_CIFLOW_CUDA]),
         ),
@@ -528,12 +460,8 @@
         build_environment="libtorch-linux-xenial-cuda11.3-py3.6-gcc7",
         docker_image_base=f"{DOCKER_REGISTRY}/pytorch/pytorch-linux-xenial-cuda11.3-cudnn8-py3-gcc7",
         test_runner_type=LINUX_CUDA_TEST_RUNNER,
-<<<<<<< HEAD
-        is_libtorch=True,
-=======
-        build_generates_artifacts=False,
-        exclude_test=True,
->>>>>>> 632719c2
+        build_generates_artifacts=False,
+        exclude_test=True,
         ciflow_config=CIFlowConfig(
             labels=set([LABEL_CIFLOW_LIBTORCH, LABEL_CIFLOW_LINUX, LABEL_CIFLOW_CUDA]),
         ),
@@ -613,8 +541,6 @@
     ),
 ]
 
-<<<<<<< HEAD
-=======
 DOCKER_WORKFLOWS = [
     DockerWorkflow(
         build_environment="docker-builds",
@@ -627,7 +553,6 @@
         is_scheduled="1 * */7 * *",
     ),
 ]
->>>>>>> 632719c2
 
 def main() -> None:
     jinja_env = jinja2.Environment(
