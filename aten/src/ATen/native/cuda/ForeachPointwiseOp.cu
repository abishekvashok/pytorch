--- conflicted
+++ resolved
@@ -64,15 +64,9 @@
         using opmath_t = get_opmath_t<scalar_t>::opmath_t;
         multi_tensor_apply<3, opmath_t>(tensor_lists,
                                         scalars,
-<<<<<<< HEAD
-                                        PointwiseOpScalarListFunctor<scalar_t, 
-                                                                     /* depth */ 3,
-                                                                     /* r_args_depth */ 3, 
-=======
                                         PointwiseOpScalarListFunctor<scalar_t,
                                                                      /* depth */ 3,
                                                                      /* r_args_depth */ 3,
->>>>>>> a8ecf306
                                                                      /* res_arg_index */ 0>(),
                                         Op<opmath_t>());
     });
@@ -97,15 +91,9 @@
         using opmath_t = get_opmath_t<scalar_t>::opmath_t;
         multi_tensor_apply<4, opmath_t>(tensor_lists,
                                         scalars,
-<<<<<<< HEAD
-                                        PointwiseOpScalarListFunctor<scalar_t, 
-                                                                     /* depth */ 4,
-                                                                     /* r_args_depth */ 3, 
-=======
                                         PointwiseOpScalarListFunctor<scalar_t,
                                                                      /* depth */ 4,
                                                                      /* r_args_depth */ 3,
->>>>>>> a8ecf306
                                                                      /* res_arg_index */ 3>(),
                                         Op<opmath_t>());
     });
