#include <ATen/ATen.h>
#include <ATen/CPUApplyUtils.h>
#include <ATen/Dispatch.h>
#include <ATen/TensorMeta.h>
#include <ATen/NativeFunctions.h>
#include <ATen/ExpandUtils.h>

#include <ATen/native/BatchLinearAlgebra.h>
#include <ATen/native/LinearAlgebraUtils.h>
#include <ATen/native/Resize.h>
#include <ATen/native/cpu/zmath.h>
#include <ATen/Parallel.h>

#include <c10/util/irange.h>

#include <vector>

// First the required LAPACK implementations are registered here.
// A comment above the registered LAPACK routine suggest which batched
// linear algebra function uses that routine
#if AT_BUILD_WITH_LAPACK()

// gesv
extern "C" void zgesv_(int *n, int *nrhs, std::complex<double> *a, int *lda, int *ipiv, std::complex<double> *b, int *ldb, int *info);
extern "C" void cgesv_(int *n, int *nrhs, std::complex<float> *a, int *lda, int *ipiv, std::complex<float> *b, int *ldb, int *info);
extern "C" void dgesv_(int *n, int *nrhs, double *a, int *lda, int *ipiv, double *b, int *ldb, int *info);
extern "C" void sgesv_(int *n, int *nrhs, float *a, int *lda, int *ipiv, float *b, int *ldb, int *info);

// getrf
extern "C" void zgetrf_(int *m, int *n, std::complex<double> *a, int *lda, int *ipiv, int *info);
extern "C" void cgetrf_(int *m, int *n, std::complex<float> *a, int *lda, int *ipiv, int *info);
extern "C" void dgetrf_(int *m, int *n, double *a, int *lda, int *ipiv, int *info);
extern "C" void sgetrf_(int *m, int *n, float *a, int *lda, int *ipiv, int *info);

// getri
extern "C" void zgetri_(int *n, std::complex<double> *a, int *lda, int *ipiv, std::complex<double> *work, int *lwork, int *info);
extern "C" void cgetri_(int *n, std::complex<float> *a, int *lda, int *ipiv, std::complex<float> *work, int *lwork, int *info);
extern "C" void dgetri_(int *n, double *a, int *lda, int *ipiv, double *work, int *lwork, int *info);
extern "C" void sgetri_(int *n, float *a, int *lda, int *ipiv, float *work, int *lwork, int *info);

// potrs
extern "C" void zpotrs_(char *uplo, int *n, int *nrhs, std::complex<double> *a, int *lda, std::complex<double> *b, int *ldb, int *info);
extern "C" void cpotrs_(char *uplo, int *n, int *nrhs, std::complex<float> *a, int *lda, std::complex<float> *b, int *ldb, int *info);
extern "C" void dpotrs_(char *uplo, int *n, int *nrhs, double *a, int *lda, double *b, int *ldb, int *info);
extern "C" void spotrs_(char *uplo, int *n, int *nrhs, float *a, int *lda, float *b, int *ldb, int *info);

// potrf
extern "C" void zpotrf_(char *uplo, int *n, std::complex<double> *a, int *lda, int *info);
extern "C" void cpotrf_(char *uplo, int *n, std::complex<float> *a, int *lda, int *info);
extern "C" void dpotrf_(char *uplo, int *n, double *a, int *lda, int *info);
extern "C" void spotrf_(char *uplo, int *n, float *a, int *lda, int *info);

// potri
extern "C" void zpotri_(char *uplo, int *n, std::complex<double> *a, int *lda, int *info);
extern "C" void cpotri_(char *uplo, int *n, std::complex<float> *a, int *lda, int *info);
extern "C" void dpotri_(char *uplo, int *n, double *a, int *lda, int *info);
extern "C" void spotri_(char *uplo, int *n, float *a, int *lda, int *info);

// geqrf
extern "C" void zgeqrf_(int *m, int *n, std::complex<double> *a, int *lda, std::complex<double> *tau, std::complex<double> *work, int *lwork, int *info);
extern "C" void cgeqrf_(int *m, int *n, std::complex<float> *a, int *lda, std::complex<float> *tau, std::complex<float> *work, int *lwork, int *info);
extern "C" void dgeqrf_(int *m, int *n, double *a, int *lda, double *tau, double *work, int *lwork, int *info);
extern "C" void sgeqrf_(int *m, int *n, float *a, int *lda, float *tau, float *work, int *lwork, int *info);

// orgqr
extern "C" void zungqr_(int *m, int *n, int *k, std::complex<double> *a, int *lda, std::complex<double> *tau, std::complex<double> *work, int *lwork, int *info);
extern "C" void cungqr_(int *m, int *n, int *k, std::complex<float> *a, int *lda, std::complex<float> *tau, std::complex<float> *work, int *lwork, int *info);
extern "C" void dorgqr_(int *m, int *n, int *k, double *a, int *lda, double *tau, double *work, int *lwork, int *info);
extern "C" void sorgqr_(int *m, int *n, int *k, float *a, int *lda, float *tau, float *work, int *lwork, int *info);

// ormqr
extern "C" void zunmqr_(char *side, char *trans, int *m, int *n, int *k, std::complex<double> *a, int *lda, std::complex<double> *tau, std::complex<double> *c, int *ldc, std::complex<double> *work, int *lwork, int *info);
extern "C" void cunmqr_(char *side, char *trans, int *m, int *n, int *k, std::complex<float> *a, int *lda, std::complex<float> *tau, std::complex<float> *c, int *ldc, std::complex<float> *work, int *lwork, int *info);
extern "C" void dormqr_(char *side, char *trans, int *m, int *n, int *k, double *a, int *lda, double *tau, double *c, int *ldc, double *work, int *lwork, int *info);
extern "C" void sormqr_(char *side, char *trans, int *m, int *n, int *k, float *a, int *lda, float *tau, float *c, int *ldc, float *work, int *lwork, int *info);

// syev
extern "C" void zheev_(char *jobz, char *uplo, int *n, std::complex<double> *a, int *lda, double *w, std::complex<double> *work, int *lwork, double *rwork, int *info);
extern "C" void cheev_(char *jobz, char *uplo, int *n, std::complex<float> *a, int *lda, float *w, std::complex<float> *work, int *lwork, float *rwork, int *info);
extern "C" void dsyev_(char *jobz, char *uplo, int *n, double *a, int *lda, double *w, double *work, int *lwork, int *info);
extern "C" void ssyev_(char *jobz, char *uplo, int *n, float *a, int *lda, float *w, float *work, int *lwork, int *info);

// syevd
extern "C" void zheevd_(char *jobz, char *uplo, int *n, std::complex<double> *a, int *lda, double *w, std::complex<double> *work, int *lwork, double *rwork, int *lrwork, int *iwork, int *liwork, int *info);
extern "C" void cheevd_(char *jobz, char *uplo, int *n, std::complex<float> *a, int *lda, float *w, std::complex<float> *work, int *lwork, float *rwork, int *lrwork, int *iwork, int *liwork, int *info);
extern "C" void dsyevd_(char *jobz, char *uplo, int *n, double *a, int *lda, double *w, double *work, int *lwork, int *iwork, int *liwork, int *info);
extern "C" void ssyevd_(char *jobz, char *uplo, int *n, float *a, int *lda, float *w, float *work, int *lwork, int *iwork, int *liwork, int *info);

// geev
extern "C" void dgeev_(char *jobvl, char *jobvr, int *n, double *a, int *lda, double *wr, double *wi, double* vl, int *ldvl, double *vr, int *ldvr, double *work, int *lwork, int *info);
extern "C" void sgeev_(char *jobvl, char *jobvr, int *n, float *a, int *lda, float *wr, float *wi, float* vl, int *ldvl, float *vr, int *ldvr, float *work, int *lwork, int *info);
extern "C" void cgeev_(char *jobvl, char *jobvr, int *n,
             std::complex<float> *a, int *lda,
             std::complex<float> *w,
             std::complex<float> *vl, int *ldvl,
             std::complex<float> *vr, int *ldvr,
             std::complex<float> *work, int *lwork,
             float *rwork,
             int *info);
extern "C" void zgeev_(char *jobvl, char *jobvr, int *n,
             std::complex<double> *a, int *lda,
             std::complex<double> *w,
             std::complex<double> *vl, int *ldvl,
             std::complex<double> *vr, int *ldvr,
             std::complex<double> *work, int *lwork,
             double *rwork,
             int *info);

// gesdd
extern "C" void zgesdd_(char *jobz, int *m, int *n, std::complex<double> *a, int *lda,
                        double *s, std::complex<double> *u, int *ldu, std::complex<double> *vt, int *ldvt, std::complex<double> *work, int *lwork, double *rwork, int *iwork, int *info);
extern "C" void cgesdd_(char *jobz, int *m, int *n, std::complex<float> *a, int *lda,
                        float *s, std::complex<float> *u, int *ldu, std::complex<float> *vt, int *ldvt, std::complex<float> *work, int *lwork, float *rwork, int *iwork, int *info);
extern "C" void dgesdd_(char *jobz, int *m, int *n, double *a, int *lda,
                        double *s, double *u, int *ldu, double *vt, int *ldvt, double *work, int *lwork, int *iwork, int *info);
extern "C" void sgesdd_(char *jobz, int *m, int *n, float *a, int *lda,
                        float *s, float *u, int *ldu, float *vt, int *ldvt, float *work, int *lwork, int *iwork, int *info);

// getrs
extern "C" void zgetrs_(char *trans, int *n, int *nrhs, std::complex<double> *a, int *lda, int *ipiv, std::complex<double> *b, int *ldb, int *info);
extern "C" void cgetrs_(char *trans, int *n, int *nrhs, std::complex<float> *a, int *lda, int *ipiv, std::complex<float> *b, int *ldb, int *info);
extern "C" void dgetrs_(char *trans, int *n, int *nrhs, double *a, int *lda, int *ipiv, double *b, int *ldb, int *info);
extern "C" void sgetrs_(char *trans, int *n, int *nrhs, float *a, int *lda, int *ipiv, float *b, int *ldb, int *info);

// gels
extern "C" void zgels_(char *trans, int *m, int *n, int *nrhs,
    std::complex<double> *a, int *lda, std::complex<double> *b, int *ldb,
    std::complex<double> *work, int *lwork, int *info);
extern "C" void cgels_(char *trans, int *m, int *n, int *nrhs,
    std::complex<float> *a, int *lda, std::complex<float> *b, int *ldb,
    std::complex<float> *work, int *lwork, int *info);
extern "C" void dgels_(char *trans, int *m, int *n, int *nrhs,
    double *a, int *lda, double *b, int *ldb,
    double *work, int *lwork, int *info);
extern "C" void sgels_(char *trans, int *m, int *n, int *nrhs,
    float *a, int *lda, float *b, int *ldb,
    float *work, int *lwork, int *info);

// gelsd
extern "C" void zgelsd_(int *m, int *n, int *nrhs,
    std::complex<double> *a, int *lda, std::complex<double> *b, int *ldb,
    double *s, double *rcond, int *rank,
    std::complex<double> *work, int *lwork, double *rwork, int *iwork, int *info);
extern "C" void cgelsd_(int *m, int *n, int *nrhs,
    std::complex<float> *a, int *lda, std::complex<float> *b, int *ldb,
    float *s, float *rcond, int *rank,
    std::complex<float> *work, int *lwork, float *rwork, int *iwork, int *info);
extern "C" void dgelsd_(int *m, int *n, int *nrhs,
    double *a, int *lda, double *b, int *ldb,
    double *s, double *rcond, int *rank,
    double *work, int *lwork, int *iwork, int *info);
extern "C" void sgelsd_(int *m, int *n, int *nrhs,
    float *a, int *lda, float *b, int *ldb,
    float *s, float *rcond, int *rank,
    float *work, int *lwork, int *iwork, int *info);

// gelsy
extern "C" void zgelsy_(int *m, int *n, int *nrhs,
    std::complex<double> *a, int *lda, std::complex<double> *b, int *ldb,
    int *jpvt, double *rcond, int *rank,
    std::complex<double> *work, int *lwork,
    double *rwork, int *info);
extern "C" void cgelsy_(int *m, int *n, int *nrhs,
    std::complex<float> * a, int *lda, std::complex<float> *b, int *ldb,
    int *jpvt, float *rcond, int *rank,
    std::complex<float> *work, int *lwork,
    float *rwork, int *info);
extern "C" void dgelsy_(int *m, int *n, int *nrhs,
    double *a, int *lda, double *b, int *ldb,
    int *jpvt, double *rcond, int *rank,
    double *work, int *lwork, int *info);
extern "C" void sgelsy_(int *m, int *n, int *nrhs,
    float *a, int *lda, float *b, int *ldb,
    int *jpvt, float *rcond, int *rank,
    float *work, int *lwork, int *info);

// gelss
extern "C" void zgelss_(int *m, int *n, int *nrhs,
    std::complex<double> *a, int *lda, std::complex<double> *b, int *ldb,
    double *s, double *rcond, int *rank,
    std::complex<double> *work, int *lwork,
    double *rwork, int *info);
extern "C" void cgelss_(int *m, int *n, int *nrhs,
    std::complex<float> *a, int *lda, std::complex<float> *b, int *ldb,
    float *s, float *rcond, int *rank,
    std::complex<float> *work, int *lwork,
    float *rwork, int *info);
extern "C" void dgelss_(int *m, int *n, int *nrhs,
    double *a, int *lda, double *b, int *ldb,
    double *s, double *rcond, int *rank,
    double *work, int *lwork, int *info);
extern "C" void sgelss_(int *m, int *n, int *nrhs,
    float *a, int *lda, float *b, int *ldb,
    float *s, float *rcond, int *rank,
    float *work, int *lwork, int *info);
#endif

#if AT_BUILD_WITH_BLAS()
// trsm
extern "C" void ztrsm_(char *side, char *uplo, char *trans, char *diag, int *n, int *nrhs, std::complex<double> *alpha, std::complex<double> *a, int *lda, std::complex<double> *b, int *ldb);
extern "C" void ctrsm_(char *side, char *uplo, char *trans, char *diag, int *n, int *nrhs, std::complex<float> *alpha, std::complex<float> *a, int *lda, std::complex<float> *b, int *ldb);
extern "C" void dtrsm_(char *side, char *uplo, char *trans, char *diag, int *n, int *nrhs, double *alpha, double *a, int *lda, double *b, int *ldb);
extern "C" void strsm_(char *side, char *uplo, char *trans, char *diag, int *n, int *nrhs, float *alpha, float *a, int *lda, float *b, int *ldb);
#endif

namespace at {
namespace meta {

TORCH_META_FUNC(triangular_solve)(const Tensor& self, const Tensor& A, bool upper, bool transpose, bool unitriangular) {
  TORCH_CHECK(self.dim() >= 2,
           "torch.triangular_solve: Expected b to have at least 2 dimensions, but it has ", self.dim(), " dimensions instead");
  TORCH_CHECK(A.dim() >= 2,
           "torch.triangular_solve: Expected A to have at least 2 dimensions, but it has ", A.dim(), " dimensions instead");

<<<<<<< HEAD
  if (A.layout() == Layout::Strided) {
    Tensor self_broadcasted, A_broadcasted;
    std::tie(self_broadcasted, A_broadcasted) = at::native::_linalg_broadcast_batch_dims(self, A, "triangular_solve");

    auto ndim = self_broadcasted.dim();
    IntArrayRef solution_sizes = self_broadcasted.sizes();
    auto nrows = solution_sizes[ndim - 2];

    // make column major strides for BLAS
    auto solution_strides = at::detail::defaultStrides(solution_sizes);
    solution_strides[ndim - 2] = 1;
    solution_strides[ndim - 1] = nrows;
    set_output(0, solution_sizes, solution_strides, self.options(), {});

    // make column major strides for BLAS
    auto clone_A_strides = at::detail::defaultStrides(A_broadcasted.sizes());
    clone_A_strides[ndim - 2] = 1;
    clone_A_strides[ndim - 1] = nrows;
    set_output(1, A_broadcasted.sizes(), clone_A_strides, A.options(), {});
  } else if (A.layout() == Layout::SparseCsr) {
    // no broadcasting for non-strided layout
    at::native::linearSolveCheckInputs(self, A, "triangular_solve");
    set_output(0, self.sizes(), {}, self.options(), {}); // make row major strides for Sparse BLAS
    set_output(1, {0}, {}, self.options(), {}); // return 0-sized tensor
  } else {
    TORCH_INTERNAL_ASSERT(false, "triangular_solve: Got an unexpected layout.");
  }
=======
  at::native::linearSolveCheckInputs(self, A, "triangular_solve");

  std::vector<int64_t> self_broadcast_size, A_broadcast_size;
  std::tie(self_broadcast_size, A_broadcast_size) = at::native::_linalg_broadcast_batch_dims(self, A);

  auto ndim = self_broadcast_size.size();
  auto nrows = A.size(-2);

  // make column major strides for BLAS
  auto solution_strides = at::detail::defaultStrides(self_broadcast_size);
  solution_strides[ndim - 2] = 1;
  solution_strides[ndim - 1] = nrows;
  set_output(0, self_broadcast_size, solution_strides, self.options(), {});

  // make column major strides for BLAS
  auto clone_A_strides = at::detail::defaultStrides(A_broadcast_size);
  clone_A_strides[ndim - 2] = 1;
  clone_A_strides[ndim - 1] = nrows;
  set_output(1, A_broadcast_size, clone_A_strides, A.options(), {});
>>>>>>> 34fe1b3f
}

} // namespace meta

namespace native {

#if AT_BUILD_WITH_LAPACK()
// Define the per-batch functions to be used in the main implementation of the batched
// linear algebra operations
template<class scalar_t>
void lapackSolve(int n, int nrhs, scalar_t *a, int lda, int *ipiv, scalar_t *b, int ldb, int *info);

template<class scalar_t>
void lapackGetri(int n, scalar_t *a, int lda, int *ipiv, scalar_t *work, int lwork, int *info);

template<class scalar_t>
void lapackCholeskySolve(char uplo, int n, int nrhs, scalar_t *a, int lda, scalar_t *b, int ldb, int *info);

template<class scalar_t, class value_t=scalar_t>
void lapackSymeig(char jobz, char uplo, int n, scalar_t *a, int lda, value_t *w, scalar_t *work, int lwork, value_t *rwork, int *info);

template<class scalar_t, class value_t=scalar_t>
void lapackSvd(char jobz, int m, int n, scalar_t *a, int lda,
               value_t *s, scalar_t *u, int ldu, scalar_t *vt, int ldvt, scalar_t *work, int lwork, value_t *rwork, int *iwork, int *info);

template<> void lapackSolve<c10::complex<double>>(int n, int nrhs, c10::complex<double> *a, int lda, int *ipiv, c10::complex<double> *b, int ldb, int *info) {
  zgesv_(&n, &nrhs, reinterpret_cast<std::complex<double>*>(a), &lda, ipiv, reinterpret_cast<std::complex<double>*>(b), &ldb, info);
}

template<> void lapackSolve<c10::complex<float>>(int n, int nrhs, c10::complex<float> *a, int lda, int *ipiv, c10::complex<float> *b, int ldb, int *info) {
  cgesv_(&n, &nrhs, reinterpret_cast<std::complex<float>*>(a), &lda, ipiv, reinterpret_cast<std::complex<float>*>(b), &ldb, info);
}

template<> void lapackSolve<double>(int n, int nrhs, double *a, int lda, int *ipiv, double *b, int ldb, int *info) {
  dgesv_(&n, &nrhs, a, &lda, ipiv, b, &ldb, info);
}

template<> void lapackSolve<float>(int n, int nrhs, float *a, int lda, int *ipiv, float *b, int ldb, int *info) {
  sgesv_(&n, &nrhs, a, &lda, ipiv, b, &ldb, info);
}

template<> void lapackGetri<c10::complex<double>>(int n, c10::complex<double> *a, int lda, int *ipiv, c10::complex<double> *work, int lwork, int *info) {
  zgetri_(&n, reinterpret_cast<std::complex<double>*>(a), &lda, ipiv, reinterpret_cast<std::complex<double>*>(work), &lwork, info);
}

template<> void lapackGetri<c10::complex<float>>(int n, c10::complex<float> *a, int lda, int *ipiv, c10::complex<float> *work, int lwork, int *info) {
  cgetri_(&n, reinterpret_cast<std::complex<float>*>(a), &lda, ipiv, reinterpret_cast<std::complex<float>*>(work), &lwork, info);
}

template<> void lapackGetri<double>(int n, double *a, int lda, int *ipiv, double *work, int lwork, int *info) {
  dgetri_(&n, a, &lda, ipiv, work, &lwork, info);
}

template<> void lapackGetri<float>(int n, float *a, int lda, int *ipiv, float *work, int lwork, int *info) {
  sgetri_(&n, a, &lda, ipiv, work, &lwork, info);
}

template<> void lapackLu<c10::complex<double>>(int m, int n, c10::complex<double> *a, int lda, int *ipiv, int *info) {
  zgetrf_(&m, &n, reinterpret_cast<std::complex<double>*>(a), &lda, ipiv, info);
}

template<> void lapackLu<c10::complex<float>>(int m, int n, c10::complex<float> *a, int lda, int *ipiv, int *info) {
  cgetrf_(&m, &n, reinterpret_cast<std::complex<float>*>(a), &lda, ipiv, info);
}

template<> void lapackLu<double>(int m, int n, double *a, int lda, int *ipiv, int *info) {
  dgetrf_(&m, &n, a, &lda, ipiv, info);
}

template<> void lapackLu<float>(int m, int n, float *a, int lda, int *ipiv, int *info) {
  sgetrf_(&m, &n, a, &lda, ipiv, info);
}

template<> void lapackCholeskySolve<c10::complex<double>>(char uplo, int n, int nrhs, c10::complex<double> *a, int lda, c10::complex<double> *b, int ldb, int *info) {
  zpotrs_(&uplo, &n, &nrhs, reinterpret_cast<std::complex<double>*>(a), &lda, reinterpret_cast<std::complex<double>*>(b), &ldb, info);
}

template<> void lapackCholeskySolve<c10::complex<float>>(char uplo, int n, int nrhs, c10::complex<float> *a, int lda, c10::complex<float> *b, int ldb, int *info) {
  cpotrs_(&uplo, &n, &nrhs, reinterpret_cast<std::complex<float>*>(a), &lda, reinterpret_cast<std::complex<float>*>(b), &ldb, info);
}

template<> void lapackCholeskySolve<double>(char uplo, int n, int nrhs, double *a, int lda, double *b, int ldb, int *info) {
  dpotrs_(&uplo, &n, &nrhs, a, &lda, b, &ldb, info);
}

template<> void lapackCholeskySolve<float>(char uplo, int n, int nrhs, float *a, int lda, float *b, int ldb, int *info) {
  spotrs_(&uplo, &n, &nrhs, a, &lda, b, &ldb, info);
}

template<> void lapackCholesky<c10::complex<double>>(char uplo, int n, c10::complex<double> *a, int lda, int *info) {
  zpotrf_(&uplo, &n, reinterpret_cast<std::complex<double>*>(a), &lda, info);
}

template<> void lapackCholesky<c10::complex<float>>(char uplo, int n, c10::complex<float> *a, int lda, int *info) {
  cpotrf_(&uplo, &n, reinterpret_cast<std::complex<float>*>(a), &lda, info);
}

template<> void lapackCholesky<double>(char uplo, int n, double *a, int lda, int *info) {
  dpotrf_(&uplo, &n, a, &lda, info);
}

template<> void lapackCholesky<float>(char uplo, int n, float *a, int lda, int *info) {
  spotrf_(&uplo, &n, a, &lda, info);
}

template<> void lapackCholeskyInverse<c10::complex<double>>(char uplo, int n, c10::complex<double> *a, int lda, int *info) {
  zpotri_(&uplo, &n, reinterpret_cast<std::complex<double>*>(a), &lda, info);
}

template<> void lapackCholeskyInverse<c10::complex<float>>(char uplo, int n, c10::complex<float> *a, int lda, int *info) {
  cpotri_(&uplo, &n, reinterpret_cast<std::complex<float>*>(a), &lda, info);
}

template<> void lapackCholeskyInverse<double>(char uplo, int n, double *a, int lda, int *info) {
  dpotri_(&uplo, &n, a, &lda, info);
}

template<> void lapackCholeskyInverse<float>(char uplo, int n, float *a, int lda, int *info) {
  spotri_(&uplo, &n, a, &lda, info);
}

template<> void lapackGeqrf<c10::complex<double>>(int m, int n, c10::complex<double> *a, int lda, c10::complex<double> *tau, c10::complex<double> *work, int lwork, int *info) {
  zgeqrf_(&m, &n, reinterpret_cast<std::complex<double>*>(a), &lda, reinterpret_cast<std::complex<double>*>(tau), reinterpret_cast<std::complex<double>*>(work), &lwork, info);
}

template<> void lapackGeqrf<c10::complex<float>>(int m, int n, c10::complex<float> *a, int lda, c10::complex<float> *tau, c10::complex<float> *work, int lwork, int *info) {
  cgeqrf_(&m, &n, reinterpret_cast<std::complex<float>*>(a), &lda, reinterpret_cast<std::complex<float>*>(tau), reinterpret_cast<std::complex<float>*>(work), &lwork, info);
}

template<> void lapackGeqrf<double>(int m, int n, double *a, int lda, double *tau, double *work, int lwork, int *info) {
  dgeqrf_(&m, &n, a, &lda, tau, work, &lwork, info);
}

template<> void lapackGeqrf<float>(int m, int n, float *a, int lda, float *tau, float *work, int lwork, int *info) {
  sgeqrf_(&m, &n, a, &lda, tau, work, &lwork, info);
}

template<> void lapackOrgqr<c10::complex<double>>(int m, int n, int k, c10::complex<double> *a, int lda, c10::complex<double> *tau, c10::complex<double> *work, int lwork, int *info) {
  zungqr_(&m, &n, &k, reinterpret_cast<std::complex<double>*>(a), &lda, reinterpret_cast<std::complex<double>*>(tau), reinterpret_cast<std::complex<double>*>(work), &lwork, info);
}

template<> void lapackOrgqr<c10::complex<float>>(int m, int n, int k, c10::complex<float> *a, int lda, c10::complex<float> *tau, c10::complex<float> *work, int lwork, int *info) {
  cungqr_(&m, &n, &k, reinterpret_cast<std::complex<float>*>(a), &lda, reinterpret_cast<std::complex<float>*>(tau), reinterpret_cast<std::complex<float>*>(work), &lwork, info);
}

template<> void lapackOrgqr<double>(int m, int n, int k, double *a, int lda, double *tau, double *work, int lwork, int *info) {
  dorgqr_(&m, &n, &k, a, &lda, tau, work, &lwork, info);
}

template<> void lapackOrgqr<float>(int m, int n, int k, float *a, int lda, float *tau, float *work, int lwork, int *info) {
  sorgqr_(&m, &n, &k, a, &lda, tau, work, &lwork, info);
}

template<> void lapackOrmqr<c10::complex<double>>(char side, char trans, int m, int n, int k, c10::complex<double> *a, int lda, c10::complex<double> *tau, c10::complex<double> *c, int ldc, c10::complex<double> *work, int lwork, int *info) {
  zunmqr_(&side, &trans, &m, &n, &k, reinterpret_cast<std::complex<double>*>(a), &lda, reinterpret_cast<std::complex<double>*>(tau), reinterpret_cast<std::complex<double>*>(c), &ldc, reinterpret_cast<std::complex<double>*>(work), &lwork, info);
}

template<> void lapackOrmqr<c10::complex<float>>(char side, char trans, int m, int n, int k, c10::complex<float> *a, int lda, c10::complex<float> *tau, c10::complex<float> *c, int ldc, c10::complex<float> *work, int lwork, int *info) {
  cunmqr_(&side, &trans, &m, &n, &k, reinterpret_cast<std::complex<float>*>(a), &lda, reinterpret_cast<std::complex<float>*>(tau), reinterpret_cast<std::complex<float>*>(c), &ldc, reinterpret_cast<std::complex<float>*>(work), &lwork, info);
}

template<> void lapackOrmqr<double>(char side, char trans, int m, int n, int k, double *a, int lda, double *tau, double *c, int ldc, double *work, int lwork, int *info) {
  dormqr_(&side, &trans, &m, &n, &k, a, &lda, tau, c, &ldc, work, &lwork, info);
}

template<> void lapackOrmqr<float>(char side, char trans, int m, int n, int k, float *a, int lda, float *tau, float *c, int ldc, float *work, int lwork, int *info) {
  sormqr_(&side, &trans, &m, &n, &k, a, &lda, tau, c, &ldc, work, &lwork, info);
}

template<> void lapackSymeig<c10::complex<double>, double>(char jobz, char uplo, int n, c10::complex<double> *a, int lda, double *w, c10::complex<double> *work, int lwork, double *rwork, int *info) {
  zheev_(&jobz, &uplo, &n, reinterpret_cast<std::complex<double>*>(a), &lda, w, reinterpret_cast<std::complex<double>*>(work), &lwork, rwork, info);
}

template<> void lapackSymeig<c10::complex<float>, float>(char jobz, char uplo, int n, c10::complex<float> *a, int lda, float *w, c10::complex<float> *work, int lwork, float *rwork, int *info) {
  cheev_(&jobz, &uplo, &n, reinterpret_cast<std::complex<float>*>(a), &lda, w, reinterpret_cast<std::complex<float>*>(work), &lwork, rwork, info);
}

template<> void lapackSymeig<double>(char jobz, char uplo, int n, double *a, int lda, double *w, double *work, int lwork, double* rwork, int *info) {
  (void)rwork;  // unused
  dsyev_(&jobz, &uplo, &n, a, &lda, w, work, &lwork, info);
}

template<> void lapackSymeig<float>(char jobz, char uplo, int n, float *a, int lda, float *w, float *work, int lwork, float* rwork, int *info) {
  (void)rwork;  // unused
  ssyev_(&jobz, &uplo, &n, a, &lda, w, work, &lwork, info);
}

template<> void lapackSyevd<c10::complex<double>, double>(char jobz, char uplo, int n, c10::complex<double> *a, int lda, double *w, c10::complex<double> *work, int lwork, double *rwork, int lrwork, int *iwork, int liwork, int *info) {
  zheevd_(&jobz, &uplo, &n, reinterpret_cast<std::complex<double>*>(a), &lda, w, reinterpret_cast<std::complex<double>*>(work), &lwork, rwork, &lrwork, iwork, &liwork, info);
}

template<> void lapackSyevd<c10::complex<float>, float>(char jobz, char uplo, int n, c10::complex<float> *a, int lda, float *w, c10::complex<float> *work, int lwork, float *rwork, int lrwork, int *iwork, int liwork, int *info) {
  cheevd_(&jobz, &uplo, &n, reinterpret_cast<std::complex<float>*>(a), &lda, w, reinterpret_cast<std::complex<float>*>(work), &lwork, rwork, &lrwork, iwork, &liwork, info);
}

template<> void lapackSyevd<double>(char jobz, char uplo, int n, double *a, int lda, double *w, double *work, int lwork, double *rwork, int lrwork, int *iwork, int liwork, int *info) {
  (void)rwork;  // unused
  (void)lrwork;  // unused
  dsyevd_(&jobz, &uplo, &n, a, &lda, w, work, &lwork, iwork, &liwork, info);
}

template<> void lapackSyevd<float>(char jobz, char uplo, int n, float *a, int lda, float *w, float *work, int lwork, float *rwork, int lrwork, int *iwork, int liwork, int *info) {
  (void)rwork;  // unused
  (void)lrwork;  // unused
  ssyevd_(&jobz, &uplo, &n, a, &lda, w, work, &lwork, iwork, &liwork, info);
}

template<> void lapackEig<double>(char jobvl, char jobvr, int n, double *a, int lda, double *w, double* vl, int ldvl, double *vr, int ldvr, double *work, int lwork, double *rwork, int *info) {
  // lapack [sd]geev wants to separate output arrays: wr and wi for the real
  // and imaginary parts
  double *wr = w;
  double *wi = w + n;
  (void)rwork; // unused
  dgeev_(&jobvl, &jobvr, &n, a, &lda, wr, wi, vl, &ldvl, vr, &ldvr, work, &lwork, info);
}

template<> void lapackEig<float>(char jobvl, char jobvr, int n, float *a, int lda, float *w, float* vl, int ldvl, float *vr, int ldvr, float *work, int lwork, float *rwork, int *info) {
  // lapack [sd]geev wants to separate output arrays: wr and wi for the real
  // and imaginary parts
  float *wr = w;
  float *wi = w + n;
  (void)rwork; // unused
  sgeev_(&jobvl, &jobvr, &n, a, &lda, wr, wi, vl, &ldvl, vr, &ldvr, work, &lwork, info);
}

template<> void lapackEig<c10::complex<double>, double>(char jobvl, char jobvr, int n, c10::complex<double> *a, int lda, c10::complex<double> *w, c10::complex<double> *vl, int ldvl, c10::complex<double> *vr, int ldvr, c10::complex<double> *work, int lwork, double *rwork, int *info) {
  zgeev_(&jobvl, &jobvr, &n,
         reinterpret_cast<std::complex<double>*>(a), &lda,
         reinterpret_cast<std::complex<double>*>(w),
         reinterpret_cast<std::complex<double>*>(vl), &ldvl,
         reinterpret_cast<std::complex<double>*>(vr), &ldvr,
         reinterpret_cast<std::complex<double>*>(work), &lwork,
         rwork, info);
}

template<> void lapackEig<c10::complex<float>, float>(char jobvl, char jobvr, int n, c10::complex<float> *a, int lda, c10::complex<float> *w, c10::complex<float> *vl, int ldvl, c10::complex<float> *vr, int ldvr, c10::complex<float> *work, int lwork, float *rwork, int *info) {
  cgeev_(&jobvl, &jobvr, &n,
         reinterpret_cast<std::complex<float>*>(a), &lda,
         reinterpret_cast<std::complex<float>*>(w),
         reinterpret_cast<std::complex<float>*>(vl), &ldvl,
         reinterpret_cast<std::complex<float>*>(vr), &ldvr,
         reinterpret_cast<std::complex<float>*>(work), &lwork,
         rwork, info);
}

template<> void lapackSvd<c10::complex<double>, double>(char jobz, int m, int n, c10::complex<double> *a, int lda,
                                  double *s, c10::complex<double> *u, int ldu, c10::complex<double> *vt, int ldvt, c10::complex<double> *work, int lwork, double *rwork, int *iwork, int *info) {
  zgesdd_(&jobz, &m, &n, reinterpret_cast<std::complex<double>*>(a), &lda, s, reinterpret_cast<std::complex<double>*>(u), &ldu,
          reinterpret_cast<std::complex<double>*>(vt), &ldvt, reinterpret_cast<std::complex<double>*>(work), &lwork, rwork, iwork, info);
}

template<> void lapackSvd<c10::complex<float>, float>(char jobz, int m, int n, c10::complex<float> *a, int lda,
                                 float *s, c10::complex<float> *u, int ldu, c10::complex<float> *vt, int ldvt, c10::complex<float> *work, int lwork, float *rwork, int *iwork, int *info) {
  cgesdd_(&jobz, &m, &n, reinterpret_cast<std::complex<float>*>(a), &lda, s, reinterpret_cast<std::complex<float>*>(u), &ldu,
          reinterpret_cast<std::complex<float>*>(vt), &ldvt, reinterpret_cast<std::complex<float>*>(work), &lwork, rwork, iwork, info);
}

template<> void lapackSvd<double>(char jobz, int m, int n, double *a, int lda,
                                  double *s, double *u, int ldu, double *vt, int ldvt, double *work, int lwork, double *rwork, int *iwork, int *info) {
  dgesdd_(&jobz, &m, &n, a, &lda, s, u, &ldu, vt, &ldvt, work, &lwork, iwork, info);
}

template<> void lapackSvd<float>(char jobz, int m, int n, float *a, int lda,
                                 float *s, float *u, int ldu, float *vt, int ldvt, float *work, int lwork, float *rwork, int *iwork, int *info) {
  sgesdd_(&jobz, &m, &n, a, &lda, s, u, &ldu, vt, &ldvt, work, &lwork, iwork, info);
}

template<> void lapackLuSolve<c10::complex<double>>(char trans, int n, int nrhs, c10::complex<double> *a, int lda, int *ipiv, c10::complex<double> *b, int ldb, int *info) {
  zgetrs_(&trans, &n, &nrhs, reinterpret_cast<std::complex<double>*>(a), &lda, ipiv, reinterpret_cast<std::complex<double>*>(b), &ldb, info);
}

template<> void lapackLuSolve<c10::complex<float>>(char trans, int n, int nrhs, c10::complex<float> *a, int lda, int *ipiv, c10::complex<float> *b, int ldb, int *info) {
  cgetrs_(&trans, &n, &nrhs, reinterpret_cast<std::complex<float>*>(a), &lda, ipiv, reinterpret_cast<std::complex<float>*>(b), &ldb, info);
}

template<> void lapackLuSolve<double>(char trans, int n, int nrhs, double *a, int lda, int *ipiv, double *b, int ldb, int *info) {
  dgetrs_(&trans, &n, &nrhs, a, &lda, ipiv, b, &ldb, info);
}

template<> void lapackLuSolve<float>(char trans, int n, int nrhs, float *a, int lda, int *ipiv, float *b, int ldb, int *info) {
  sgetrs_(&trans, &n, &nrhs, a, &lda, ipiv, b, &ldb, info);
}

template<> void lapackGels<c10::complex<double>>(
    char trans, int m, int n, int nrhs,
    c10::complex<double> *a, int lda, c10::complex<double> *b, int ldb,
    c10::complex<double> *work, int lwork, int *info) {
  zgels_(&trans, &m, &n, &nrhs,
      reinterpret_cast<std::complex<double>*>(a), &lda,
      reinterpret_cast<std::complex<double>*>(b), &ldb,
      reinterpret_cast<std::complex<double>*>(work), &lwork, info);
}

template<> void lapackGels<c10::complex<float>>(
    char trans, int m, int n, int nrhs,
    c10::complex<float> *a, int lda, c10::complex<float> *b, int ldb,
    c10::complex<float> *work, int lwork, int *info) {
  cgels_(&trans, &m, &n, &nrhs,
      reinterpret_cast<std::complex<float>*>(a), &lda,
      reinterpret_cast<std::complex<float>*>(b), &ldb,
      reinterpret_cast<std::complex<float>*>(work), &lwork, info);
}

template<> void lapackGels<double>(
    char trans, int m, int n, int nrhs,
    double *a, int lda, double *b, int ldb,
    double *work, int lwork, int *info) {
  dgels_(&trans, &m, &n, &nrhs,
      a, &lda, b, &ldb, work, &lwork, info);
}

template<> void lapackGels<float>(
    char trans, int m, int n, int nrhs,
    float *a, int lda, float *b, int ldb,
    float *work, int lwork, int *info) {
  sgels_(&trans, &m, &n, &nrhs,
      a, &lda, b, &ldb, work, &lwork, info);
}

template<> void lapackGelsd<c10::complex<double>, double>(
    int m, int n, int nrhs,
    c10::complex<double> *a, int lda, c10::complex<double> *b, int ldb,
    double *s, double rcond, int *rank,
    c10::complex<double> *work, int lwork,
    double *rwork, int *iwork, int *info) {
  zgelsd_(&m, &n, &nrhs,
      reinterpret_cast<std::complex<double>*>(a), &lda,
      reinterpret_cast<std::complex<double>*>(b), &ldb,
      s, &rcond, rank,
      reinterpret_cast<std::complex<double>*>(work), &lwork,
      rwork, iwork, info);
}

template<> void lapackGelsd<c10::complex<float>, float>(
    int m, int n, int nrhs,
    c10::complex<float> *a, int lda, c10::complex<float> *b, int ldb,
    float *s, float rcond, int *rank,
    c10::complex<float> *work, int lwork,
    float *rwork, int *iwork, int *info) {
  cgelsd_(&m, &n, &nrhs,
      reinterpret_cast<std::complex<float>*>(a), &lda,
      reinterpret_cast<std::complex<float>*>(b), &ldb,
      s, &rcond, rank,
      reinterpret_cast<std::complex<float>*>(work), &lwork,
      rwork, iwork, info);
}

template<> void lapackGelsd<double>(
    int m, int n, int nrhs,
    double *a, int lda, double *b, int ldb,
    double *s, double rcond, int *rank,
    double *work, int lwork,
    double *rwork, int *iwork, int *info) {
  dgelsd_(&m, &n, &nrhs,
      a, &lda, b, &ldb,
      s, &rcond, rank,
      work, &lwork, iwork, info);
}

template<> void lapackGelsd<float>(
    int m, int n, int nrhs,
    float *a, int lda, float *b, int ldb,
    float *s, float rcond, int *rank,
    float *work, int lwork,
    float *rwork, int *iwork, int *info) {
  sgelsd_(&m, &n, &nrhs,
      a, &lda, b, &ldb,
      s, &rcond, rank,
      work, &lwork, iwork, info);
}

template<> void lapackGelsy<c10::complex<double>, double>(
    int m, int n, int nrhs,
    c10::complex<double> *a, int lda, c10::complex<double> *b, int ldb,
    int *jpvt, double rcond, int *rank,
    c10::complex<double> *work, int lwork, double *rwork, int *info) {
  zgelsy_(&m, &n, &nrhs,
      reinterpret_cast<std::complex<double>*>(a), &lda,
      reinterpret_cast<std::complex<double>*>(b), &ldb,
      jpvt, &rcond, rank,
      reinterpret_cast<std::complex<double>*>(work), &lwork,
      rwork, info);
}

template<> void lapackGelsy<c10::complex<float>, float>(
    int m, int n, int nrhs,
    c10::complex<float> *a, int lda, c10::complex<float> *b, int ldb,
    int *jpvt, float rcond, int *rank,
    c10::complex<float> *work, int lwork, float *rwork, int *info) {
  cgelsy_(&m, &n, &nrhs,
      reinterpret_cast<std::complex<float>*>(a), &lda,
      reinterpret_cast<std::complex<float>*>(b), &ldb,
      jpvt, &rcond, rank,
      reinterpret_cast<std::complex<float>*>(work), &lwork,
      rwork, info);
}

template<> void lapackGelsy<double>(
    int m, int n, int nrhs,
    double *a, int lda, double *b, int ldb,
    int *jpvt, double rcond, int *rank,
    double *work, int lwork, double *rwork, int *info) {
  dgelsy_(&m, &n, &nrhs,
      a, &lda, b, &ldb,
      jpvt, &rcond, rank,
      work, &lwork, info);
}

template<> void lapackGelsy<float>(
    int m, int n, int nrhs,
    float *a, int lda, float *b, int ldb,
    int *jpvt, float rcond, int *rank,
    float *work, int lwork, float *rwork, int *info) {
  sgelsy_(&m, &n, &nrhs,
      a, &lda, b, &ldb,
      jpvt, &rcond, rank,
      work, &lwork, info);
}

template<> void lapackGelss<c10::complex<double>, double>(
    int m, int n, int nrhs,
    c10::complex<double> *a, int lda, c10::complex<double> *b, int ldb,
    double *s, double rcond, int *rank,
    c10::complex<double> *work, int lwork,
    double *rwork, int *info
    ) {
  zgelss_(&m, &n, &nrhs,
      reinterpret_cast<std::complex<double>*>(a), &lda,
      reinterpret_cast<std::complex<double>*>(b), &ldb,
      s, &rcond, rank,
      reinterpret_cast<std::complex<double>*>(work), &lwork,
      rwork, info);
}

template<> void lapackGelss<c10::complex<float>, float>(
    int m, int n, int nrhs,
    c10::complex<float> *a, int lda, c10::complex<float> *b, int ldb,
    float *s, float rcond, int *rank,
    c10::complex<float> *work, int lwork,
    float *rwork, int *info
    ) {
  cgelss_(&m, &n, &nrhs,
      reinterpret_cast<std::complex<float>*>(a), &lda,
      reinterpret_cast<std::complex<float>*>(b), &ldb,
      s, &rcond, rank,
      reinterpret_cast<std::complex<float>*>(work), &lwork,
      rwork, info);
}

template<> void lapackGelss<double>(
    int m, int n, int nrhs,
    double *a, int lda, double *b, int ldb,
    double *s, double rcond, int *rank,
    double *work, int lwork,
    double *rwork, int *info) {
  dgelss_(&m, &n, &nrhs,
      a, &lda, b, &ldb,
      s, &rcond, rank,
      work, &lwork, info);
}

template<> void lapackGelss<float>(
    int m, int n, int nrhs,
    float *a, int lda, float *b, int ldb,
    float *s, float rcond, int *rank,
    float *work, int lwork,
    float *rwork, int *info) {
  sgelss_(&m, &n, &nrhs,
      a, &lda, b, &ldb,
      s, &rcond, rank,
      work, &lwork, info);
}
#endif

#if AT_BUILD_WITH_BLAS()
template<> void blasTriangularSolve<c10::complex<double>>(char side, char uplo, char trans, char diag, int n, int nrhs, c10::complex<double> *a, int lda, c10::complex<double> *b, int ldb) {
  std::complex<double> one{1., 0.};
  ztrsm_(&side, &uplo, &trans, &diag, &n, &nrhs, &one, reinterpret_cast<std::complex<double>*>(a), &lda, reinterpret_cast<std::complex<double>*>(b), &ldb);
}

template<> void blasTriangularSolve<c10::complex<float>>(char side, char uplo, char trans, char diag, int n, int nrhs, c10::complex<float> *a, int lda, c10::complex<float> *b, int ldb) {
  std::complex<float> one{1.f, 0.f};
  ctrsm_(&side, &uplo, &trans, &diag, &n, &nrhs, &one, reinterpret_cast<std::complex<float>*>(a), &lda, reinterpret_cast<std::complex<float>*>(b), &ldb);
}

template<> void blasTriangularSolve<double>(char side, char uplo, char trans, char diag, int n, int nrhs, double *a, int lda, double *b, int ldb) {
  auto one = 1.;
  dtrsm_(&side, &uplo, &trans, &diag, &n, &nrhs, &one, a, &lda, b, &ldb);
}

template<> void blasTriangularSolve<float>(char side, char uplo, char trans, char diag, int n, int nrhs, float *a, int lda, float *b, int ldb) {
  auto one = 1.f;
  strsm_(&side, &uplo, &trans, &diag, &n, &nrhs, &one, a, &lda, b, &ldb);
}
#endif

// Below of the definitions of the functions operating on a batch that are going to be dispatched
// in the main helper functions for the linear algebra operations

// ~~~~~~~~~~~~~~~~~~~~~~~~~~~~~~~~~~ solve ~~~~~~~~~~~~~~~~~~~~~~~~~~~~~~~~~~~~~~

/*
Computes the solution to a system of linear equations
  A X = B,
where A is an n-by-n matrix and X and B are n-by-nrhs matrices.
Note that B is required to be a matrix, the usual, vector case, is obtained with nrhs = 1.
Above description is for non-batched input, the batched input is also supported.
This is an in-place routine, content of both A and b are overwritten.
'infos' is an int Tensor containing error codes for each matrix in the batched input.
For more information see LAPACK's documentation for GESV routine.
*/
template<typename scalar_t>
static void apply_solve(Tensor& b, Tensor& A, Tensor& infos) {
#if !AT_BUILD_WITH_LAPACK()
  AT_ERROR("solve: LAPACK library not found in compilation");
#else
  auto A_data = A.data_ptr<scalar_t>();
  auto b_data = b.data_ptr<scalar_t>();
  auto A_mat_stride = matrixStride(A);
  auto b_mat_stride = matrixStride(b);
  auto batch_size = batchCount(A);
  auto n = A.size(-2);
  auto nrhs = b.size(-1);
  auto lda = std::max<int64_t>(1, n);

  auto ipiv = at::empty({lda}, b.options().dtype(kInt));
  auto ipiv_data = ipiv.data_ptr<int>();
  auto infos_data = infos.data_ptr<int>();

  for (const auto i : c10::irange(batch_size)) {
    scalar_t* A_working_ptr = &A_data[i * A_mat_stride];
    scalar_t* b_working_ptr = &b_data[i * b_mat_stride];
    int* info_working_ptr = &infos_data[i];
    lapackSolve<scalar_t>(n, nrhs, A_working_ptr, lda, ipiv_data, b_working_ptr, lda, info_working_ptr);
  }
#endif
}

std::tuple<Tensor, Tensor> _solve_helper_cpu(const Tensor& self, const Tensor& A) {
  auto self_working_copy = cloneBatchedColumnMajor(self);
  auto A_working_copy = cloneBatchedColumnMajor(A);
  // infos might not get filled for empty inputs therefore at::zeros is used instead of at::empty
  auto infos = at::zeros({std::max<int64_t>(1, batchCount(self))}, self.options().dtype(kInt));
  AT_DISPATCH_FLOATING_AND_COMPLEX_TYPES(self.scalar_type(), "solve_cpu", [&]{
    apply_solve<scalar_t>(self_working_copy, A_working_copy, infos);
  });
  if (self.dim() > 2) {
    batchCheckErrors(infos, "solve_cpu");
  } else {
    singleCheckErrors(infos.item().toInt(), "solve_cpu");
  }
  return std::tuple<Tensor, Tensor>(self_working_copy, A_working_copy);
}

// Supports arbitrary batch dimensions for self and A
std::tuple<Tensor,Tensor> solve(const Tensor& self, const Tensor& A) {
  TORCH_WARN_ONCE(
    "torch.solve is deprecated in favor of torch.linalg.solve",
    "and will be removed in a future PyTorch release.\n",
    "torch.linalg.solve has its arguments reversed and does not return the LU factorization.\n",
    "To get the LU factorization see torch.lu, which can be used with torch.lu_solve or torch.lu_unpack.\n",
    "X = torch.solve(B, A).solution\n",
    "should be replaced with\n",
    "X = torch.linalg.solve(A, B)"
  );
  TORCH_CHECK(self.dim() >= 2,
           "B should have at least 2 dimensions, but has ", self.dim(), " dimensions instead");
  TORCH_CHECK(A.dim() >= 2,
           "A should have at least 2 dimensions, but has ", A.dim(), " dimensions instead");
  Tensor self_broadcasted, A_broadcasted;
  std::tie(self_broadcasted, A_broadcasted) = _linalg_broadcast_batch_dims(self, A, "solve");
  return at::_solve_helper(self_broadcasted, A_broadcasted);
}

std::tuple<Tensor&,Tensor&> solve_out(const Tensor& self, const Tensor& A, Tensor& solution, Tensor& lu) {
  TORCH_WARN_ONCE(
    "torch.solve is deprecated in favor of torch.linalg.solve",
    "and will be removed in a future PyTorch release.\n",
    "torch.linalg.solve has its arguments reversed and does not return the LU factorization.\n",
    "To get the LU factorization see torch.lu, which can be used with torch.lu_solve or torch.lu_unpack.\n",
    "X = torch.solve(B, A).solution\n",
    "should be replaced with\n",
    "X = torch.linalg.solve(A, B)"
  );
  checkSameDevice("solve", solution, self, "solution");
  checkSameDevice("solve", lu, self, "lu");
  checkLinalgCompatibleDtype("solve", solution, self, "solution");
  checkLinalgCompatibleDtype("solve", lu, self, "lu");

  Tensor solution_tmp, lu_tmp;
  std::tie(solution_tmp, lu_tmp) = at::_solve_helper(self, A);

  at::native::resize_output(solution, solution_tmp.sizes());
  at::native::resize_output(lu, lu_tmp.sizes());
  solution.copy_(solution_tmp);
  lu.copy_(lu_tmp);
  return std::tuple<Tensor&, Tensor&>(solution, lu);
}

// Solves a system of linear equations matmul(input, x) = other in-place
// LAPACK/MAGMA error codes are saved in 'infos' tensor, they are not checked here
static Tensor& linalg_solve_out_info(Tensor& result, Tensor& infos, const Tensor& input, const Tensor& other) {
  checkSameDevice("linalg_solve", result, input);
  checkSameDevice("linalg_solve", other, input, "other");
  checkLinalgCompatibleDtype("linalg_solve", result, input);

  TORCH_CHECK(input.scalar_type() == other.scalar_type(),
    "input dtype ", input.scalar_type(), " does not match other dtype ", other.scalar_type());

  TORCH_CHECK(input.dim() >= 2,
           "input should have at least 2 dimensions, but has ", input.dim(), " dimensions instead");
  TORCH_CHECK(other.dim() >= 1,
           "other should have at least 1 dimension, but has ", other.dim(), " dimensions instead");

  // Two types of 'other' tensors are supported:
  // - 1-dimensional (1D) tensor or batch of 1D tensors (vector case)
  // - 2-dimensional (2D) tensor or batch of 2D tensors (matrix case)
  // original torch.solve supported only the matrix case, while NumPy works for both cases
  // for the batched input we need to be able to distinguish them
  bool vector_case = linalg_solve_is_vector_rhs(input, other);

  bool is_batched_column_major = false;
  if (vector_case) {
    is_batched_column_major = result.is_contiguous();
  } else if (!vector_case && result.dim() >= 2) {
    is_batched_column_major = result.transpose(-2, -1).is_contiguous();
  }

  // if 'other' is a batch of 2D tensors, then 'input' can be non-batched and will be broadcasted
  auto expected_shape = IntArrayRef(input.sizes().data(), input.dim() - 1);  // input.shape[:-1]
  if (!vector_case && other.dim() > 2) {
    expected_shape = other.sizes();
  }

  bool result_equal_expected_shape = result.sizes().equals(expected_shape);
  bool result_input_same_type = (result.scalar_type() == input.scalar_type());

  // if result is not empty and not in batched column major format
  bool copy_needed = (result.numel() != 0 && !is_batched_column_major);
  copy_needed |= !result_input_same_type;  // or result does not have the same dtype as input
  copy_needed |= (result.numel() != 0 && !result_equal_expected_shape); // or result does not have the expected shape
  // we have to allocate a temporary tensor
  if (copy_needed) {
    Tensor result_tmp = at::empty({0}, input.options());
    result_tmp = linalg_solve_out_info(result_tmp, infos, input, other);
    at::native::resize_output(result, result_tmp.sizes());
    result.copy_(result_tmp);
    return result;
  }
  // else use result's storage directly

  // we need to unsqueeze 'other' because 2-dimensional tensors are expected in the implementation
  Tensor other_ = vector_case ? other.unsqueeze(-1) : other;

  // _linalg_broadcast_batch_dims also includes linearSolveCheckInputs
  // it checks for squareness of 'input' and 'shape' compatibility of 'other' and 'input'
  Tensor other_broadcasted, input_broadcasted;
  std::tie(other_broadcasted, input_broadcasted) = _linalg_broadcast_batch_dims(other_, input, "linalg_solve");

  auto squeezed_other_broadcasted = at::squeeze(other_broadcasted, -1);
  auto squeezed_result_shape = squeezed_other_broadcasted.sizes();

  // if result has no elements we can modify it
  if (result.numel() == 0) {
    if (vector_case) {
      result.resize_(squeezed_result_shape);
    } else {
      at::native::resize_as_(result, other_broadcasted.transpose(-2, -1), MemoryFormat::Contiguous);
      result.transpose_(-2, -1);
    }
  }

  auto expected_result_shape = vector_case ? squeezed_result_shape : other_broadcasted.sizes();
  TORCH_INTERNAL_ASSERT(result.sizes().equals(expected_result_shape));
  TORCH_INTERNAL_ASSERT(result.scalar_type() == input.scalar_type());
  TORCH_INTERNAL_ASSERT(result.device() == input.device());

  // result tensor must be in batched column major order (Fortran contiguous) for 2D inputs
  // or C contiguous for 1D input
  if (vector_case) {
    TORCH_INTERNAL_ASSERT(result.is_contiguous());
  } else {
    TORCH_INTERNAL_ASSERT(result.transpose(-2, -1).is_contiguous());
  }

  // for 1-dimensional 'other', we need to unsqueeze the result before passing to "apply_solve"
  if (vector_case) {
    result = result.unsqueeze_(-1);
  }

  // lu_stub+lu_solve_stub perform calculations in-place and 'result' must be a copy of 'other_broadcasted'
  result.copy_(other_broadcasted);

  auto input_working_copy = cloneBatchedColumnMajor(input_broadcasted);

  TORCH_INTERNAL_ASSERT(infos.scalar_type() == kInt);
  TORCH_INTERNAL_ASSERT(infos.device() == input.device());
  infos.resize_({std::max<int64_t>(1, batchCount(input_broadcasted))});
  // if input is empty infos might not get filled; make sure infos doesn't contain garbage then
  if (input.numel() == 0) {
    infos.fill_(0);
  }

  // compute the LU factorization of 'input_working_copy'
  auto pivots_shape = IntArrayRef(input_broadcasted.sizes().data(), input_broadcasted.dim() - 2).vec(); // input_broadcasted.shape[:-2]
  pivots_shape.push_back(std::min(input.size(-2), input.size(-1)));
  Tensor pivots = at::empty(pivots_shape, input.options().dtype(kInt));
  lu_stub(input.device().type(), input_working_copy, pivots, infos, /*compute_pivots=*/true);

  // solve the linear system using the LU factorization
  lu_solve_stub(input.device().type(), result, input_working_copy, pivots);

  // for 1-dimensional 'other', we need to squeeze the result after "apply_solve"
  if (vector_case) {
    result = result.squeeze_(-1);
  }

  return result;
}

// Solves a system of linear equations matmul(input, x) = other in-place
Tensor& linalg_solve_out(const Tensor& input, const Tensor& other, Tensor& result) {
  auto infos = at::empty({0}, input.options().dtype(kInt));
  result = linalg_solve_out_info(result, infos, input, other);

  // Now check LAPACK/MAGMA error codes
  // batchCheckErrors(Tensor, char*) calls 'infos = infos.to(kCPU)'
  bool vector_case = linalg_solve_is_vector_rhs(input, other);
  if (vector_case ? result.dim() > 1 : result.dim() > 2) {
    batchCheckErrors(infos, "linalg_solve");
  } else {
    singleCheckErrors(infos.item().toInt(), "linalg_solve");
  }

  return result;
}

// Solves a system of linear equations matmul(input, x) = other
Tensor linalg_solve(const Tensor& input, const Tensor& other) {
  Tensor result = at::empty({0}, input.options());
  result = at::linalg_solve_out(result, input, other);
  return result;
}

// ~~~~~~~~~~~~~~~~~~~~~~~~~~~~~~~~~ inverse ~~~~~~~~~~~~~~~~~~~~~~~~~~~~~~~~~~~~

/*
Computes the inverse of n-by-n matrix 'self'
This is an in-place routine, it overwrites the content of 'self'.
'infos_lu' and 'infos_getri' are int Tensors containing error codes for each matrix in the batched input.
'infos_lu' is for holding lapackLU errors, and 'infos_getri' is for holding lapackGetri errors.
For more information see LAPACK's documentation for GETRI and GETRF routines.
*/
template <typename scalar_t>
static void apply_inverse(Tensor& self, Tensor& infos_lu, Tensor& infos_getri) {
#if !AT_BUILD_WITH_LAPACK()
  AT_ERROR("inverse: LAPACK library not found in compilation");
#else
  using value_t = typename c10::scalar_value_type<scalar_t>::type;
  auto self_data = self.data_ptr<scalar_t>();
  auto self_matrix_stride = matrixStride(self);
  auto batch_size = batchCount(self);
  auto n = self.size(-2);
  auto lda = std::max<int64_t>(1, n);

  auto ipiv = at::empty({lda}, self.options().dtype(kInt));
  auto ipiv_data = ipiv.data_ptr<int>();
  auto infos_lu_data = infos_lu.data_ptr<int>();
  auto infos_getri_data = infos_getri.data_ptr<int>();

  // NOLINTNEXTLINE(cppcoreguidelines-init-variables)
  int info;
  // Run once, first to get the optimum work size
  // Since we deal with batches of matrices with the same dimensions, doing this outside
  // the loop saves (batch_size - 1) workspace queries which would provide the same result
  // and (batch_size - 1) calls to allocate and deallocate workspace using at::empty()
  int lwork = -1;
  scalar_t wkopt;
  lapackGetri<scalar_t>(n, self_data, lda, ipiv_data, &wkopt, lwork, &info);
  lwork = std::max<int>(1, real_impl<scalar_t, value_t>(wkopt));
  Tensor work = at::empty({lwork}, self.options());
  auto work_data = work.data_ptr<scalar_t>();

  for (const auto i : c10::irange(batch_size)) {
    scalar_t* self_working_ptr = &self_data[i * self_matrix_stride];
    int* info_lu_working_ptr = &infos_lu_data[i];
    lapackLu<scalar_t>(n, n, self_working_ptr, lda, ipiv_data, info_lu_working_ptr);

    // now compute the actual inverse
    int* info_getri_working_ptr = &infos_getri_data[i];
    lapackGetri<scalar_t>(n, self_working_ptr, lda, ipiv_data, work_data, lwork, info_getri_working_ptr);
  }
#endif
}

Tensor _inverse_helper_cpu(const Tensor& self) {
  auto infos_lu = at::empty({std::max<int64_t>(1, batchCount(self))}, self.options().dtype(kInt));
  auto infos_getri = at::empty({std::max<int64_t>(1, batchCount(self))}, self.options().dtype(kInt));
  auto self_working_copy = cloneBatchedColumnMajor(self);
  AT_DISPATCH_FLOATING_AND_COMPLEX_TYPES(self.scalar_type(), "inverse_cpu", [&]{
    apply_inverse<scalar_t>(self_working_copy, infos_lu, infos_getri);
  });
  if (self.dim() > 2) {
    batchCheckErrors(infos_lu, "inverse_cpu");
    batchCheckErrors(infos_getri, "inverse_cpu");
  } else {
    singleCheckErrors(infos_lu.item().toInt(), "inverse_cpu");
    singleCheckErrors(infos_getri.item().toInt(), "inverse_cpu");
  }
  return self_working_copy;
}

Tensor inverse(const Tensor &self) {
  if (self.numel() == 0) {
    return at::empty_like(self, LEGACY_CONTIGUOUS_MEMORY_FORMAT);
  }
  squareCheckInputs(self);
  return at::_inverse_helper(self);
}

Tensor& inverse_out(const Tensor &self, Tensor &result) {
  checkSameDevice("inverse", result, self);
  checkLinalgCompatibleDtype("inverse", result, self);
  Tensor result_tmp = at::inverse(self);
  at::native::resize_output(result, result_tmp.sizes());
  result.copy_(result_tmp);
  return result;
}

// This is a type dispatching helper function for 'apply_inverse'
Tensor& _linalg_inv_out_helper_cpu(Tensor &result, Tensor& infos_lu, Tensor& infos_getri) {
  // This function calculates the inverse matrix in-place
  // result should be in column major order and contain matrices to invert
  // the content of result is overwritten by 'apply_inverse'
  AT_DISPATCH_FLOATING_AND_COMPLEX_TYPES(result.scalar_type(), "linalg_inv_out_cpu", [&]{
    apply_inverse<scalar_t>(result, infos_lu, infos_getri);
  });
  return result;
}

// Computes the inverse matrix of 'input', it is is saved to 'result' in-place
// LAPACK/MAGMA/cuSOLVER error codes are saved in 'infos' tensors, they are not checked here
static Tensor& linalg_inv_out_info(Tensor& result, Tensor& infos_lu, Tensor& infos_getri, const Tensor& input) {
  squareCheckInputs(input);
  checkSameDevice("linalg_inv", result, input);
  checkLinalgCompatibleDtype("linalg_inv", result, input);

  TORCH_INTERNAL_ASSERT_DEBUG_ONLY(infos_lu.scalar_type() == kInt);
  TORCH_INTERNAL_ASSERT_DEBUG_ONLY(infos_getri.scalar_type() == kInt);

  TORCH_INTERNAL_ASSERT_DEBUG_ONLY(infos_lu.device() == input.device());
  TORCH_INTERNAL_ASSERT_DEBUG_ONLY(infos_getri.device() == input.device());

  bool result_input_same_type = (result.scalar_type() == input.scalar_type());
  bool result_equal_expected_shape = result.sizes().equals(input.sizes());
  bool is_batched_column_major = false;
  if (result.dim() >= 2) {
    is_batched_column_major = result.transpose(-2, -1).is_contiguous();
  }

  // if result is not empty and not in batched column major format
  bool copy_needed = (result.numel() != 0 && !is_batched_column_major);
  copy_needed |= !result_input_same_type;  // or result does not have the same dtype as input
  copy_needed |= (result.numel() != 0 && !result_equal_expected_shape); // or result does not have the expected shape
  // we have to allocate a temporary tensor

  // similar conditions for infos_lu and infos_getri tensors
  auto expected_info_shape = IntArrayRef(input.sizes().cbegin(), input.sizes().cend() - 2); // input.shape[:-2]
  copy_needed |= (infos_lu.numel() != 0 && !infos_lu.is_contiguous());
  copy_needed |= (infos_lu.numel() != 0 && !(infos_lu.sizes().equals(expected_info_shape)));

  copy_needed |= (infos_getri.numel() != 0 && !infos_getri.is_contiguous());
  copy_needed |= (infos_getri.numel() != 0 && !(infos_getri.sizes().equals(expected_info_shape)));

  if (copy_needed) {
    Tensor result_tmp = at::empty(input.sizes(), input.options());
    result_tmp.transpose_(-2, -1);
    Tensor infos_lu_tmp = at::zeros({expected_info_shape}, input.options().dtype(kInt));
    Tensor infos_getri_tmp = at::zeros({expected_info_shape}, input.options().dtype(kInt));

    result_tmp = linalg_inv_out_info(result_tmp, infos_lu_tmp, infos_getri_tmp, input);

    at::native::resize_output(result, result_tmp.sizes());
    result.copy_(result_tmp);
    at::native::resize_output(infos_lu, infos_lu_tmp.sizes());
    infos_lu.copy_(infos_lu_tmp);
    at::native::resize_output(infos_getri, infos_getri_tmp.sizes());
    infos_getri.copy_(infos_getri_tmp);
    return result;
  }
  // else  use result's storage directly

  // if result has no elements we can modify it
  if (result.numel() == 0) {
    at::native::resize_as_(result, input.transpose(-2, -1), MemoryFormat::Contiguous);
    result.transpose_(-2, -1);
  }

  TORCH_INTERNAL_ASSERT_DEBUG_ONLY(result.sizes().equals(input.sizes()));
  TORCH_INTERNAL_ASSERT_DEBUG_ONLY(result.scalar_type() == input.scalar_type());
  TORCH_INTERNAL_ASSERT_DEBUG_ONLY(result.device() == input.device());

  // result tensor must be in batched column major order (Fortran contiguous)
  TORCH_INTERNAL_ASSERT_DEBUG_ONLY(result.transpose(-2, -1).is_contiguous());

  // if info has no elements we can modify it
  if (infos_lu.numel() == 0) {
    infos_lu.resize_(expected_info_shape);
    infos_lu.fill_(0);
  }
  if (infos_getri.numel() == 0) {
    infos_getri.resize_(expected_info_shape);
    infos_getri.fill_(0);
  }

  // info tensors must be contiguous
  TORCH_INTERNAL_ASSERT_DEBUG_ONLY(infos_lu.is_contiguous());
  TORCH_INTERNAL_ASSERT_DEBUG_ONLY(infos_lu.sizes().equals(expected_info_shape));
  TORCH_INTERNAL_ASSERT_DEBUG_ONLY(infos_getri.is_contiguous());
  TORCH_INTERNAL_ASSERT_DEBUG_ONLY(infos_getri.sizes().equals(expected_info_shape));

  // _linalg_inv_out_helper_ (apply_inverse) performs calculations in-place and result must be a copy of input
  result.copy_(input);

  // TODO: Replace this helper with DECLARE/DEFINE_DISPATCH
  result = at::_linalg_inv_out_helper_(result, infos_lu, infos_getri);
  return result;
}

// Computes the inverse matrix of 'input', it is is saved to 'result' in-place
Tensor& linalg_inv_out(const Tensor &input, Tensor &result) {
  auto info_shape = IntArrayRef(input.sizes().cbegin(), input.sizes().cend() - 2); // input.shape[:-2]
  auto infos_lu = at::zeros({info_shape}, input.options().dtype(kInt));
  auto infos_getri = at::zeros({info_shape}, input.options().dtype(kInt));
  result = linalg_inv_out_info(result, infos_lu, infos_getri, input);

  // Now check LAPACK/MAGMA/cuSOLVER error codes
  if (result.dim() > 2) {
    batchCheckErrors(infos_lu, "linalg_inv_lu");
    batchCheckErrors(infos_getri, "linalg_inv_getri");
  } else {
    singleCheckErrors(infos_lu.item().toInt(), "linalg_inv_lu");
    singleCheckErrors(infos_getri.item().toInt(), "linalg_inv_getri");
  }

  return result;
}

// Computes the inverse matrix of 'input'
Tensor linalg_inv(const Tensor &input) {
  Tensor result, info;
  std::tie(result, info) = at::linalg_inv_ex(input, /*check_errors=*/false);

  // we pass check_errors=false above and do the check here
  // so that the name of the function is correct in the error message
  if (input.dim() > 2) {
    batchCheckErrors(info, "torch.linalg.inv");
  } else {
    singleCheckErrors(info.item<int64_t>(), "torch.linalg.inv");
  }

  return result;
}

std::tuple<Tensor&, Tensor&> linalg_inv_ex_out(const Tensor& input, bool check_errors, Tensor& inverse, Tensor& info) {
  squareCheckInputs(input);
  ScalarType info_output_type = ScalarType::Int;
  TORCH_CHECK(
      info.scalar_type() == info_output_type,
      "torch.linalg.inv_ex: ",
      "Expected info to have ", info_output_type, " dtype, but got info with dtype ", info.scalar_type());

  // provided `info` tensor is used to save the information about the LU decomposition of `input`
  // in addition current implementation requires a separate tensor
  // for saving the information about the inversion process after the LU decomposition
  auto expected_info_shape = IntArrayRef(input.sizes().cbegin(), input.sizes().cend() - 2); // input.shape[:-2]
  auto info_inversion = at::zeros({expected_info_shape}, input.options().dtype(kInt));

  linalg_inv_out_info(inverse, info, info_inversion, input);

  if (check_errors) {
    if (input.dim() > 2) {
      batchCheckErrors(info, "torch.linalg.inv_ex");
    } else {
      singleCheckErrors(info.item().toInt(), "torch.linalg.inv_ex");
    }
  }

  return std::tuple<Tensor&, Tensor&>(inverse, info);
}

std::tuple<Tensor, Tensor> linalg_inv_ex(const Tensor& input, bool check_errors) {
  squareCheckInputs(input);
  Tensor inverse = at::empty(input.sizes(), input.options(), MemoryFormat::Contiguous);
  inverse.transpose_(-2, -1); // make `inverse` tensor with batched column major format
  auto info_shape = IntArrayRef(input.sizes().cbegin(), input.sizes().cend() - 2); // input.shape[:-2]
  Tensor info = at::zeros({info_shape}, input.options().dtype(kInt));
  std::tie(inverse, info) = at::native::linalg_inv_ex_out(input, check_errors, inverse, info);
  return std::make_tuple(inverse, info);
}

// ~~~~~~~~~~~~~~~~~~~~~~~~~~~~~~ cholesky_solve ~~~~~~~~~~~~~~~~~~~~~~~~~~~~~~~~~

template<typename scalar_t>
static void apply_cholesky_solve(Tensor& b, Tensor& A, bool upper, std::vector<int64_t>& infos) {
#if !AT_BUILD_WITH_LAPACK()
  AT_ERROR("cholesky_solve: LAPACK library not found in compilation");
#else
  char uplo = upper ? 'U' : 'L';

  auto A_data = A.data_ptr<scalar_t>();
  auto b_data = b.data_ptr<scalar_t>();
  auto A_mat_stride = matrixStride(A);
  auto b_mat_stride = matrixStride(b);
  auto batch_size = batchCount(A);
  auto n = A.size(-2);
  auto ldab = std::max<int64_t>(1, n);
  auto nrhs = b.size(-1);

  // NOLINTNEXTLINE(cppcoreguidelines-init-variables)
  int info;
  for (const auto i : c10::irange(batch_size)) {
    scalar_t* A_working_ptr = &A_data[i * A_mat_stride];
    scalar_t* b_working_ptr = &b_data[i * b_mat_stride];
    lapackCholeskySolve<scalar_t>(uplo, n, nrhs, A_working_ptr, ldab, b_working_ptr, ldab, &info);
    infos[i] = info;
    if (info != 0) {
      return;
    }
  }
#endif
}

Tensor _cholesky_solve_helper_cpu(const Tensor& self, const Tensor& A, bool upper) {
  auto self_working_copy = cloneBatchedColumnMajor(self);
  auto A_working_copy = cloneBatchedColumnMajor(A);
  std::vector<int64_t> infos(batchCount(self), 0);
  AT_DISPATCH_FLOATING_AND_COMPLEX_TYPES(self.scalar_type(), "cholesky_solve_cpu", [&]{
    apply_cholesky_solve<scalar_t>(self_working_copy, A_working_copy, upper, infos);
  });
  if (self.dim() > 2) {
    batchCheckErrors(infos, "cholesky_solve_cpu");
  } else {
    singleCheckErrors(infos[0], "cholesky_solve_cpu");
  }
  return self_working_copy;
}

// Supports arbitrary batch dimensions for self and A
Tensor cholesky_solve(const Tensor& self, const Tensor& A, bool upper) {
  TORCH_CHECK(self.dim() >= 2,
           "b should have at least 2 dimensions, but has ", self.dim(), " dimensions instead");
  TORCH_CHECK(A.dim() >= 2,
           "u should have at least 2 dimensions, but has ", A.dim(), " dimensions instead");
  Tensor self_broadcasted, A_broadcasted;
  std::tie(self_broadcasted, A_broadcasted) = _linalg_broadcast_batch_dims(self, A, "cholesky_solve");
  return at::_cholesky_solve_helper(self_broadcasted, A_broadcasted, upper);
}

Tensor& cholesky_solve_out(const Tensor& self, const Tensor& A, bool upper, Tensor& result) {
  checkSameDevice("cholesky_solve", result, self);
  checkLinalgCompatibleDtype("cholesky_solve", result, self);
  Tensor result_tmp = at::cholesky_solve(self, A, upper);
  at::native::resize_output(result, result_tmp.sizes());
  result.copy_(result_tmp);
  return result;
}

// ~~~~~~~~~~~~~~~~~~~~~~~~~~~~~~~~~ cholesky ~~~~~~~~~~~~~~~~~~~~~~~~~~~~~~~~~~~~

DEFINE_DISPATCH(cholesky_stub);

Tensor cholesky(const Tensor &self, bool upper) {
   TORCH_WARN_ONCE(
    "torch.cholesky is deprecated in favor of torch.linalg.cholesky and will be ",
    "removed in a future PyTorch release.\n",
    "L = torch.cholesky(A)\n",
    "should be replaced with\n",
    "L = torch.linalg.cholesky(A)\n",
    "and\n"
    "U = torch.cholesky(A, upper=True)\n",
    "should be replaced with\n",
    "U = torch.linalg.cholesky(A).transpose(-2, -1).conj().\n"
    "This transform will produce equivalent results for all valid (symmetric positive definite) inputs."
  );
  if (self.numel() == 0) {
    return at::empty_like(self, LEGACY_CONTIGUOUS_MEMORY_FORMAT);
  }
  squareCheckInputs(self);

  auto raw_cholesky_output = cloneBatchedColumnMajor(self);
  auto info_shape = IntArrayRef(
      self.sizes().cbegin(), self.sizes().cend() - 2); // self.shape[:-2]
  auto info = at::empty({info_shape}, self.options().dtype(kInt));

  // fill the raw_cholesky_output with the result
  cholesky_stub(self.device().type(), raw_cholesky_output, info, upper);

  if (self.dim() > 2) {
    batchCheckErrors(info, "cholesky");
  } else {
    singleCheckErrors(info.item<int64_t>(), "cholesky");
  }

  if (upper) {
    return raw_cholesky_output.triu_();
  } else {
    return raw_cholesky_output.tril_();
  }
}

Tensor& cholesky_out(const Tensor &self, bool upper, Tensor &result) {
   TORCH_WARN_ONCE(
    "torch.cholesky is deprecated in favor of torch.linalg.cholesky and will be ",
    "removed in a future PyTorch release.\n",
    "L = torch.cholesky(A)\n",
    "should be replaced with\n",
    "L = torch.linalg.cholesky(A)\n",
    "and\n"
    "U = torch.cholesky(A, upper=True)\n",
    "should be replaced with\n",
    "U = torch.linalg.cholesky(A).transpose(-2, -1).conj().\n"
    "This transform will produce equivalent results for all valid (symmetric positive definite) inputs."
  );
  checkSameDevice("cholesky", result, self);
  checkLinalgCompatibleDtype("cholesky", result, self);
  Tensor result_tmp = at::cholesky(self, upper);
  at::native::resize_output(result, result_tmp.sizes());
  result.copy_(result_tmp);
  return result;
}

void linalg_cholesky_out_info(const Tensor& input, const Tensor& result, const Tensor& info, bool upper) {
  TORCH_INTERNAL_ASSERT_DEBUG_ONLY(input.dim() >= 2);
  TORCH_INTERNAL_ASSERT_DEBUG_ONLY(input.size(-1) == input.size(-2));

  TORCH_INTERNAL_ASSERT_DEBUG_ONLY(result.scalar_type() == input.scalar_type());
  TORCH_INTERNAL_ASSERT_DEBUG_ONLY(result.device() == input.device());

  TORCH_INTERNAL_ASSERT_DEBUG_ONLY(info.scalar_type() == at::kInt);
  TORCH_INTERNAL_ASSERT_DEBUG_ONLY(info.device() == input.device());

  // if result has no elements we can modify it
  if (result.numel() == 0) {
    at::native::resize_as_(result, input.transpose(-2, -1), MemoryFormat::Contiguous);
    result.transpose_(-2, -1);
  }

  // result tensor must be in batched column major order (Fortran contiguous)
  TORCH_INTERNAL_ASSERT_DEBUG_ONLY(result.transpose(-2, -1).is_contiguous());
  TORCH_INTERNAL_ASSERT_DEBUG_ONLY(result.sizes().equals(input.sizes()));

  // cholesky_stub (apply_cholesky) performs calculations in-place and result must be a copy of input
  result.copy_(input);

  // if info has no elements we can modify it
  auto expected_info_shape = IntArrayRef(input.sizes().cbegin(), input.sizes().cend() - 2); // input.shape[:-2]
  if (info.numel() == 0) {
    info.resize_(expected_info_shape);
  }

  // info must be contiguous
  TORCH_INTERNAL_ASSERT_DEBUG_ONLY(info.is_contiguous());
  TORCH_INTERNAL_ASSERT_DEBUG_ONLY(info.sizes().equals(expected_info_shape));
  info.fill_(0);

  cholesky_stub(result.device().type(), result, info, upper);

  if (upper) {
    result.triu_();
  } else {
    result.tril_();
  }
}

std::tuple<Tensor&, Tensor&> linalg_cholesky_ex_out(const Tensor& input, bool upper, bool check_errors, Tensor& L, Tensor& info) {
  squareCheckInputs(input);
  checkSameDevice("torch.linalg.cholesky_ex", L, input, "L");
  checkLinalgCompatibleDtype("torch.linalg.cholesky_ex", L, input, "L");
  checkSameDevice("torch.linalg.cholesky_ex", info, input, "info");

  // Do not allow type promotion for the `info` tensor, it must be of Int dtype
  // Int is used because current interface to LAPACK and its CUDA implementation use "int" type.
  // https://github.com/pytorch/pytorch/pull/56724#discussion_r618916774
  ScalarType info_output_type = ScalarType::Int;
  TORCH_CHECK(
      info.scalar_type() == info_output_type,
      "torch.linalg.cholesky_ex: ",
      "Expected info to have ", info_output_type, " dtype, but got info with dtype ", info.scalar_type());

  bool L_input_same_type = (L.scalar_type() == input.scalar_type());
  bool L_equal_expected_shape = L.sizes().equals(input.sizes());
  bool is_L_batched_column_major = false;
  if (L.dim() >= 2) {
    is_L_batched_column_major = L.transpose(-2, -1).is_contiguous();
  }

  // if L is not empty and not in batched column major format
  bool copy_needed = (L.numel() != 0 && !is_L_batched_column_major);
  copy_needed |= (L.numel() != 0 && !L_equal_expected_shape); // or L does not have the expected shape
  copy_needed |= !L_input_same_type;  // or L does not have the same dtype as input
  // we have to allocate a temporary tensor

  // similar conditions for info tensor
  auto expected_info_shape = IntArrayRef(input.sizes().cbegin(), input.sizes().cend() - 2); // input.shape[:-2]
  copy_needed |= (info.numel() != 0 && !info.is_contiguous());
  copy_needed |= (info.numel() != 0 && !(info.sizes().equals(expected_info_shape))); // or L does not have the expected shape

  if (copy_needed) {
    Tensor L_tmp = at::empty({0}, input.options());
    Tensor info_tmp = at::empty({0}, input.options().dtype(kInt));
    linalg_cholesky_out_info(input, L_tmp, info_tmp, upper);
    at::native::resize_output(L, L_tmp.sizes());
    L.copy_(L_tmp);
    at::native::resize_output(info, info_tmp.sizes());
    info.copy_(info_tmp);
  } else {
    // use "out" tensors' memory directly
    linalg_cholesky_out_info(input, L, info, upper);
  }

  if (check_errors) {
    if (input.dim() > 2) {
      batchCheckErrors(info, "torch.linalg.cholesky_ex");
    } else {
      singleCheckErrors(info.item<int64_t>(), "torch.linalg.cholesky_ex");
    }
  }

  return std::tuple<Tensor&, Tensor&>(L, info);
}

std::tuple<Tensor, Tensor> linalg_cholesky_ex(const Tensor& input, bool upper, bool check_errors) {
  Tensor L = at::empty({0}, input.options());
  Tensor info = at::empty({0}, input.options().dtype(kInt));
  std::tie(L, info) = at::native::linalg_cholesky_ex_out(input, upper, check_errors, L, info);
  return std::make_tuple(L, info);
}

Tensor linalg_cholesky(const Tensor &self, bool upper) {
  Tensor result, info;
  std::tie(result, info) = at::linalg_cholesky_ex(self, upper, /*check_errors=*/false);

  // we pass check_errors=false above and do the check here
  // so that the name of the function is correct in the error message
  if (self.dim() > 2) {
    batchCheckErrors(info, "torch.linalg.cholesky");
  } else {
    singleCheckErrors(info.item<int64_t>(), "torch.linalg.cholesky");
  }

  return result;
}

Tensor& linalg_cholesky_out(const Tensor &self, bool upper, Tensor &result) {
  // linalg_cholesky_ex_outf includes these checks, but we do it here
  // so that the name of the function is correct in the error message
  checkSameDevice("torch.linalg.cholesky", result, self);
  checkLinalgCompatibleDtype("torch.linalg.cholesky", result, self);

  Tensor info = at::empty({0}, self.options().dtype(kInt));
  std::tie(result, info) = at::linalg_cholesky_ex_outf(self, upper, /*check_errors=*/false, result, info);

  // we pass check_errors=false above and do the check here
  // so that the name of the function is correct in the error message
  if (self.dim() > 2) {
    batchCheckErrors(info, "torch.linalg.cholesky");
  } else {
    singleCheckErrors(info.item<int64_t>(), "torch.linalg.cholesky");
  }

  return result;
}

// ~~~~~~~~~~~~~~~~~~~~~~~~~~~~~~~~~ cholesky_inverse ~~~~~~~~~~~~~~~~~~~~~~~~~~~~~~~~~~~~

DEFINE_DISPATCH(cholesky_inverse_stub);

Tensor& cholesky_inverse_out_info(Tensor& result, Tensor& infos, const Tensor& input, bool upper) {
  TORCH_INTERNAL_ASSERT(input.dim() >= 2);
  TORCH_INTERNAL_ASSERT(input.size(-1) == input.size(-2));

  TORCH_INTERNAL_ASSERT(result.scalar_type() == input.scalar_type());
  TORCH_INTERNAL_ASSERT(result.device() == input.device());

  TORCH_INTERNAL_ASSERT(infos.scalar_type() == at::kInt);
  TORCH_INTERNAL_ASSERT(infos.device() == at::kCPU);
  TORCH_INTERNAL_ASSERT(infos.numel() == std::max<int64_t>(1, batchCount(input)));

  // if result has no elements we can modify it
  if (result.numel() == 0) {
    at::native::resize_as_(result, input.transpose(-2, -1), MemoryFormat::Contiguous);
    result.transpose_(-2, -1);
  }

  // result tensor must be in batched column major order (Fortran contiguous)
  TORCH_INTERNAL_ASSERT(result.transpose(-2, -1).is_contiguous());
  TORCH_INTERNAL_ASSERT(result.sizes().equals(input.sizes()));

  // cholesky_inverse_stub (apply_cholesky_inverse) performs calculations in-place and result must be a copy of input
  result.copy_(input);

  // infos must be contiguous
  TORCH_INTERNAL_ASSERT(infos.is_contiguous());
  infos.fill_(0);

  result = cholesky_inverse_stub(result.device().type(), result, infos, upper);
  return result;
}

Tensor& cholesky_inverse_out(const Tensor &input, bool upper, Tensor &result) {
  squareCheckInputs(input);
  checkSameDevice("cholesky_inverse", result, input);
  checkLinalgCompatibleDtype("cholesky_inverse", result, input);

  // MAGMA requires 'infos' to reside in CPU memory, therefore we create 'infos' only on CPU for now.
  auto infos = at::zeros({std::max<int64_t>(1, batchCount(input))}, input.options().dtype(kInt).device(kCPU));

  bool result_input_same_type = (result.scalar_type() == input.scalar_type());
  bool result_equal_expected_shape = result.sizes().equals(input.sizes());
  bool is_batched_column_major = false;
  if (result.dim() >= 2) {
    is_batched_column_major = result.transpose(-2, -1).is_contiguous();
  }

  // if result is not empty and not in batched column major format
  bool copy_needed = (result.numel() != 0 && !is_batched_column_major);
  copy_needed |= !result_input_same_type;  // or result does not have the same dtype as input
  copy_needed |= (result.numel() != 0 && !result_equal_expected_shape); // or result does not have the expected shape
  // we have to allocate a temporary tensor
  if (copy_needed) {
    Tensor result_tmp = at::empty({0}, input.options());
    result_tmp = cholesky_inverse_out_info(result_tmp, infos, input, upper);
    at::native::resize_output(result, result_tmp.sizes());
    result.copy_(result_tmp);
  } else {
    // use result's memory directly
    result = cholesky_inverse_out_info(result, infos, input, upper);
  }

  // Now check LAPACK/MAGMA error codes
  if (result.dim() > 2) {
    batchCheckErrors(infos, "cholesky_inverse");
  } else {
    singleCheckErrors(infos.item().toInt(), "cholesky_inverse");
  }
  return result;
}

Tensor cholesky_inverse(const Tensor &input, bool upper) {
  Tensor result = at::empty({0}, input.options());
  result = at::cholesky_inverse_out(result, input, upper);
  return result;
}

// ~~~~~~~~~~~~~~~~~~~~~~~~~~~~~~~~~~~~ lu ~~~~~~~~~~~~~~~~~~~~~~~~~~~~~~~~~~~~~~~

DEFINE_DISPATCH(lu_stub);

// TODO: remove check_errors argument
// https://github.com/pytorch/pytorch/issues/64014
std::tuple<Tensor, Tensor, Tensor> _lu_with_info(const Tensor& self, bool compute_pivots, bool check_errors) {
  TORCH_CHECK(self.dim() >= 2,
           "expected tensor with 2 or more dimensions, got size: ", self.sizes(),
           " instead");
  auto m = self.size(-2);
  auto n = self.size(-1);
  auto req_size = self.sizes().vec();
  req_size.pop_back();
  req_size.back() = std::min(m, n);
  auto pivots_tensor = at::empty(req_size, self.options().dtype(kInt));
  req_size.pop_back();
  auto infos_tensor = at::zeros(req_size, self.options().dtype(kInt));

  // lu_stub (apply_lu) requires batched column major (Fortran-contiguous) tensors
  // 'lu' tensor is modified in-place and must be a copy of 'self'
  Tensor lu = cloneBatchedColumnMajor(self);
  lu_stub(self.device().type(), lu, pivots_tensor, infos_tensor, compute_pivots);
  return std::make_tuple(lu, pivots_tensor, infos_tensor);
}

// ~~~~~~~~~~~~~~~~~~~~~~~~~~~~~~ triangular_solve ~~~~~~~~~~~~~~~~~~~~~~~~~~~~~~~

DEFINE_DISPATCH(triangular_solve_stub);

/*
Solves the matrix equation 'input' @ 'result' = 'other' for the 'result'.
The result of the computation is saved in-place in 'result' tensor,
'clone_input' will be a copy of 'input',
'infos' is used to store information for possible checks for error,
'upper' controls the portion of input matrix to consider in computations,
'transpose' if true then 'input.transpose(-2, -1)' @ 'result' = 'other' is solved,
'unitriangular' if true then the diagonal elements of 'input' are assumed to be 1
and the actual diagonal values are not used.
*/
static void triangular_solve_out_impl(
    const Tensor& result,
    const Tensor& clone_input,
    const Tensor& input,
    const Tensor& other,
    bool upper, bool transpose, bool unitriangular) {
  // These internal asserts make explicit the assumptions in the implementation
  // Error check with the actual error messages are done on the higher level of
  // the hierarchy of calls
  TORCH_INTERNAL_ASSERT_DEBUG_ONLY(input.dim() >= 2);
  TORCH_INTERNAL_ASSERT_DEBUG_ONLY(input.size(-2) == input.size(-1));

  TORCH_INTERNAL_ASSERT_DEBUG_ONLY(input.device() == other.device());
  TORCH_INTERNAL_ASSERT_DEBUG_ONLY(input.device() == result.device());
  TORCH_INTERNAL_ASSERT_DEBUG_ONLY(input.device() == clone_input.device());

  TORCH_INTERNAL_ASSERT_DEBUG_ONLY(input.scalar_type() == other.scalar_type());
  TORCH_INTERNAL_ASSERT_DEBUG_ONLY(input.scalar_type() == result.scalar_type());
  TORCH_INTERNAL_ASSERT_DEBUG_ONLY(input.scalar_type() == clone_input.scalar_type());

  // if 'result' has no elements we can modify it
  if (result.numel() == 0) {
    result.resize_(other.transpose(-2, -1).sizes(), MemoryFormat::Contiguous);
    result.transpose_(-2, -1);  // make 'result' to have Fortran contiguous memory layout
  }

  // if 'clone_input' has no elements we can modify it
  if (clone_input.numel() == 0) {
    clone_input.resize_(input.transpose(-2, -1).sizes(), MemoryFormat::Contiguous);
    clone_input.transpose_(-2, -1);  // make 'clone_input' to have Fortran contiguous memory layout
  }

  // 'result' and 'clone_input' must be in batched column major order (Fortran contiguous)
  TORCH_INTERNAL_ASSERT_DEBUG_ONLY(result.transpose(-2, -1).is_contiguous());
  TORCH_INTERNAL_ASSERT_DEBUG_ONLY(clone_input.transpose(-2, -1).is_contiguous());

  // triangular_solve_stub performs calculations in-place
  // 'result' must be a copy of 'other'
  // 'clone_input' must be a copy of 'input'
  TORCH_INTERNAL_ASSERT_DEBUG_ONLY(result.sizes().equals(other.sizes()));
  TORCH_INTERNAL_ASSERT_DEBUG_ONLY(clone_input.sizes().equals(input.sizes()));
  result.copy_(other);
  clone_input.copy_(input);

  triangular_solve_stub(input.device().type(), clone_input, result, /*left=*/true, upper, transpose ? TransposeType::Transpose : TransposeType::NoTranspose, unitriangular);
}

TORCH_IMPL_FUNC(triangular_solve_out)(const Tensor& self, const Tensor& A, bool upper, bool transpose, bool unitriangular, const Tensor& result, const Tensor& clone_A) {
  Tensor self_broadcast, A_broadcast;
  std::tie(self_broadcast, A_broadcast) = _linalg_broadcast_batch_dims(self, A, "triangular_solve");

  bool copy_needed = !result.transpose(-2, -1).is_contiguous();
  copy_needed |= !clone_A.transpose(-2, -1).is_contiguous();

  if (copy_needed) {
    Tensor result_tmp = at::empty({0}, self.options());
    Tensor clone_A_tmp = at::empty({0}, A.options());

    triangular_solve_out_impl(result_tmp, clone_A_tmp, A_broadcast, self_broadcast, upper, transpose, unitriangular);

    result.copy_(result_tmp);
    clone_A.copy_(clone_A_tmp);
  } else {
    triangular_solve_out_impl(result, clone_A, A_broadcast, self_broadcast, upper, transpose, unitriangular);
  }
}

// ~~~~~~~~~~~~~~~~~~~~~~~~~~~~~~~~~~~~ qr ~~~~~~~~~~~~~~~~~~~~~~~~~~~~~~~~~~~~~~~

DEFINE_DISPATCH(geqrf_stub);

static void geqrf_out_helper(const Tensor& input, const Tensor& QR, const Tensor& tau) {
  TORCH_INTERNAL_ASSERT(input.dim() >= 2);

  TORCH_INTERNAL_ASSERT(input.scalar_type() == QR.scalar_type());
  TORCH_INTERNAL_ASSERT(input.device() == QR.device());

  TORCH_INTERNAL_ASSERT(input.scalar_type() == tau.scalar_type());
  TORCH_INTERNAL_ASSERT(input.device() == tau.device());

  // if 'QR' has no elements we can modify it
  if (QR.numel() == 0) {
    QR.resize_as_(input.transpose(-2, -1), MemoryFormat::Contiguous);
    QR.transpose_(-2, -1); // make Fortran-contiguous
  }

  auto expected_batch_tau_shape = IntArrayRef(input.sizes().data(), input.dim() - 2).vec(); // input.shape[:-2]
  expected_batch_tau_shape.push_back(std::min(input.size(-2), input.size(-1)));
  if (tau.numel() == 0) {
    tau.resize_(expected_batch_tau_shape);
  }

  // QR tensor must be in batched column major order (Fortran contiguous)
  TORCH_INTERNAL_ASSERT(QR.transpose(-2, -1).is_contiguous());
  TORCH_INTERNAL_ASSERT(QR.sizes().equals(input.sizes()));

  // tau tensor must be contiguous
  TORCH_INTERNAL_ASSERT(tau.is_contiguous());
  TORCH_INTERNAL_ASSERT(tau.sizes().equals(expected_batch_tau_shape));

  // geqrf_stub (apply_geqrf) performs calculations in-place and 'QR' must be a copy of input
  QR.copy_(input);
  geqrf_stub(input.device().type(), QR, tau);
}

std::tuple<Tensor&, Tensor&> geqrf_out(const Tensor& input, Tensor& QR, Tensor& tau) {
  TORCH_CHECK(input.dim() >= 2, "torch.geqrf: input must have at least 2 dimensions.");

  checkSameDevice("torch.geqrf", QR, input, "a"); // 'a' is used in documentation and native_functions.yml
  checkSameDevice("torch.geqrf", tau, input, "tau");
  checkLinalgCompatibleDtype("torch.geqrf", QR, input, "a");
  checkLinalgCompatibleDtype("torch.geqrf", tau, input, "tau");

  bool QR_input_same_type = (QR.scalar_type() == input.scalar_type());
  bool tau_input_same_type = (tau.scalar_type() == input.scalar_type());
  bool QR_equal_expected_shape = QR.sizes().equals(input.sizes());

  auto expected_batch_tau_shape = IntArrayRef(input.sizes().data(), input.dim() - 2).vec(); // input.shape[:-2]
  expected_batch_tau_shape.push_back(std::min(input.size(-2), input.size(-1)));
  bool tau_equal_expected_shape = tau.sizes().equals(expected_batch_tau_shape);

  bool is_batched_column_major = false;
  if (QR.dim() >= 2) {
    is_batched_column_major = QR.transpose(-2, -1).is_contiguous();
  }

  // if 'QR' is not empty and not in batched column major format
  bool copy_needed = (QR.numel() != 0 && !is_batched_column_major);
  copy_needed |= (QR.numel() != 0 && !QR_equal_expected_shape); // or 'QR' does not have the expected shape
  copy_needed |= !QR_input_same_type;  // or 'QR' does not have the same dtype as input
  // we have to allocate a temporary tensor

  copy_needed |= (tau.numel() != 0 && !tau.is_contiguous());
  copy_needed |= (tau.numel() != 0 && !tau_equal_expected_shape); // or 'tau' does not have the expected shape
  copy_needed |= !tau_input_same_type;  // or 'tau' does not have the same dtype as input

  if (copy_needed) {
    Tensor QR_tmp = at::empty({0}, input.options());
    Tensor tau_tmp = at::empty({0}, input.options());

    geqrf_out_helper(input, QR_tmp, tau_tmp);

    at::native::resize_output(QR, QR_tmp.sizes());
    QR.copy_(QR_tmp);
    at::native::resize_output(tau, tau_tmp.sizes());
    tau.copy_(tau_tmp);
  } else {
    // use "out" tensors' storage directly
    geqrf_out_helper(input, QR, tau);
  }

  return std::tuple<Tensor&, Tensor&>(QR, tau);
}

std::tuple<Tensor, Tensor> geqrf(const Tensor& input) {
  Tensor QR = at::empty({0}, input.options());
  Tensor tau = at::empty({0}, input.options());
  std::tie(QR, tau) = at::geqrf_outf(input, QR, tau);
  return std::make_tuple(QR, tau);
}

/*
  Computes the QR decomposition using GEQRF and ORGQR operations.
  This is an in-place function and Q, R tensors must have correct shape and be Fortran contiguous.

  Args:
  * `input` - [in] Input tensor for QR decomposition
  * `Q` - [out] Tensor containing the Q matrices of QR decomposition
  * `R` - [out] Tensor containing the R matrices of QR decomposition
  * `compute_q` - controls whether the Q tensor is computed
  * `reduced_mode` - controls the size of Q and R tensors

  For further details, please see the LAPACK documentation for GEQRF and ORGQR.
*/
void linalg_qr_out_helper(const Tensor& input, const Tensor& Q, const Tensor& R, bool compute_q, bool reduced_mode) {

  TORCH_INTERNAL_ASSERT(input.dim() >= 2);

  TORCH_INTERNAL_ASSERT(input.scalar_type() == Q.scalar_type());
  TORCH_INTERNAL_ASSERT(input.device() == Q.device());

  TORCH_INTERNAL_ASSERT(input.scalar_type() == R.scalar_type());
  TORCH_INTERNAL_ASSERT(input.device() == R.device());

  auto m = input.size(-2);
  auto n = input.size(-1);
  auto mn = std::min(m, n);

  // Q must have the expected shape: reduced_mode ? (..., m, min(m, n)) : (..., m, m)
  if (compute_q) {
    auto expected_Q_shape = input.sizes().vec();
    expected_Q_shape.back() = reduced_mode ? mn : m;
    TORCH_INTERNAL_ASSERT(Q.sizes().equals(expected_Q_shape));

    // Q tensor must be in batched column major order (Fortran contiguous)
    TORCH_INTERNAL_ASSERT(Q.transpose(-2, -1).is_contiguous());
  }

  // R must have the expected shape: (reduced_mode || !compute_q) ? (..., min(m,n), n) : (..., m, n)
  auto expected_R_shape = input.sizes().vec();
  expected_R_shape.end()[-2] = (reduced_mode || !compute_q) ? mn : m;
  TORCH_INTERNAL_ASSERT(R.sizes().equals(expected_R_shape));

  // R tensor must be in batched column major order (Fortran contiguous)
  TORCH_INTERNAL_ASSERT(R.transpose(-2, -1).is_contiguous());

  auto tau_shape = input.sizes().vec();
  tau_shape.pop_back();
  tau_shape.back() = mn;
  Tensor tau = at::empty(tau_shape, input.options());

  // geqrf requires m x n workspace input that is modified in-place
  // if m > n and reduced==true we use Q tensor for storing the result of geqrf operation
  // otherwise R tensor is used
  Tensor QR;
  if (m <= n) {
    QR = R;
  } else { // m > n
    if (compute_q) {
      QR = reduced_mode ? Q : R;
    } else {
      // if m > n and compute_q==false we need to allocate an additional temporary tensor
      QR = at::empty(input.transpose(-2, -1).sizes(), input.options());
      QR.transpose_(-2, -1);
    }
  }

  // geqrf_stub (apply_geqrf) performs calculations in-place and 'QR' must be a copy of input
  QR.copy_(input);
  geqrf_stub(input.device().type(), QR, tau);

  // this is for mode='r'
  if (!compute_q) {
    // if m > n we used a temporary tensor to store the result of geqrf
    if (m > n) {
      R.copy_(QR.slice(-2, 0, mn));
    }
    R.triu_();
    return;
  }

  // if Q tensor was used for geqrf copy the result for R from QR
  if (m > n && reduced_mode) {
    R.copy_(Q.slice(-2, 0, n));
  } else {
    Q.slice(-1, 0, n).copy_(R.slice(-1, 0, m));
  }
  R.triu_();

  // Next perform ORGQR for Q using the result from GEQRF
  orgqr_stub(input.device().type(), const_cast<Tensor&>(Q), tau);
}

std::tuple<Tensor, Tensor> _linalg_qr_helper_default(const Tensor& input, c10::string_view mode) {
  bool compute_q, reduced_mode;
  std::tie(compute_q, reduced_mode) = _parse_qr_mode(mode);
  auto m = input.size(-2);
  auto n = input.size(-1);
  auto mn = std::min(m, n);

  // Allocate Q, R tensors with correct shape and memory layout
  Tensor Q;
  if (compute_q) {
    auto Qt_shape = input.sizes().vec();
    Qt_shape.end()[-2] = reduced_mode ? mn : m;
    Qt_shape.end()[-1] = m;
    Q = at::empty(Qt_shape, input.options());
    Q.transpose_(-2, -1); // make 'Q' with Fortran contiguous memory layout
  } else {
    Q = at::empty({0}, input.options());
  }

  auto Rt_shape = input.sizes().vec();
  Rt_shape.end()[-2] = n;
  Rt_shape.end()[-1] = (reduced_mode || !compute_q) ? mn : m;
  Tensor R = at::empty(Rt_shape, input.options());
  R.transpose_(-2, -1); // make 'R' with Fortran contiguous memory layout

  // Now fill Q, R tensors with the result
  linalg_qr_out_helper(input, Q, R, compute_q, reduced_mode);

  return std::make_tuple(Q, R);
}

std::tuple<Tensor,Tensor> linalg_qr(const Tensor& self, c10::string_view mode) {
  TORCH_CHECK(self.dim() >= 2,
              "qr input should have at least 2 dimensions, but has ", self.dim(), " dimensions instead");
  return at::_linalg_qr_helper(self, mode);
}

std::tuple<Tensor&,Tensor&> linalg_qr_out(const Tensor& self, c10::string_view mode, Tensor& Q, Tensor& R) {
  TORCH_CHECK(self.dim() >= 2,
              "torch.linalg.qr: input should have at least 2 dimensions, but has ", self.dim(), " dimensions instead");
  checkSameDevice("torch.linalg.qr", Q, self, "Q");
  checkSameDevice("torch.linalg.qr", R, self, "R");
  checkLinalgCompatibleDtype("torch.linalg.qr", Q, self, "Q");
  checkLinalgCompatibleDtype("torch.linalg.qr", R, self, "R");
  Tensor Q_tmp, R_tmp;
  std::tie(Q_tmp, R_tmp) = at::_linalg_qr_helper(self, mode);
  at::native::resize_output(Q, Q_tmp.sizes());
  Q.copy_(Q_tmp);
  at::native::resize_output(R, R_tmp.sizes());
  R.copy_(R_tmp);
  return std::tuple<Tensor&, Tensor&>(Q, R);
}

std::tuple<Tensor,Tensor> qr(const Tensor& self, bool some) {
  TORCH_WARN_ONCE(
    "torch.qr is deprecated in favor of torch.linalg.qr and will be removed in a future PyTorch release.\n",
    "The boolean parameter 'some' has been replaced with a string parameter 'mode'.\n",
    "Q, R = torch.qr(A, some)\n",
    "should be replaced with\n",
    "Q, R = torch.linalg.qr(A, 'reduced' if some else 'complete')"
  );
  const char* mode = some ? "reduced" : "complete";
  return at::linalg_qr(self, mode);
}

std::tuple<Tensor&,Tensor&> qr_out(const Tensor& self, bool some, Tensor& Q, Tensor& R) {
  TORCH_WARN_ONCE(
    "torch.qr is deprecated in favor of torch.linalg.qr and will be removed in a future PyTorch release.\n",
    "The boolean parameter 'some' has been replaced with a string parameter 'mode'.\n",
    "Q, R = torch.qr(A, some)\n",
    "should be replaced with\n",
    "Q, R = torch.linalg.qr(A, 'reduced' if some else 'complete')"
  );
  const char* mode = some ? "reduced" : "complete";
  return at::linalg_qr_out(Q, R, self, mode);
}

// ~~~~~~~~~~~~~~~~~~~~~~~~~~~~~~~~~~ orgqr ~~~~~~~~~~~~~~~~~~~~~~~~~~~~~~~~~~~~~~

DEFINE_DISPATCH(orgqr_stub);

/*
  The householder_product (orgqr) function allows reconstruction of an orthogonal (or unitary) matrix Q,
  from a sequence of elementary reflectors, such as is produced by the geqrf function.

  Args:
  * `input` - Tensor with the directions of the elementary reflectors below the diagonal.
  * `tau` - Tensor containing the magnitudes of the elementary reflectors.
  * `result` - result Tensor, which will contain the orthogonal (or unitary) matrix Q.

  For further details, please see the LAPACK/MAGMA documentation.
*/
Tensor& householder_product_out_helper(const Tensor& input, const Tensor& tau, Tensor& result) {
  TORCH_INTERNAL_ASSERT(input.dim() >= 2);
  TORCH_INTERNAL_ASSERT(input.size(-2) >= input.size(-1));
  TORCH_INTERNAL_ASSERT(input.size(-1) >= tau.size(-1));

  TORCH_INTERNAL_ASSERT(input.scalar_type() == tau.scalar_type());
  TORCH_INTERNAL_ASSERT(input.device() == tau.device());

  TORCH_INTERNAL_ASSERT(result.scalar_type() == input.scalar_type());
  TORCH_INTERNAL_ASSERT(result.device() == input.device());

  // if result has no elements we can modify it
  if (result.numel() == 0) {
    at::native::resize_as_(result, input.transpose(-2, -1), MemoryFormat::Contiguous);
    result.transpose_(-2, -1);
  }

  // result tensor must be in batched column major order (Fortran contiguous)
  TORCH_INTERNAL_ASSERT(result.transpose(-2, -1).is_contiguous());
  TORCH_INTERNAL_ASSERT(result.sizes().equals(input.sizes()));

  // tau tensor must be contiguous
  Tensor tau_ = tau;
  if (!tau.is_contiguous()) {
    tau_ = at::empty(tau.sizes(), tau.options(), MemoryFormat::Contiguous);
    tau_.copy_(tau);
  }

  // orgqr_stub (apply_orgqr) performs calculations in-place and result must be a copy of input
  result.copy_(input);

  result = orgqr_stub(result.device().type(), result, tau_);
  return result;
}

Tensor& linalg_householder_product_out(const Tensor& input, const Tensor& tau, Tensor& result) {
  TORCH_CHECK(input.dim() >= 2, "torch.linalg.householder_product: input must have at least 2 dimensions.");
  TORCH_CHECK(
      input.size(-2) >= input.size(-1),
      "torch.linalg.householder_product: input.shape[-2] must be greater than or equal to input.shape[-1]");
  TORCH_CHECK(
      input.size(-1) >= tau.size(-1),
      "torch.linalg.householder_product: input.shape[-1] must be greater than or equal to tau.shape[-1]");

  TORCH_CHECK(
      input.dim() - tau.dim() == 1,
      "torch.linalg.householder_product: Expected tau to have one dimension less than input, but got tau.ndim equal to ",
      tau.dim(),
      " and input.ndim is equal to ",
      input.dim());
  if (input.dim() > 2) {
    auto expected_batch_tau_shape = IntArrayRef(input.sizes().data(), input.dim() - 2); // input.shape[:-2]
    auto actual_batch_tau_shape = IntArrayRef(tau.sizes().data(), tau.dim() - 1); // tau.shape[:-1]
    TORCH_CHECK(
        actual_batch_tau_shape.equals(expected_batch_tau_shape),
        "torch.linalg.householder_product: Expected batch dimensions of tau to be equal to input.shape[:-2], but got ",
        actual_batch_tau_shape);
  }

  TORCH_CHECK(
      tau.scalar_type() == input.scalar_type(),
      "torch.linalg.householder_product: tau dtype ",
      tau.scalar_type(),
      " does not match input dtype ",
      input.scalar_type());
  TORCH_CHECK(
      input.device() == tau.device(),
      "torch.linalg.householder_product: Expected input and tau to be on the same device, but found input on ",
      input.device(),
      " and tau on ",
      tau.device(),
      " instead.");

  checkSameDevice("torch.linalg.householder_product", result, input);
  checkLinalgCompatibleDtype("torch.linalg.householder_product", result, input);

  // TODO: uncomment the following when passing incorrectly sized 'result' is not allowed
  // if (result.numel() != 0) {
  //   // Resize messes up the strides, so let's not use at::native::resize_output
  //   TORCH_CHECK(result.sizes().equals(input.sizes()),
  //   "result shape ", result.sizes(), " does not match input shape ", input.sizes());
  // }

  bool result_input_same_type = (result.scalar_type() == input.scalar_type());
  bool result_equal_expected_shape = result.sizes().equals(input.sizes());
  bool is_batched_column_major = false;
  if (result.dim() >= 2) {
    is_batched_column_major = result.transpose(-2, -1).is_contiguous();
  }

  // if result is not empty and not in batched column major format
  bool copy_needed = (result.numel() != 0 && !is_batched_column_major);
  copy_needed |= !result_input_same_type;  // or result does not have the same dtype as input
  copy_needed |= (result.numel() != 0 && !result_equal_expected_shape); // or result does not have the expected shape
  // we have to allocate a temporary tensor
  if (copy_needed) {
    Tensor result_tmp = at::empty({0}, input.options());
    result_tmp = householder_product_out_helper(input, tau, result_tmp);
    at::native::resize_output(result, result_tmp.sizes());
    result.copy_(result_tmp);
  } else {
    // use result's storage directly
    result = householder_product_out_helper(input, tau, result);
  }

  return result;
}

Tensor linalg_householder_product(const Tensor& input, const Tensor& tau) {
  Tensor result = at::empty({0}, input.options());
  result = at::linalg_householder_product_outf(input, tau, result);
  return result;
}

// torch.orgqr is an alias of torch.linalg.householder_product
// torch.linalg.householder_product is the preferred new function
Tensor& orgqr_out(const Tensor& input, const Tensor& tau, Tensor& result) {
  return at::linalg_householder_product_outf(input, tau, result);
}

Tensor orgqr(const Tensor& input, const Tensor& tau) {
  return at::linalg_householder_product(input, tau);
}

DEFINE_DISPATCH(ormqr_stub);

void ormqr_out_helper(const Tensor& input, const Tensor& tau, const Tensor& other, const Tensor& result, bool left, bool transpose) {
  TORCH_INTERNAL_ASSERT_DEBUG_ONLY(input.dim() >= 2);
  TORCH_INTERNAL_ASSERT_DEBUG_ONLY(other.dim() >= 2);

  TORCH_INTERNAL_ASSERT_DEBUG_ONLY(other.size(left ? -2 : -1) >= tau.size(-1));
  TORCH_INTERNAL_ASSERT_DEBUG_ONLY(other.size(left ? -2 : -1) == input.size(-2));

  TORCH_INTERNAL_ASSERT_DEBUG_ONLY(input.scalar_type() == tau.scalar_type());
  TORCH_INTERNAL_ASSERT_DEBUG_ONLY(input.device() == tau.device());

  TORCH_INTERNAL_ASSERT_DEBUG_ONLY(input.scalar_type() == other.scalar_type());
  TORCH_INTERNAL_ASSERT_DEBUG_ONLY(input.device() == other.device());

  TORCH_INTERNAL_ASSERT_DEBUG_ONLY(result.scalar_type() == input.scalar_type());
  TORCH_INTERNAL_ASSERT_DEBUG_ONLY(result.device() == input.device());

  // if 'result' has no elements we can modify it
  if (result.numel() == 0) {
    at::native::resize_as_(result, other.transpose(-2, -1), MemoryFormat::Contiguous);
    result.transpose_(-2, -1);
  }

  // 'result' tensor must be in batched column major order (Fortran contiguous)
  TORCH_INTERNAL_ASSERT_DEBUG_ONLY(result.transpose(-2, -1).is_contiguous());
  TORCH_INTERNAL_ASSERT_DEBUG_ONLY(result.sizes().equals(other.sizes()));

  // 'tau' tensor must be contiguous
  Tensor tau_ = tau;
  if (!tau.is_contiguous()) {
    tau_ = at::empty(tau.sizes(), tau.options(), MemoryFormat::Contiguous);
    tau_.copy_(tau);
  }

  // 'input' tensor must be Fortran contiguous
  Tensor input_ = input;
  if (!input.transpose(-2, -1).is_contiguous()) {
    input_ = at::empty(input.transpose(-2, -1).sizes(), input.options(), MemoryFormat::Contiguous);
    input_.transpose_(-2, -1);
    input_.copy_(input);
  }

  // ormqr_stub (apply_ormqr) performs calculations in-place and 'result' must be a copy of 'other'
  result.copy_(other);

  ormqr_stub(result.device().type(), input_, tau_, result, left, transpose);
}

Tensor& ormqr_out(const Tensor& input, const Tensor& tau, const Tensor& other, bool left, bool transpose, Tensor& result) {
  TORCH_CHECK(input.dim() >= 2, "torch.ormqr: input must have at least 2 dimensions.");
  TORCH_CHECK(other.dim() >= 2, "torch.ormqr: other must have at least 2 dimensions.");

  int64_t left_size_condition = left ? -2 : -1;
  TORCH_CHECK(
      other.size(left_size_condition) >= tau.size(-1),
      "torch.ormqr: other.shape[",
      left_size_condition,
      "] must be greater than or equal to tau.shape[-1]");

  TORCH_CHECK(
      other.size(left_size_condition) == input.size(-2),
      "torch.ormqr: other.shape[",
      left_size_condition,
      "] must be equal to input.shape[-2]");

  TORCH_CHECK(
      input.dim() - tau.dim() == 1,
      "torch.ormqr: ",
      "Expected tau to have one dimension less than input, but got tau.ndim equal to ",
      tau.dim(),
      " and input.ndim is equal to ",
      input.dim());
  TORCH_CHECK(
      input.dim() == other.dim(),
      "torch.ormqr: ",
      "Expected other to have the same number of dimensions as input, but got other.ndim equal to ",
      other.dim(),
      " and input.ndim is equal to ",
      input.dim());

  if (input.dim() > 2) {
    auto expected_batch_shape = IntArrayRef(input.sizes().data(), input.dim() - 2); // input.shape[:-2]
    auto actual_batch_tau_shape = IntArrayRef(tau.sizes().data(), tau.dim() - 1); // tau.shape[:-1]
    TORCH_CHECK(
        actual_batch_tau_shape.equals(expected_batch_shape),
        "torch.ormqr: Expected batch dimensions of tau to be equal to input.shape[:-2], but got ",
        actual_batch_tau_shape);

    auto actual_batch_other_shape = IntArrayRef(other.sizes().data(), other.dim() - 2); // other.shape[:-2]
    TORCH_CHECK(
        actual_batch_other_shape.equals(expected_batch_shape),
        "torch.ormqr: Expected batch dimensions of other to be equal to input.shape[:-2], but got ",
        actual_batch_other_shape);
  }

  TORCH_CHECK(
      tau.scalar_type() == input.scalar_type(),
      "torch.ormqr: Expected input and tau to have the same dtype, but input has dtype", input.scalar_type(),
      " and tau has dtype ", tau.scalar_type());
  TORCH_CHECK(
      other.scalar_type() == input.scalar_type(),
      "torch.ormqr: Expected input and other to have the same dtype, but input has dtype", input.scalar_type(),
      " and other has dtype ", other.scalar_type());
  TORCH_CHECK(
      result.scalar_type() == input.scalar_type(),
      "torch.ormqr: Expected input and result to have the same dtype, but input has dtype", input.scalar_type(),
      " and result has dtype ", result.scalar_type());

  checkSameDevice("torch.ormqr", tau, input, "tau");
  checkSameDevice("torch.ormqr", other, input, "other");
  checkSameDevice("torch.ormqr", result, input);

  bool result_equal_expected_shape = result.sizes().equals(other.sizes());
  bool is_batched_column_major = false;
  if (result.dim() >= 2) {
    is_batched_column_major = result.transpose(-2, -1).is_contiguous();
  }

  // if result is not empty and not in batched column major format
  bool copy_needed = (result.numel() != 0 && !is_batched_column_major);
  copy_needed |= (result.numel() != 0 && !result_equal_expected_shape); // or result does not have the expected shape
  // we have to allocate a temporary tensor
  if (copy_needed) {
    Tensor result_tmp = at::empty({0}, input.options());
    ormqr_out_helper(input, tau, other, result_tmp, left, transpose);
    at::native::resize_output(result, result_tmp.sizes());
    result.copy_(result_tmp);
  } else {
    // use result's storage directly
    ormqr_out_helper(input, tau, other, result, left, transpose);
  }

  return result;
}

Tensor ormqr(const Tensor& input, const Tensor& tau, const Tensor& other, bool left, bool transpose) {
  Tensor result = at::empty({0}, input.options());
  result = at::native::ormqr_out(input, tau, other, left, transpose, result);
  return result;
}

// ~~~~~~~~~~~~~~~~~~~~~~~~~~~~~~~~~~ linalg_eigh ~~~~~~~~~~~~~~~~~~~~~~~~~~~~~~~~

DEFINE_DISPATCH(linalg_eigh_stub);

/*
  Computes eigenvalues and eigenvectors of the tensor 'input'.

  Args:
  * 'input' - input Tensor for eigendecomposition
  * 'values' - Tensor to store computed eigenvalues
  * 'vectors' - Tensor to store computed eigenvectors
  * 'infos' - Tensor to store LAPACK/MAGMA/cuSOLVER error codes
  * 'compute_eigenvectors' - controls whether eigenvectors should be computed
  * 'uplo_str' - controls the portion of input matrix to consider in computations, allowed values are "u", "U", "l", "L"
    "u", "U" - upper triangular portion of the input matrix is used in computations; "l", "L" - lower.
*/
void linalg_eigh_out_info(
    const Tensor& input,
    const Tensor& values,
    const Tensor& vectors,
    const Tensor& infos,
    bool compute_eigenvectors,
    const c10::string_view uplo_str) {
  // These internal asserts make explicit the assumptions in the implementation
  // Error check with the actual error messages are done on the higher level of
  // the hierarchy of calls
  TORCH_INTERNAL_ASSERT_DEBUG_ONLY(input.dim() >= 2);
  TORCH_INTERNAL_ASSERT_DEBUG_ONLY(input.size(-2) == input.size(-1));

  TORCH_INTERNAL_ASSERT_DEBUG_ONLY(input.device() == vectors.device());
  TORCH_INTERNAL_ASSERT_DEBUG_ONLY(input.device() == values.device());

  // eigenvalues are always real-valued
  // NOLINTNEXTLINE(clang-analyzer-deadcode.DeadStores)
  ScalarType real_dtype = toValueType(input.scalar_type());
  TORCH_INTERNAL_ASSERT_DEBUG_ONLY(values.scalar_type() == real_dtype);
  TORCH_INTERNAL_ASSERT_DEBUG_ONLY(input.scalar_type() == vectors.scalar_type());

  TORCH_INTERNAL_ASSERT_DEBUG_ONLY(infos.scalar_type() == at::kInt);
  TORCH_INTERNAL_ASSERT_DEBUG_ONLY(infos.device() == input.device());

  // infos can have the shape equal to input.shape[:-2] or (batchCount(input), ), both would work with the current implementation.
  // infos.shape == input.shape[:-2] might be useful in the future for easier checking the error code for the specific matrix
  // in batched input when we would have a user-exposed way to get infos tensor.
  // 1-dimensional tensor of shape (batchCount(input), ) is currently used for the internal implementation everywhere.
  TORCH_INTERNAL_ASSERT_DEBUG_ONLY(infos.numel() == std::max<int64_t>(1, batchCount(input)));
  TORCH_INTERNAL_ASSERT_DEBUG_ONLY(infos.is_contiguous());

  // if 'vectors' has no elements we can modify it
  if (vectors.numel() == 0) {
    vectors.resize_(input.sizes(), MemoryFormat::Contiguous);
    vectors.transpose_(-2, -1);  // make 'vectors' to have Fortran contiguous memory layout
  }

  // if 'values' has no elements we can modify it
  auto values_shape = IntArrayRef(input.sizes().data(), input.dim()-1);  // input.shape[:-1]
  if (values.numel() == 0) {
    values.resize_(values_shape, MemoryFormat::Contiguous);
  }

  // 'vectors' must be in batched column major order (Fortran contiguous)
  TORCH_INTERNAL_ASSERT_DEBUG_ONLY(vectors.transpose(-2, -1).is_contiguous());
  TORCH_INTERNAL_ASSERT_DEBUG_ONLY(vectors.sizes().equals(input.sizes()));

  // 'values' must be contiguous
  TORCH_INTERNAL_ASSERT_DEBUG_ONLY(values.is_contiguous());
  TORCH_INTERNAL_ASSERT_DEBUG_ONLY(values.sizes().equals(values_shape));

  // linalg_eigh_stub performs calculations in-place and 'vectors' must be a copy of 'input'
  vectors.copy_(input);

  // NOLINTNEXTLINE(cppcoreguidelines-narrowing-conversions,bugprone-narrowing-conversions)
  char uplo = std::toupper(uplo_str[0]);
  bool upper = (uplo == 'U');

  linalg_eigh_stub(input.device().type(), values, vectors, infos, upper, compute_eigenvectors);
}

std::tuple<Tensor, Tensor> linalg_eigh(const Tensor& input, c10::string_view uplo) {
  squareCheckInputs(input);
  checkUplo(uplo);
  ScalarType real_dtype = toValueType(input.scalar_type());
  Tensor values = at::empty({0}, input.options().dtype(real_dtype));
  Tensor vectors = at::empty({0}, input.options());
  Tensor infos = at::zeros({std::max<int64_t>(1, batchCount(input))}, input.options().dtype(kInt));

  linalg_eigh_out_info(input, values, vectors, infos, true, uplo);

  if (input.dim() > 2) {
    batchCheckErrors(infos, "torch.linalg.eigh");
  } else {
    singleCheckErrors(infos.item().toInt(), "torch.linalg.eigh");
  }

  return std::tuple<Tensor, Tensor>(values, vectors);
}

// TODO: it's possible to make the _out variant to be a primal function and implement linalg_eigh on top of _out
// TODO: implement _out variant avoiding copy and using already allocated storage directly
std::tuple<Tensor&, Tensor&> linalg_eigh_out(const Tensor& input, c10::string_view uplo, Tensor& eigvals, Tensor& eigvecs) {
  checkLinalgCompatibleDtype("torch.linalg.eigh", eigvecs, input, "eigenvectors");

  // eigenvalues are always real-valued here
  ScalarType real_dtype = toValueType(input.scalar_type());
  checkLinalgCompatibleDtype("torch.linalg.eigh", eigvals.scalar_type(), real_dtype, "eigenvalues");

  Tensor eigvals_tmp, eigvecs_tmp;
  std::tie(eigvals_tmp, eigvecs_tmp) = at::linalg_eigh(input, uplo);

  at::native::resize_output(eigvals, eigvals_tmp.sizes());
  eigvals.copy_(eigvals_tmp);
  at::native::resize_output(eigvecs, eigvecs_tmp.sizes());
  eigvecs.copy_(eigvecs_tmp);

  return std::tuple<Tensor&, Tensor&>(eigvals, eigvecs);
}

Tensor linalg_eigvalsh(const Tensor& input, c10::string_view uplo) {
  // if input requires grad we must compute the eigenvectors to make this function differentiable
  // the eigenvectors are not exposed to the user
  if (at::GradMode::is_enabled() && input.requires_grad()) {
    Tensor values;
    std::tie(values, std::ignore) = at::linalg_eigh(input, uplo);
    return values;
  }

  ScalarType real_dtype = toValueType(input.scalar_type());
  Tensor values = at::empty({0}, input.options().dtype(real_dtype));
  values = at::linalg_eigvalsh_outf(input, uplo, values);
  return values;
}

Tensor& linalg_eigvalsh_out(const Tensor& input, c10::string_view uplo, Tensor& result) {
  ScalarType real_dtype = toValueType(input.scalar_type());
  checkLinalgCompatibleDtype("torch.linalg.eigvalsh", result.scalar_type(), real_dtype);

  squareCheckInputs(input);
  checkUplo(uplo);

  auto expected_result_shape = IntArrayRef(input.sizes().data(), input.dim()-1);  // input.shape[:-1]
  bool result_equal_expected_shape = result.sizes().equals(expected_result_shape);
  bool expected_result_type = (result.scalar_type() == real_dtype);
  bool copy_needed = !expected_result_type;
  copy_needed |= (result.numel() != 0 && !result_equal_expected_shape);
  copy_needed |= (result.numel() != 0 && !result.is_contiguous());

  Tensor vectors = at::empty({0}, input.options());
  Tensor infos = at::zeros({std::max<int64_t>(1, batchCount(input))}, input.options().dtype(kInt));

  if (copy_needed) { // we have to allocate a temporary tensor
    Tensor result_tmp = at::empty({expected_result_shape}, input.options().dtype(real_dtype));
    linalg_eigh_out_info(input, result_tmp, vectors, infos, /*compute_eigenvectors=*/false, uplo);
    at::native::resize_output(result, result_tmp.sizes());
    result.copy_(result_tmp);
  } else {
    // else use the provided output storage directly
    linalg_eigh_out_info(input, result, vectors, infos, /*compute_eigenvectors=*/false, uplo);
  }

  if (input.dim() > 2) {
    batchCheckErrors(infos, "torch.linalg.eigvalsh");
  } else {
    singleCheckErrors(infos.item().toInt(), "torch.linalg.eigvalsh");
  }

  return result;
}

// ~~~~~~~~~~~~~~~~~~~~~~~~~~~~~~~~~~ symeig ~~~~~~~~~~~~~~~~~~~~~~~~~~~~~~~~~~~~~

template <typename scalar_t>
static void apply_symeig(Tensor& self, Tensor& eigvals, bool eigenvectors, bool upper, std::vector<int64_t>& infos) {
#if !AT_BUILD_WITH_LAPACK()
  AT_ERROR("symeig: LAPACK library not found in compilation");
#else
  using value_t = typename c10::scalar_value_type<scalar_t>::type;
  auto self_data = self.data_ptr<scalar_t>();
  auto eigvals_data = eigvals.data_ptr<value_t>();
  auto self_matrix_stride = matrixStride(self);
  auto eigvals_stride = eigvals.size(-1);
  auto batch_size = batchCount(self);
  auto n = self.size(-1);

  char uplo = upper ? 'U' : 'L';
  char jobz = eigenvectors ? 'V' : 'N';

  // NOLINTNEXTLINE(cppcoreguidelines-init-variables)
  int info;
  // Run once, first to get the optimum work size.
  // Since we deal with batches of matrices with the same dimensions, doing this outside
  // the loop saves (batch_size - 1) workspace queries which would provide the same result
  // and (batch_size - 1) calls to allocate and deallocate workspace using at::empty()
  int lwork = -1;
  scalar_t wkopt;

  Tensor rwork;
  value_t* rwork_data = nullptr;
  if (isComplexType(at::typeMetaToScalarType(self.dtype()))) {
    int64_t lrwork = std::max(int64_t(1), 3 * n - 2);
    ScalarType dtype = toValueType(typeMetaToScalarType(self.dtype()));
    rwork = at::empty({lrwork}, self.options().dtype(dtype));
    rwork_data = rwork.data_ptr<value_t>();
  }

  lapackSymeig<scalar_t, value_t>(jobz, uplo, n, self_data, n, eigvals_data, &wkopt, lwork, rwork_data, &info);
  lwork = std::max<int>(1, real_impl<scalar_t, value_t>(wkopt));
  Tensor work = at::empty({lwork}, self.options());

  for (const auto i : c10::irange(batch_size)) {
    scalar_t* self_working_ptr = &self_data[i * self_matrix_stride];
    value_t* eigvals_working_ptr = &eigvals_data[i * eigvals_stride];

    // now compute the eigenvalues and the eigenvectors (optionally)
    lapackSymeig<scalar_t, value_t>(jobz, uplo, n, self_working_ptr, n, eigvals_working_ptr, work.data_ptr<scalar_t>(), lwork, rwork_data, &info);
    infos[i] = info;
    if (info != 0) {
      return;
    }
  }
#endif
}

std::tuple<Tensor, Tensor> _symeig_helper_cpu(const Tensor& self, bool eigenvectors, bool upper) {
  std::vector<int64_t> infos(batchCount(self), 0);

  auto self_sizes = self.sizes().vec();
  self_sizes.pop_back();
  ScalarType dtype = toValueType(typeMetaToScalarType(self.dtype()));
  auto eigvals = at::empty(self_sizes, self.options().dtype(dtype));

  if (self.numel() == 0) {
    return std::tuple<Tensor, Tensor>(eigvals, at::empty_like(self, LEGACY_CONTIGUOUS_MEMORY_FORMAT));
  }

  auto self_working_copy = cloneBatchedColumnMajor(self);
  AT_DISPATCH_FLOATING_AND_COMPLEX_TYPES(self.scalar_type(), "symeig_cpu", [&]{
    apply_symeig<scalar_t>(self_working_copy, eigvals, eigenvectors, upper, infos);
  });

  if (self.dim() > 2) {
    batchCheckErrors(infos, "symeig_cpu");
  } else {
    singleCheckErrors(infos[0], "symeig_cpu");
  }
  if (eigenvectors) {
    return std::tuple<Tensor, Tensor>(eigvals, self_working_copy);
  } else {
    return std::tuple<Tensor, Tensor>(eigvals, at::empty({0}, self.options()));
  }
}

std::tuple<Tensor, Tensor> symeig(const Tensor& self, bool eigenvectors, bool upper) {
  TORCH_WARN_ONCE(
    "torch.symeig is deprecated in favor of torch.linalg.eigh and will be removed in a future ",
    "PyTorch release.\n",
    "The default behavior has changed from using the upper triangular portion of the matrix by default ",
    "to using the lower triangular portion.\n",
    "L, _ = torch.symeig(A, upper=upper)\n",
    "should be replaced with\n",
    "L = torch.linalg.eigvalsh(A, UPLO='U' if upper else 'L')\n",
    "and\n",
    "L, V = torch.symeig(A, eigenvectors=True)\n"
    "should be replaced with\n",
    "L, V = torch.linalg.eigh(A, UPLO='U' if upper else 'L')"
  );
  squareCheckInputs(self);
  return at::_symeig_helper(self, eigenvectors, upper);
}

std::tuple<Tensor&, Tensor&> symeig_out(const Tensor& self, bool eigenvectors, bool upper, Tensor& vals, Tensor& vecs) {
  TORCH_WARN_ONCE(
    "torch.symeig is deprecated in favor of torch.linalg.eigh and will be removed in a future ",
    "PyTorch release.\n",
    "The default behavior has changed from using the upper triangular portion of the matrix by default ",
    "to using the lower triangular portion.\n",
    "L, _ = torch.symeig(A, upper=upper)\n",
    "should be replaced with\n",
    "L = torch.linalg.eigvalsh(A, UPLO='U' if upper else 'L')\n",
    "and\n",
    "L, V = torch.symeig(A, eigenvectors=True)\n"
    "should be replaced with\n",
    "L, V = torch.linalg.eigh(A, UPLO='U' if upper else 'L')"
  );
  checkSameDevice("symeig", vals, self, "eigenvalues");
  checkSameDevice("symeig", vecs, self, "eigenvectors");
  checkLinalgCompatibleDtype("symeig", vecs, self, "eigenvectors");
  // eigenvalues are always real-valued here
  ScalarType real_dtype = toValueType(self.scalar_type());
  checkLinalgCompatibleDtype("symeig", vals.scalar_type(), real_dtype, "eigenvalues");

  Tensor vals_tmp, vecs_tmp;
  std::tie(vals_tmp, vecs_tmp) = at::symeig(self, eigenvectors, upper);

  at::native::resize_output(vals, vals_tmp.sizes());
  at::native::resize_output(vecs, vecs_tmp.sizes());
  vals.copy_(vals_tmp);
  vecs.copy_(vecs_tmp);
  return std::tuple<Tensor&, Tensor&>(vals, vecs);
}

// ~~~~~~~~~~~~~~~~~~~~~~~~~~~~~~~~~~~~ linalg_eig ~~~~~~~~~~~~~~~~~~~~~~~~~~~~~~~

// This function returns complex-valued eigenvectors that is obtained from LAPACK GEEV's real-valued output
// This function is also used for the MAGMA path because intermediate MAGMA's results live on CPU
template <typename scalar_t>
static void linalg_eig_make_complex_eigenvectors_impl(Tensor& result, const Tensor& complex_values, const Tensor& real_vectors) {
  // From GEEV documentation:
  // Complex conjugate pairs of eigenvalues appear consecutively with the eigenvalue having the positive imaginary part first
  // If the j-th eigenvalue is real, then v(j) = VR(:,j), the j-th column of VR.
  // If the j-th and (j+1)-st eigenvalues form a complex conjugate pair, then v(j) = VR(:,j) + i*VR(:,j+1) and v(j+1) = VR(:,j) - i*VR(:,j+1).

  auto batch_size = batchCount(real_vectors);
  auto n = real_vectors.size(-1);
  auto matrix_stride = matrixStride(real_vectors);

  auto result_data = result.data_ptr<c10::complex<scalar_t>>();
  auto real_vectors_data = real_vectors.data_ptr<scalar_t>();
  auto values_data = complex_values.data_ptr<c10::complex<scalar_t>>();

  for (auto b = decltype(batch_size){0}; b < batch_size; b++) {
    scalar_t* vecs = &real_vectors_data[b * matrix_stride];
    c10::complex<scalar_t>* res = &result_data[b * matrix_stride];
    c10::complex<scalar_t>* vals = &values_data[b * n];
    for (auto j = decltype(n){0}; j < n; j++) {
      if (vals[j].imag() == 0.0) {  // eigenvalue is real, then v(j) = VR(:,j)
        for (auto i = decltype(n){0}; i < n; i++) {
          res[j * n + i] = c10::complex<scalar_t>(vecs[j * n + i], 0);
        }
      } else {
        for (auto i = decltype(n){0}; i < n; i++) {
          res[j * n + i] = c10::complex<scalar_t>(vecs[j * n + i],  vecs[(j+1) * n + i]);      // v(j)   = VR(:,j) + i*VR(:,j+1)
          res[(j+1) * n + i] = c10::complex<scalar_t>(vecs[j * n + i], -vecs[(j+1) * n + i]);  // v(j+1) = VR(:,j) - i*VR(:,j+1)
        }
        j++;
      }
    }
  }
}

static Tensor& linalg_eig_make_complex_eigenvectors(Tensor& complex_vectors, const Tensor& complex_values, const Tensor& real_vectors) {
  // These asserts make explicit the requirements on tensors for 'linalg_eig_make_complex_eigenvectors_impl'
  TORCH_INTERNAL_ASSERT_DEBUG_ONLY(complex_vectors.device() == at::kCPU);
  TORCH_INTERNAL_ASSERT_DEBUG_ONLY(complex_values.device() == at::kCPU);
  TORCH_INTERNAL_ASSERT_DEBUG_ONLY(real_vectors.device() == at::kCPU);

  TORCH_INTERNAL_ASSERT_DEBUG_ONLY(complex_vectors.is_complex());
  TORCH_INTERNAL_ASSERT_DEBUG_ONLY(complex_values.is_complex());
  TORCH_INTERNAL_ASSERT_DEBUG_ONLY(real_vectors.is_floating_point());

  TORCH_INTERNAL_ASSERT_DEBUG_ONLY(complex_vectors.transpose(-2, -1).is_contiguous());
  TORCH_INTERNAL_ASSERT_DEBUG_ONLY(complex_values.is_contiguous());
  TORCH_INTERNAL_ASSERT_DEBUG_ONLY(real_vectors.transpose(-2, -1).is_contiguous());

  AT_DISPATCH_FLOATING_TYPES(real_vectors.scalar_type(), "linalg_eig_make_complex_vector", [&]{
    linalg_eig_make_complex_eigenvectors_impl<scalar_t>(complex_vectors, complex_values, real_vectors);
  });
  return complex_vectors;
}

DEFINE_DISPATCH(linalg_eig_stub);

std::tuple<Tensor&, Tensor&> linalg_eig_out_info(const Tensor& input, Tensor& values, Tensor& vectors, Tensor& infos, bool compute_eigenvectors) {
  // MAGMA doesn't have GPU interface for GEEV routine, it requires inputs to be on CPU
  // therefore we create all intermediate tensors on CPU
  auto options = input.options().device(at::kCPU);

  // These internal asserts make explicit the assumptions in the implementation
  // Error check with the actual error messages are done on the higher level of the hierarchy of calls
  TORCH_INTERNAL_ASSERT_DEBUG_ONLY(input.dim() >= 2);
  TORCH_INTERNAL_ASSERT_DEBUG_ONLY(input.size(-2) == input.size(-1));

  // for real-valued 'input', eigenvalues can be real-valued or complex-valued
  TORCH_INTERNAL_ASSERT_DEBUG_ONLY((toComplexType(input.scalar_type()) == values.scalar_type()) || (input.scalar_type() == values.scalar_type()));
  TORCH_INTERNAL_ASSERT_DEBUG_ONLY(values.device() == at::kCPU);

  // for real-valued 'input', eigenvectors can be real-valued or complex-valued
  if (compute_eigenvectors) {
    TORCH_INTERNAL_ASSERT_DEBUG_ONLY((toComplexType(input.scalar_type()) == vectors.scalar_type()) || (input.scalar_type() == vectors.scalar_type()));
    TORCH_INTERNAL_ASSERT_DEBUG_ONLY(vectors.device() == at::kCPU);
  }

  TORCH_INTERNAL_ASSERT_DEBUG_ONLY(infos.scalar_type() == at::kInt);
  TORCH_INTERNAL_ASSERT_DEBUG_ONLY(infos.device() == at::kCPU);
  TORCH_INTERNAL_ASSERT_DEBUG_ONLY(infos.numel() == std::max<int64_t>(1, batchCount(input)));
  TORCH_INTERNAL_ASSERT_DEBUG_ONLY(infos.is_contiguous());

  // if 'vectors' has no elements we can modify it
  if (vectors.numel() == 0 && compute_eigenvectors) {
    vectors.resize_(input.sizes(), MemoryFormat::Contiguous);
    vectors.transpose_(-2, -1);  // make 'vectors' to have Fortran contiguous memory layout
  }

  // if 'values' has no elements we can modify it
  auto values_shape = IntArrayRef(input.sizes().data(), input.dim()-1);  // input.shape[:-1]
  if (values.numel() == 0) {
    values.resize_(values_shape, MemoryFormat::Contiguous);
  }

  // 'vectors' must be in batched column major order (Fortran contiguous)
  if (compute_eigenvectors) {
    TORCH_INTERNAL_ASSERT_DEBUG_ONLY(vectors.transpose(-2, -1).is_contiguous());
    TORCH_INTERNAL_ASSERT_DEBUG_ONLY(vectors.sizes().equals(input.sizes()));
  }

  // 'values' must be contiguous
  TORCH_INTERNAL_ASSERT_DEBUG_ONLY(values.is_contiguous());
  TORCH_INTERNAL_ASSERT_DEBUG_ONLY(values.sizes().equals(values_shape));

  // if 'input' is complex then use 'values' directly else create a temporary to hold the real and imaginary parts
  // and then use at::complex_out
  Tensor real_imag_values = values;

  // if 'input' is complex then use 'vectors' directly else maybe create a temporary to hold real vectors
  // and then use linalg_eig_make_complex_eigenvectors
  Tensor maybe_complex_vectors = vectors;
  if (!input.is_complex()) {
    // first n elements to hold the real portion of the output and the last n elements to hold the imaginary portion
    auto real_imag_shape = IntArrayRef(input.sizes().data(), input.dim()-2).vec();  // input.shape[:-2]
    real_imag_shape.push_back(input.size(-1) * 2);
    real_imag_values = at::empty(real_imag_shape, options, MemoryFormat::Contiguous);

    // linalg_eig_stub expects real-valued tensor to store eigenvectors
    // output of linalg_eig_stub need to be post-processed later to produce complex-valued eigenvectors
    // we do this post-processing only if 'vectors' is complex-valued
    // otherwise storage of 'vectors' is used directly
    if (vectors.is_complex() && compute_eigenvectors) {
      maybe_complex_vectors = at::empty(input.sizes(), options, MemoryFormat::Contiguous);
      maybe_complex_vectors.transpose_(-2, -1);  // make 'maybe_complex_vectors' to have Fortran contiguous memory layout
    }
  }

  // MAGMA uses a hybrid CPU-GPU algorithm that performs well only for large matrices
  // See: https://github.com/pytorch/pytorch/pull/52491#issuecomment-795685687
  // Here we call CPU path for matrices smaller than 2048x2048
  // that should be in general significantly faster than calling MAGMA
  if (input.size(-1) <= 2048) {
    linalg_eig_stub(at::kCPU, real_imag_values, maybe_complex_vectors, infos, input.to(kCPU), compute_eigenvectors);
  } else {
    linalg_eig_stub(input.device().type(), real_imag_values, maybe_complex_vectors, infos, input, compute_eigenvectors);
  }

  // if input is not complex we need to do some post-processing
  if (!input.is_complex()) {
    // extract real and imaginary parts of the output
    auto real_values = real_imag_values.slice(/*dim=*/-1, /*start=*/0, /*end*/input.size(-1));
    auto imag_values = real_imag_values.slice(/*dim=*/-1, /*start=*/input.size(-1));

    // if the imaginary part is zero we don't need to do anything
    bool is_zero_imag = at::all(imag_values == 0.0).item().toBool();
    if (is_zero_imag) {
      values.copy_(real_values);
      if (compute_eigenvectors) {
        vectors.copy_(maybe_complex_vectors);  // does nothing for !vectors.is_complex() because vectors.is_same(maybe_complex_vectors) == true
      }
      return std::tuple<Tensor&, Tensor&>(values, vectors);
    }

    if (values.is_complex()) {
      values = at::complex_out(values, real_values, imag_values);
    } else {
      TORCH_CHECK(false, "torch.linalg.eig: imaginary part of eigenvalues is non-zero, can't safely cast eigenvalues to non-complex dtype.")
    }
    if (compute_eigenvectors) {
      if (vectors.is_complex()) {
          vectors = linalg_eig_make_complex_eigenvectors(vectors, values, maybe_complex_vectors);
      } else {
        TORCH_CHECK(false, "torch.linalg.eig: imaginary part of eigenvectors is non-zero, can't safely cast eigenvectors to non-complex dtype.")
      }
    }
  }

  return std::tuple<Tensor&, Tensor&>(values, vectors);
}

std::tuple<Tensor&, Tensor&> linalg_eig_out(const Tensor& input, Tensor& values, Tensor& vectors) {
  squareCheckInputs(input);

  // unlike NumPy for real-valued inputs the output is always complex-valued
  checkLinalgCompatibleDtype("torch.linalg.eig", values.scalar_type(), toComplexType(input.scalar_type()), "eigenvalues");
  checkLinalgCompatibleDtype("torch.linalg.eig", vectors.scalar_type(), toComplexType(input.scalar_type()), "eigenvectors");
  checkSameDevice("torch.linalg.eig", values, input, "eigenvalues");
  checkSameDevice("torch.linalg.eig", vectors, input, "eigenvectors");

  // MAGMA doesn't have GPU interface for GEEV routine, it requires inputs to be on CPU
  auto options = input.options().device(at::kCPU);
  auto infos = at::zeros({std::max<int64_t>(1, batchCount(input))}, options.dtype(kInt));

  // if result is not empty and not in batched column major format we have to allocate a temporary tensor
  bool is_batched_column_major = false;
  if (vectors.dim() >= 2) {
    is_batched_column_major = vectors.transpose(-2, -1).is_contiguous();
  }

  bool values_expected_type = (values.scalar_type() == toComplexType(input.scalar_type()));
  bool vectors_expected_type = (vectors.scalar_type() == toComplexType(input.scalar_type()));

  auto expected_values_shape = IntArrayRef(input.sizes().data(), input.dim()-1);  // input.shape[:-1]
  bool values_equal_expected_shape = values.sizes().equals(expected_values_shape);
  bool vectors_equal_expected_shape = vectors.sizes().equals(input.sizes());

  // if result is not empty and not in batched column major format
  bool values_tmp_needed = (values.numel() != 0 && !values.is_contiguous());
  bool vectors_tmp_needed = (vectors.numel() != 0 && !is_batched_column_major);
  // or result does not have the expected shape
  values_tmp_needed |= (values.numel() != 0 && !values_equal_expected_shape);
  vectors_tmp_needed |= (vectors.numel() != 0 && !vectors_equal_expected_shape);
  // or result does not have the expected dtype
  values_tmp_needed |= !values_expected_type;
  vectors_tmp_needed |= !vectors_expected_type;
  // we will allocate a temporary tensor and do the copy

  // because MAGMA's GEEV takes CPU inputs and returns CPU outputs
  // "out" tensors that are on GPU device can't be used directly
  values_tmp_needed |= values.is_cuda();
  vectors_tmp_needed |= vectors.is_cuda();

  // determine the appropriate scalar_type for the temporary tensors
  ScalarType values_type = input.scalar_type();
  ScalarType vectors_type = input.scalar_type();
  if (!input.is_complex()) {
    // for real-valued input we can have either real- or complex-valued output
    ScalarType input_complex_dtype = toComplexType(input.scalar_type());
    values_type = values.is_complex() ? input_complex_dtype : values_type;
    vectors_type = vectors.is_complex() ? input_complex_dtype : vectors_type;
  }

  if (values_tmp_needed && vectors_tmp_needed) {
    Tensor values_tmp = at::empty({0}, options.dtype(values_type));
    Tensor vectors_tmp = at::empty({0}, options.dtype(vectors_type));
    std::tie(values_tmp, vectors_tmp) = linalg_eig_out_info(input, values_tmp, vectors_tmp, infos, true);
    at::native::resize_output(values, values_tmp.sizes());
    values.copy_(values_tmp);
    at::native::resize_output(vectors, vectors_tmp.sizes());
    vectors.copy_(vectors_tmp);
  } else if (!values_tmp_needed && vectors_tmp_needed) {
    // use 'values' storage directly
    Tensor vectors_tmp = at::empty({0}, options.dtype(vectors_type));
    std::tie(values, vectors_tmp) = linalg_eig_out_info(input, values, vectors_tmp, infos, true);
    at::native::resize_output(vectors, vectors_tmp.sizes());
    vectors.copy_(vectors_tmp);
  } else if (values_tmp_needed && !vectors_tmp_needed) {
    // use 'vectors' storage directly
    Tensor values_tmp = at::empty({0}, options.dtype(values_type));
    std::tie(values_tmp, vectors) = linalg_eig_out_info(input, values_tmp, vectors, infos, true);
    at::native::resize_output(values, values_tmp.sizes());
    values.copy_(values_tmp);
  } else {
    // use 'values' and 'vectors' storage directly
    std::tie(values, vectors) = linalg_eig_out_info(input, values, vectors, infos, true);
  }

  // Now check LAPACK/MAGMA error codes
  if (input.dim() > 2) {
    batchCheckErrors(infos, "torch.linalg.eig");
  } else {
    singleCheckErrors(infos.item().toInt(), "torch.linalg.eig");
  }

  return std::tuple<Tensor&, Tensor&>(values, vectors);
}

std::tuple<Tensor, Tensor> linalg_eig(const Tensor& input) {
  ScalarType complex_dtype = toComplexType(input.scalar_type());
  Tensor values = at::empty({0}, input.options().dtype(complex_dtype));
  Tensor vectors = at::empty({0}, input.options().dtype(complex_dtype));

  at::linalg_eig_outf(input, values, vectors);

  return std::tuple<Tensor, Tensor>(values, vectors);
}

Tensor& linalg_eigvals_out(const Tensor& input, Tensor& values) {
  squareCheckInputs(input);

  // unlike NumPy for real-valued inputs the output is always complex-valued
  checkLinalgCompatibleDtype("torch.linalg.eigvals", values.scalar_type(), toComplexType(input.scalar_type()), "eigenvalues");
  checkSameDevice("torch.linalg.eigvals", values, input, "eigenvalues");

  // MAGMA doesn't have GPU interface for GEEV routine, it requires inputs to be on CPU
  auto options = input.options().device(at::kCPU);
  auto infos = at::zeros({std::max<int64_t>(1, batchCount(input))}, options.dtype(kInt));

  bool values_expected_type = (values.scalar_type() == toComplexType(input.scalar_type()));

  auto expected_values_shape = IntArrayRef(input.sizes().data(), input.dim()-1);  // input.shape[:-1]
  bool values_equal_expected_shape = values.sizes().equals(expected_values_shape);

  // if result is not empty and not in batched column major format
  bool values_tmp_needed = (values.numel() != 0 && !values.is_contiguous());
  // or result does not have the expected shape
  values_tmp_needed |= (values.numel() != 0 && !values_equal_expected_shape);
  // or result does not have the expected dtype
  values_tmp_needed |= !values_expected_type;
  // we will allocate a temporary tensor and do the copy

  // because MAGMA's GEEV takes CPU inputs and returns CPU outputs
  // 'values' tensor that is on GPU device can't be used directly
  values_tmp_needed |= values.is_cuda();

  // determine the appropriate scalar_type for the temporary tensors
  ScalarType values_type = input.scalar_type();
  if (!input.is_complex()) {
    // for real-valued input we can have either real- or complex-valued output
    ScalarType input_complex_dtype = toComplexType(input.scalar_type());
    values_type = values.is_complex() ? input_complex_dtype : values_type;
  }

  Tensor vectors;
  if (values_tmp_needed) {
    Tensor values_tmp = at::empty({0}, options.dtype(values_type));
    std::tie(values_tmp, std::ignore) = linalg_eig_out_info(input, values_tmp, vectors, infos, /*compute_eigenvectors=*/false);
    at::native::resize_output(values, values_tmp.sizes());
    values.copy_(values_tmp);
  } else { // use 'values' storage directly
    std::tie(values, std::ignore) = linalg_eig_out_info(input, values, vectors, infos, /*compute_eigenvectors=*/false);
  }

  // Now check LAPACK/MAGMA error codes
  if (input.dim() > 2) {
    batchCheckErrors(infos, "torch.linalg.eigvals");
  } else {
    singleCheckErrors(infos.item().toInt(), "torch.linalg.eigvals");
  }

  return values;
}

Tensor linalg_eigvals(const Tensor& input) {
  // if input requires grad we must compute the eigenvectors to make this function differentiable
  // the eigenvectors are not exposed to the user
  if (at::GradMode::is_enabled() && input.requires_grad()) {
    return std::get<0>(at::linalg_eig(input));
  }

  ScalarType complex_dtype = toComplexType(input.scalar_type());
  Tensor values = at::empty({0}, input.options().dtype(complex_dtype));

  at::linalg_eigvals_outf(input, values);

  return values;
}

// ~~~~~~~~~~~~~~~~~~~~~~~~~~~~~~~~~~~~ eig ~~~~~~~~~~~~~~~~~~~~~~~~~~~~~~~~~~~~~~

DEFINE_DISPATCH(eig_stub);

std::tuple<Tensor&, Tensor&> eig_out(const Tensor& self, bool eigenvectors, Tensor& e, Tensor& v) {
  TORCH_WARN_ONCE(
    "torch.eig is deprecated in favor of torch.linalg.eig and will be removed in a future ",
    "PyTorch release.\n",
    "torch.linalg.eig returns complex tensors of dtype cfloat or cdouble rather than real tensors ",
    "mimicking complex tensors.\n",
    "L, _ = torch.eig(A)\n",
    "should be replaced with\n",
    "L_complex = torch.linalg.eigvals(A)\n",
    "and\n",
    "L, V = torch.eig(A, eigenvectors=True)\n",
    "should be replaced with\n",
    "L_complex, V_complex = torch.linalg.eig(A)"
  );
  TORCH_CHECK(self.dim() == 2, "input should be 2 dimensional");
  TORCH_CHECK(self.size(0) == self.size(1), "input should be square");
  TORCH_CHECK(self.isfinite().all().item<bool>(), "input should not contain infs or NaNs");
  checkSameDevice("torch.eig", e, self, "eigenvalues");
  checkLinalgCompatibleDtype("torch.eig", e, self, "eigenvalues");
  if (eigenvectors) {
    checkSameDevice("torch.eig", v, self, "eigenvectors");
    checkLinalgCompatibleDtype("torch.eig", v, self, "eigenvectors");
  }
  int64_t n = self.size(-1);

  if (isComplexType(at::typeMetaToScalarType(self.dtype()))) {
      at::native::resize_output(e, {n});
  } else {
      at::native::resize_output(e, {n, 2});
  }
  if (eigenvectors) {
      at::native::resize_output(v, self.sizes());
  }

  // optimization: if self is empty, we can immediately return the empty
  // tensors, instead of getting empty tensors from eig_helper
  if (self.numel() == 0) {
      return std::tuple<Tensor&, Tensor&>(e, v);
  }

  Tensor vals_, vecs_;
  std::tie(vals_, vecs_) = eig_stub(self.device().type(), self, eigenvectors);
  e.copy_(vals_);
  if (eigenvectors) {
    v.copy_(vecs_);
  }
  return std::tuple<Tensor&, Tensor&>(e, v);
}

std::tuple<Tensor,Tensor> eig(const Tensor& self, bool eigenvectors) {
  Tensor e = at::empty({0}, self.options());
  Tensor v = at::empty({0}, self.options());
  at::eig_out(e, v, self, eigenvectors);
  return std::tuple<Tensor, Tensor>(e, v);
}

// ~~~~~~~~~~~~~~~~~~~~~~~~~~~~~~~~~~~~ svd ~~~~~~~~~~~~~~~~~~~~~~~~~~~~~~~~~~~~~~

template <typename scalar_t>
static void apply_svd(Tensor& self, Tensor& U, Tensor& S, Tensor& VT,
                      char jobz, std::vector<int64_t>& infos) {
#if !AT_BUILD_WITH_LAPACK()
  AT_ERROR("svd: LAPACK library not found in compilation");
#else
  using value_t = typename c10::scalar_value_type<scalar_t>::type;
  auto self_data = self.data_ptr<scalar_t>();
  auto U_data = U.data_ptr<scalar_t>();
  auto S_data = S.data_ptr<value_t>();
  auto VT_data = VT.data_ptr<scalar_t>();
  auto self_stride = matrixStride(self);
  auto U_stride = jobz == 'N' ? 1 : matrixStride(U);
  auto S_stride = S.size(-1);
  auto VT_stride = jobz == 'N' ? 1 : matrixStride(VT);
  auto batchsize = batchCount(self);

  // NOLINTNEXTLINE(cppcoreguidelines-init-variables)
  int info;
  auto m = self.size(-2);
  auto n = self.size(-1);
  auto lda = std::max<int64_t>(1, m);
  auto ldvt = std::max<int64_t>(1, jobz == 'N' ? 1 : VT.size(-2));
  auto mn = std::min(m, n);
  Tensor iwork = at::empty({8 * mn}, at::kInt);
  auto iwork_data = iwork.data_ptr<int>();
  Tensor rwork;
  value_t* rwork_data = nullptr;
  if (isComplexType(at::typeMetaToScalarType(self.dtype()))) {
    auto lrwork  = computeLRWorkDim(jobz, m, n);
    // rwork is an array of floats or doubles depending on the type
    rwork = at::empty({std::max(int64_t(1), lrwork)}, at::typeMetaToScalarType(S.dtype()));
    rwork_data = rwork.data_ptr<value_t>();
  }

  // Run once, first to get the optimum work size.
  // Since we deal with batches of matrices with the same dimensions, doing this outside
  // the loop saves (batch_size - 1) workspace queries which would provide the same result
  // and (batch_size - 1) calls to allocate and deallocate workspace using at::empty()
  int lwork = -1;
  scalar_t wkopt;
  lapackSvd<scalar_t, value_t>(jobz, m, n, self_data, lda, S_data, U_data, lda, VT_data, ldvt, &wkopt, lwork, rwork_data, iwork_data, &info);
  lwork = std::max<int>(1, real_impl<scalar_t, value_t>(wkopt));
  Tensor work = at::empty({lwork}, self.options());
  auto work_data = work.data_ptr<scalar_t>();

  for (const auto i : c10::irange(batchsize)) {
    scalar_t* self_working_ptr = &self_data[i * self_stride];
    value_t* S_working_ptr = &S_data[i * S_stride];
    scalar_t* U_working_ptr = &U_data[i * U_stride];
    scalar_t* VT_working_ptr = &VT_data[i * VT_stride];

    // Compute S, U (optionally) and VT (optionally)
    lapackSvd<scalar_t, value_t>(jobz, m, n, self_working_ptr, lda,
                        S_working_ptr, U_working_ptr, lda, VT_working_ptr, ldvt, work_data, lwork, rwork_data, iwork_data, &info);
    infos[i] = info;
    if (info != 0) {
      return;
    }
  }
#endif
}

std::tuple<Tensor, Tensor, Tensor> _svd_helper_cpu(const Tensor& self, bool some, bool compute_uv) {
  std::vector<int64_t> infos(batchCount(self), 0);

  char jobz = compute_uv ? (some ? 'S' : 'A') : 'N';

  Tensor U_working_copy, S_working_copy, VT_working_copy;
  std::tie(U_working_copy, S_working_copy, VT_working_copy) = _create_U_S_VT(self, some, compute_uv);

  auto self_working_copy = cloneBatchedColumnMajor(self);

  AT_DISPATCH_FLOATING_AND_COMPLEX_TYPES(self.scalar_type(), "svd_cpu", [&]{
    apply_svd<scalar_t>(self_working_copy, U_working_copy, S_working_copy, VT_working_copy, jobz, infos);
  });

  if (self.dim() > 2) {
    batchCheckErrors(infos, "svd_cpu");
  } else {
    singleCheckErrors(infos[0], "svd_cpu");
  }

  if (compute_uv) {
    // so far we have computed VT, but torch.svd returns V instead. Adjust accordingly.
    // Note that the 'apply_svd' routine returns VT = V^T (for real inputs) or VT = V^H (for complex inputs), not V.
    VT_working_copy = VT_working_copy.conj();
    VT_working_copy.transpose_(-2, -1);
  }
  return std::make_tuple(U_working_copy, S_working_copy, VT_working_copy);
}

std::tuple<Tensor, Tensor, Tensor> svd(const Tensor& self, bool some, bool compute_uv) {
  // TODO: uncomment the following when svd is deprecated not only in docs
  // torch/xla is blocking the transition from at::svd to at::linalg_svd in at::linalg_pinv code
  // see https://github.com/pytorch/xla/issues/2755
  // TORCH_WARN_ONCE(
  //     "torch.svd is deprecated in favor of torch.linalg.svd and will be ",
  //     "removed in a future PyTorch release.\n",
  //     "U, S, V = torch.svd(A, some=some, compute_uv=True) (default)\n",
  //     "should be replaced with\n",
  //     "U, S, Vh = torch.linalg.svd(A, full_matrices=not some)\n",
  //     "V = Vh.transpose(-2, -1).conj()\n",
  //     "and\n",
  //     "_, S, _ = torch.svd(A, some=some, compute_uv=False)\n",
  //     "should be replaced with\n",
  //     "S = torch.linalg.svdvals(A)");

  TORCH_CHECK(self.dim() >= 2,
              "svd input should have at least 2 dimensions, but has ", self.dim(), " dimensions instead");
  return at::_svd_helper(self, some, compute_uv);
}

std::tuple<Tensor&, Tensor&, Tensor&> svd_out(const Tensor& self, bool some, bool compute_uv, Tensor& U, Tensor& S, Tensor& V) {
  checkSameDevice("svd", U, self, "U");
  checkSameDevice("svd", S, self, "S");
  checkSameDevice("svd", V, self, "V");
  checkLinalgCompatibleDtype("svd", U, self, "U");
  checkLinalgCompatibleDtype("svd", V, self, "V");
  // singular values are always real-valued here
  ScalarType real_dtype = toValueType(self.scalar_type());
  checkLinalgCompatibleDtype("svd", S.scalar_type(), real_dtype, "S");

  Tensor U_tmp, S_tmp, V_tmp;
  std::tie(U_tmp, S_tmp, V_tmp) = at::native::svd(self, some, compute_uv);

  at::native::resize_output(U, U_tmp.sizes());
  at::native::resize_output(S, S_tmp.sizes());
  at::native::resize_output(V, V_tmp.sizes());
  U.copy_(U_tmp);
  S.copy_(S_tmp);
  V.copy_(V_tmp);
  return std::tuple<Tensor&, Tensor&, Tensor&>(U, S, V);
}

// ~~~~~~~~~~~~~~~~~~~~~~~~~~~~~~~~~ linalg_svd ~~~~~~~~~~~~~~~~~~~~~~~~~~~~~~~~~~

/* torch.linalg.svd, implemented in terms of torch.svd. There are two main
   differences:

    1. the 2nd parameter is bool some=True, which if effectively the opposite
       of full_matrices=True

    2. svd returns V, while linalg.svd returns Vh = V^T (for real inputs) or Vh = V^H (for complex inputs).
       To accommodate the difference, we transpose() and conj() V upon return
*/

std::tuple<Tensor, Tensor, Tensor> linalg_svd(const Tensor& self, bool full_matrices) {
  TORCH_CHECK(self.dim() >= 2,
              "svd input should have at least 2 dimensions, but has ", self.dim(), " dimensions instead");

    bool some = !full_matrices;
    Tensor U, S, V;
    std::tie(U, S, V) = at::_svd_helper(self, some, /*compute_uv=*/true);

    Tensor Vh = V.conj().transpose(-2, -1);
    return std::make_tuple(U, S, Vh);

}

static void svd_resize_and_copy(const char *name, const Tensor& src, Tensor &dst) {
  TORCH_CHECK(src.device() == dst.device(), "svd output tensor ", name, " is on the wrong device: expected ", src.device(), " got ", dst.device());
  at::native::resize_output(dst, src.sizes());
  dst.copy_(src);
}

std::tuple<Tensor&, Tensor&, Tensor&> linalg_svd_out(const Tensor& self, bool full_matrices, Tensor& U, Tensor& S, Tensor& Vh) {
  checkSameDevice("svd", U, self, "U");
  checkSameDevice("svd", S, self, "S");
  checkSameDevice("svd", Vh, self, "Vh");
  checkLinalgCompatibleDtype("linalg_svd", U, self, "U");
  checkLinalgCompatibleDtype("linalg_svd", Vh, self, "Vh");
  // singular values are always real-valued here
  ScalarType real_dtype = toValueType(self.scalar_type());
  checkLinalgCompatibleDtype("linalg_svd", S.scalar_type(), real_dtype, "S");
  Tensor U_tmp, S_tmp, Vh_tmp;
  std::tie(U_tmp, S_tmp, Vh_tmp) = at::native::linalg_svd(self, full_matrices);
  svd_resize_and_copy("U", U_tmp, U);
  svd_resize_and_copy("S", S_tmp, S);
  svd_resize_and_copy("V", Vh_tmp, Vh);
  return std::tuple<Tensor&, Tensor&, Tensor&>(U, S, Vh);
}

Tensor linalg_svdvals(const Tensor& input) {
  TORCH_CHECK(
      input.dim() >= 2,
      "torch.linalg.svdvals: input should have at least 2 dimensions, but has ",
      input.dim(),
      " dimensions instead");

  Tensor singular_values;

  // if input requires grad we must compute the singular vectors to make this function differentiable
  // the singular vectors are not exposed to the user
  const bool input_requires_grad = (at::GradMode::is_enabled() && input.requires_grad());
  std::tie(std::ignore, singular_values, std::ignore) =
      at::_svd_helper(input, /*some=*/true, /*compute_uv=*/input_requires_grad);
  return singular_values;
}

Tensor& linalg_svdvals_out(const Tensor& input, Tensor& result) {
  checkSameDevice("torch.linalg.svdvals", result, input);

  // singular values are always real-valued
  ScalarType real_dtype = toValueType(input.scalar_type());
  checkLinalgCompatibleDtype(
      "torch.linalg.svdvals", result.scalar_type(), real_dtype);

  Tensor singular_values_tmp;
  std::tie(std::ignore, singular_values_tmp, std::ignore) =
      at::_svd_helper(input, /*some=*/true, /*compute_uv=*/false);

  at::native::resize_output(result, singular_values_tmp.sizes());
  result.copy_(singular_values_tmp);

  return result;
}

// ~~~~~~~~~~~~~~~~~~~~~~~~~~~~~~~~~~~ lstsq ~~~~~~~~~~~~~~~~~~~~~~~~~~~~~~~~~~~~~

DEFINE_DISPATCH(lstsq_stub);

/*
  Solves a least squares problem. That is minimizing the squared Frobenius norm of |B - A X|.

  Input args:
  * 'input' - Tensor containing batches of m-by-n matrix A.
  * 'other' - Tensor containing batches of max(m, n)-by-nrhs matrix B.
  * 'cond' - relative tolerance for determining rank of A.
  * 'driver' - the name of the LAPACK driver that is used to compute the solution.
  Output args (modified in-place):
  * 'solution' - Tensor to store the solution matrix X.
  * 'residuals' - Tensor to store values of the residual sum of squares for each column of the solution.
  * 'rank' - Tensor to store the rank of A.
  * 'singular_values' - Tensor to store the singular values of A.
  * 'infos' - Tensor to store error codes of linear algebra math library.

  For further details, please see the LAPACK documentation for GELS/GELSY/GELSS/GELSD routines.
*/
static void linalg_lstsq_out_info(
    Tensor& solution,
    Tensor& residuals,
    Tensor& rank,
    Tensor& singular_values,
    Tensor& infos,
    const Tensor& input,
    const Tensor& other,
    double rcond,
    std::string& driver) {
  // These internal asserts make explicit the assumptions in the implementation
  // Error check with the actual error messages are done on the higher level of
  // the hierarchy of calls
  TORCH_INTERNAL_ASSERT(input.dim() >= 2);
  TORCH_INTERNAL_ASSERT(other.dim() >= 1);

  auto dim_diff = input.dim() - other.dim();
  TORCH_INTERNAL_ASSERT(0 <= dim_diff && dim_diff <= 1);

  TORCH_INTERNAL_ASSERT(input.scalar_type() == other.scalar_type());
  TORCH_INTERNAL_ASSERT(input.device() == other.device());

  TORCH_INTERNAL_ASSERT(solution.scalar_type() == input.scalar_type());
  TORCH_INTERNAL_ASSERT(solution.device() == input.device());

  TORCH_INTERNAL_ASSERT(residuals.device() == input.device());

  TORCH_INTERNAL_ASSERT(rank.scalar_type() == at::kLong);
  TORCH_INTERNAL_ASSERT(rank.device() == input.device());

  auto real_dtype = toValueType(input.scalar_type());
  TORCH_INTERNAL_ASSERT(singular_values.scalar_type() == real_dtype);
  TORCH_INTERNAL_ASSERT(singular_values.device() == input.device());

  TORCH_INTERNAL_ASSERT(infos.scalar_type() == at::kInt);
  TORCH_INTERNAL_ASSERT(infos.device() == input.device());
  TORCH_INTERNAL_ASSERT(infos.numel() == std::max<int64_t>(1, batchCount(input)));
  TORCH_INTERNAL_ASSERT(infos.is_contiguous());

  bool vector_case = linalg_solve_is_vector_rhs(input, other);
  // we need to unsqueeze 'other' because 2-dimensional tensors are expected in the implementation
  Tensor other_2d = vector_case ? other.unsqueeze(-1) : other;

  TORCH_INTERNAL_ASSERT(input.size(-2) == other_2d.size(-2));

  std::vector<int64_t> expected_solution_shape = broadcast_batch_size(input, other_2d, input.dim() - 2);
  // the actual shape of the solution returned is (*, n,) or (*, n, nrhs)
  // but LAPACK requires extra dimensions to store raw residuals
  // so the expected shape is (*, max(m, n),) or (*, max(m, n), nrhs)
  auto m = input.size(-2);
  auto n = input.size(-1);
  auto nrhs = other.size(-1);
  expected_solution_shape.push_back(std::max(m, n));
  if (!vector_case) {
    expected_solution_shape.push_back(nrhs);
  }

  // if 'solution' has no elements we can modify it
  if (solution.numel() == 0) {
    if (vector_case) {
      solution.resize_(expected_solution_shape, MemoryFormat::Contiguous);
    } else {
      auto shape_transposed = expected_solution_shape;
      std::swap(shape_transposed.end()[-1], shape_transposed.end()[-2]);
      solution.resize_(shape_transposed, MemoryFormat::Contiguous);
      solution.transpose_(-2, -1);
    }
  }

  // if 'solution' is non-empty it must have the expected shape
  TORCH_INTERNAL_ASSERT(solution.sizes().equals(expected_solution_shape));

  // 'solution' must be in batched column major order (Fortran contiguous) for 2D inputs
  // or C contiguous for 1D input
  if (vector_case) {
    TORCH_INTERNAL_ASSERT(solution.is_contiguous());
  } else {
    TORCH_INTERNAL_ASSERT(solution.transpose(-2, -1).is_contiguous());
  }

  // for 1-dimensional 'other', we need to unsqueeze the 'solution' before passing to "apply_solve"
  if (vector_case) {
    solution = solution.unsqueeze_(-1);
  }

  // _linalg_lstsq_helper_ performs calculations in-place and 'solution' must be a copy of other_2d
  solution.narrow(-2, 0, other_2d.size(-2)).copy_(other_2d);

  // if 'rank' is empty we might resize it
  auto input_batch_shape = IntArrayRef(input.sizes().cbegin(), input.sizes().cend() - 2);
  if (rank.numel() == 0 && driver != "gels") { // gels driver doesn't set 'rank'
    rank.resize_(input_batch_shape, MemoryFormat::Contiguous);
  }

  // if 'rank' is non-empty it must have the expected shape and be contiguous
  if (driver != "gels") {
    TORCH_INTERNAL_ASSERT(rank.sizes().equals(input_batch_shape));
    TORCH_INTERNAL_ASSERT(rank.is_contiguous());
  }

  // if 'singular_values' is empty we might resize it
  auto singular_values_shape = input_batch_shape.vec();
  singular_values_shape.push_back(std::min(m, n));
  if (singular_values.numel() == 0 && (driver == "gelsd" || driver == "gelss")) {
    singular_values.resize_(singular_values_shape, MemoryFormat::Contiguous);
  }

  // if 'singular_values' is non-empty it must have the expected shape and be contiguous
  if (driver == "gelsd" || driver == "gelss") {
    TORCH_INTERNAL_ASSERT(singular_values.sizes().equals(singular_values_shape));
    TORCH_INTERNAL_ASSERT(singular_values.is_contiguous());
  }

  // 'input' is modified in-place so we need a column-major copy
  auto input_working_copy = copyBatchedColumnMajor(input);

  // now the actual call that computes the result in-place (apply_lstsq)
  lstsq_stub(input.device().type(), input_working_copy, solution, rank, singular_values, infos, rcond, driver);

  // residuals are available only if m > n and drivers other than gelsy used
  if (m > n && driver != "gelsy") {
    // if the driver is gelss or gelsd then the residuals are available only if rank == n
    bool compute_residuals = true;
    if (driver == "gelss" || driver == "gelsd") {
      if (input.dim() == 2) {
        compute_residuals = (rank.item().toInt() == n);
      } else {
        // it is not clear what to do if some matrices have rank < n in case of batched input
        // For now let's compute the residuals only if all matrices have rank equal to n
        // This behaviour may be changed in the future
        // See https://github.com/pytorch/pytorch/issues/56483
        compute_residuals = at::all(rank == n).item().toBool();
      }
    }
    if (compute_residuals) {
      // LAPACK stores residuals data for postprocessing in rows n:(m-n)
      auto raw_residuals = solution.narrow(/*dim=*/-2, /*start=*/n, /*length*/m - n);
      if (raw_residuals.is_complex()) {
        raw_residuals.mul_(raw_residuals.conj());
        raw_residuals = at::real(raw_residuals);
      } else {
        raw_residuals.pow_(2);
      }
      at::sum_out(residuals, raw_residuals, /*dim=*/-2, /*keepdim=*/false, /*dtype*/real_dtype);
    }
  }
  solution = solution.narrow(/*dim=*/-2, /*start=*/0, /*length*/n);
  if (m == 0) {
    solution.zero_();
  }

  // for 1-dimensional 'other', we need to squeeze the solution after "apply_lstsq"
  if (vector_case) {
    solution = solution.squeeze_(-1);
  }
}

static std::string get_default_lstsq_driver(c10::optional<c10::string_view> driver, const Tensor& input) {
  // if `driver` is empty, we set driver_str to "gels" if working with CUDA tensors,
  // otherwise to "gelsy" driver.
  std::string driver_str;
  // check whether the user provided name is a valid driver name
  if (driver.has_value()) {
    driver_str = std::string(driver.value());
    // convert `driver_str` to lower case inplace.
    std::transform(driver_str.begin(), driver_str.end(), driver_str.begin(),
      [](unsigned char c) { return std::tolower(c); });
    static std::unordered_set<c10::string_view> allowed_drivers = {
      "gels", "gelsy", "gelsd", "gelss"
    };
    if (input.device() == at::kCPU) {
      TORCH_CHECK(
        allowed_drivers.find(driver_str) != allowed_drivers.end(),
        "torch.linalg.lstsq: parameter `driver` should be one of "
        "(gels, gelsy, gelsd, gelss)"
      );
    } else { // else if (input.is_cuda())
      TORCH_CHECK(
        driver_str == "gels",
        "torch.linalg.lstsq: `driver` other than `gels` is not supported on CUDA"
      );
    }
  } else {
    // if driver name is not provided, set to default 'gelsy' if on CPU,
    // or to `gels` if on CUDA.
    driver_str = input.is_cuda() ? "gels" : "gelsy";
  }
  return driver_str;
}

std::tuple<Tensor&, Tensor&, Tensor&, Tensor&> linalg_lstsq_out(
    const Tensor& input,
    const Tensor& other,
    c10::optional<double> rcond,
    c10::optional<c10::string_view> driver,
    Tensor& solution,
    Tensor& residuals,
    Tensor& rank,
    Tensor& singular_values) {
  TORCH_CHECK(input.dim() >= 2, "torch.linalg.lstsq: input must have at least 2 dimensions.");
  TORCH_CHECK(other.dim() >= 1, "torch.linalg.lstsq: other must have at least 1 dimension.");
  TORCH_CHECK(
      input.scalar_type() == other.scalar_type(),
      "torch.linalg.lstsq: Expected input and other to have the same dtype, but got input's dtype ",
      input.scalar_type(),
      " and other's dtype ",
      other.scalar_type());

  auto dim_diff = input.dim() - other.dim();
  TORCH_CHECK(
      0 <= dim_diff && dim_diff <= 1,
      "torch.linalg.lstsq: input.dim() must be greater or equal to other.dim() and (input.dim() - other.dim()) <= 1");
  Tensor other_2d = dim_diff ? other.unsqueeze(-1) : other;
  TORCH_CHECK(
      input.size(-2) == other_2d.size(-2),
      dim_diff ? "torch.linalg.lstsq: input.size(-2) should match other.size(-1)"
               : "torch.linalg.lstsq: input.size(-2) should match other.size(-2)");

  checkSameDevice("torch.linalg.lstsq", other, input, "other");
  checkSameDevice("torch.linalg.lstsq", solution, input, "solution");
  checkSameDevice("torch.linalg.lstsq", residuals, input, "residuals");
  checkSameDevice("torch.linalg.lstsq", rank, input, "rank");
  checkSameDevice("torch.linalg.lstsq", singular_values, input, "singular_values");

  // 'solution' is expected to have same dtype as input
  checkLinalgCompatibleDtype("torch.linalg.lstsq", solution, input, "solution");

  // 'residuals' is expected to have real float dtype
  ScalarType real_dtype = c10::toValueType(input.scalar_type());
  checkLinalgCompatibleDtype("torch.linalg.lstsq", residuals.scalar_type(), real_dtype, "solution");

  // 'rank' is expected to have integer dtype
  // actual LAPACK calls use int32_t type for rank, but we promote it to int64_t
  // to be consistent with torch.linalg.matrix_rank output dtype
  ScalarType rank_expected_type = ScalarType::Long;
  checkLinalgCompatibleDtype("torch.linalg.lstsq", rank.scalar_type(), rank_expected_type, "rank");

  // 'singular_values' is expected to have real float dtype
  checkLinalgCompatibleDtype("torch.linalg.lstsq", singular_values.scalar_type(), real_dtype, "singular_values");

  std::string driver_name = get_default_lstsq_driver(driver, input);

  // set default rcond value
  double rcond_value = rcond.has_value()
    ? rcond.value()
    : _get_epsilon(c10::toValueType(input.scalar_type())) * std::max<int64_t>(input.size(-2), input.size(-1));

  auto infos = at::zeros({std::max<int64_t>(1, batchCount(input))}, input.options().dtype(kInt));

  // now check whether the provided output tensors can be used directly

  // Two types of 'other' tensors are supported:
  // - 1-dimensional (1D) tensor or batch of 1D tensors (vector case)
  // - 2-dimensional (2D) tensor or batch of 2D tensors (matrix case)
  // original torch.lstsq supported only the matrix case, while NumPy works for both cases
  // for the batched input we need to be able to distinguish them
  // auto expected_batched_rhs_shape = IntArrayRef(input.sizes().data(), input.dim() - 1); // input.shape[:-1]
  // bool vector_case = other.dim() == 1 || (input.dim() - 1 == other.dim() && other.sizes().equals(expected_batched_rhs_shape));
  bool vector_case = linalg_solve_is_vector_rhs(input, other);

  // provided output tensor can be used directly if:
  // 1. the shape matches the expected shape
  // 2. the dtype matches the expected dtype
  // 3. the tensor is contiguous

  // Checks for the 'solution' tensor
  std::vector<int64_t> expected_solution_shape = broadcast_batch_size(input, other_2d, input.dim() - 2);
  // the actual shape of the shape of the solution returned in (*, n,) or (*, n, nrhs)
  // but LAPACK requires extra dimensions so the expected shape is (*, max(m, n),) or (*, max(m, n), nrhs)
  expected_solution_shape.push_back(std::max(input.size(-1), input.size(-2)));
  if (!vector_case && other.dim() > 2) {
    expected_solution_shape.push_back(other.size(-1));
  }

  bool solution_equal_expected_shape = solution.sizes().equals(expected_solution_shape);
  bool solution_input_same_type = (solution.scalar_type() == input.scalar_type());

  bool is_solution_batched_column_major = false;
  if (vector_case) {
    is_solution_batched_column_major = solution.is_contiguous();
  } else if (!vector_case && solution.dim() >= 2) {
    is_solution_batched_column_major = solution.transpose(-2, -1).is_contiguous();
  }

  // 'residuals' is not checked here because at::sum_out(residuals, ...) does that

  auto input_batch_shape = IntArrayRef(input.sizes().cbegin(), input.sizes().cend() - 2);

  // Checks for the 'rank' tensor
  // rank is a scalar value for each matrix in the batch so
  // rank's expected shape is equal to input.shape[0:input.ndim-2]
  bool rank_equal_expected_shape = true;
  bool rank_equal_expected_type = true;
  bool rank_is_contiguous = true;
  if (driver_name != "gels") { // gels driver doesn't set 'rank'
    rank_equal_expected_shape = rank.sizes().equals(input_batch_shape);
    rank_equal_expected_type = (rank.scalar_type() == at::kLong);
    rank_is_contiguous = rank.is_contiguous();
  }

  // Checks for the 'singular_values' tensor
  // singular values are computed only with "gelsd" and "gelss" drivers currently
  bool singular_values_equal_expected_shape = true;
  bool singular_values_equal_expected_type = true;
  bool singular_values_is_contiguous = true;
  if (driver_name == "gelsd" || driver_name == "gelss") {
    auto singular_values_shape = input_batch_shape.vec();
    singular_values_shape.push_back(std::min(input.size(-1), input.size(-2)));
    singular_values_equal_expected_shape = singular_values.sizes().equals(singular_values_shape);
    singular_values_equal_expected_type = (singular_values.scalar_type() == real_dtype);
    singular_values_is_contiguous = singular_values.is_contiguous();
  }

  // if solution is not empty and not in batched column major format
  bool copy_needed = (solution.numel() != 0 && !is_solution_batched_column_major);
  copy_needed |= !solution_input_same_type;  // or solution does not have the same dtype as input
  copy_needed |= (solution.numel() != 0 && !solution_equal_expected_shape); // or solution does not have the expected shape

  copy_needed |= !rank_equal_expected_type;
  copy_needed |= (rank.numel() != 0 && !rank_equal_expected_shape);
  copy_needed |= (rank.numel() != 0 && !rank_is_contiguous);

  copy_needed |= !singular_values_equal_expected_type;
  copy_needed |= (singular_values.numel() != 0 && !singular_values_equal_expected_shape);
  copy_needed |= (singular_values.numel() != 0 && !singular_values_is_contiguous);

  if (copy_needed) { // we have to allocate temporary tensors
    Tensor solution_tmp = at::empty({0}, input.options());
    Tensor residuals_tmp = at::empty({0}, input.options().dtype(real_dtype));
    Tensor rank_tmp = at::empty({0}, input.options().dtype(at::kLong));
    Tensor singular_values_tmp = at::empty({0}, input.options().dtype(real_dtype));

    linalg_lstsq_out_info(solution_tmp, residuals_tmp, rank_tmp, singular_values_tmp, infos, input, other, rcond_value, driver_name);

    at::native::resize_output(solution, solution_tmp.sizes());
    solution.copy_(solution_tmp);

    at::native::resize_output(residuals, residuals_tmp.sizes());
    residuals.copy_(residuals_tmp);

    at::native::resize_output(rank, rank_tmp.sizes());
    rank.copy_(rank_tmp);

    at::native::resize_output(singular_values, singular_values_tmp.sizes());
    singular_values.copy_(singular_values_tmp);
  } else {
    // else use the provided output storage directly
    linalg_lstsq_out_info(solution, residuals, rank, singular_values, infos, input, other, rcond_value, driver_name);
  }

  if (infos.numel() > 1) {
    batchCheckErrors(infos, "torch.linalg.lstsq");
  } else {
    singleCheckErrors(infos.item<int64_t>(), "torch.linalg.lstsq");
  }

  return std::tuple<Tensor&, Tensor&, Tensor&, Tensor&>(solution, residuals, rank, singular_values);
}

std::tuple<Tensor, Tensor, Tensor, Tensor> linalg_lstsq(
    const Tensor& input, const Tensor& other,
    c10::optional<double> rcond,
    c10::optional<c10::string_view> driver) {
  Tensor solution = at::empty({0}, input.options());
  Tensor residuals = at::empty({0}, input.options().dtype(toValueType(input.scalar_type())));
  Tensor rank = at::empty({0}, input.options().dtype(at::kLong));
  Tensor singular_values = at::empty({0}, input.options().dtype(toValueType(input.scalar_type())));
  std::tie(solution, residuals, rank, singular_values) =
      at::linalg_lstsq_outf(input, other, rcond, driver, solution, residuals, rank, singular_values);
  return std::make_tuple(solution, residuals, rank, singular_values);
}

// ~~~~~~~~~~~~~~~~~~~~~~~~~~~~~~~~~ lu_solve ~~~~~~~~~~~~~~~~~~~~~~~~~~~~~~~~~~~~

DEFINE_DISPATCH(lu_solve_stub);
DEFINE_DISPATCH(lu_solve_trans_stub);

// Supports arbitrary batch dimensions for self and LU_data (implicitly LU_pivots also)
Tensor _lu_solve_trans(const Tensor& self, const Tensor& LU_data, const Tensor& LU_pivots, TransposeType trans) {
  TORCH_CHECK(self.dim() >= 2,
              "b should have at least 2 dimensions, but has ", self.dim(), " dimensions instead");
  TORCH_CHECK(LU_data.dim() >= 2,
              "LU_data should have at least 2 dimensions, but has ", LU_data.dim(), " dimensions instead");
  TORCH_CHECK(LU_pivots.size(-1) == LU_data.size(-1),
              "Number of pivots per batch should be same as the dimension of the matrix");
  TORCH_CHECK(LU_pivots.dtype() == at::kInt,
              "LU_pivots should be a Tensor of scalar type Int");
  TORCH_CHECK(LU_pivots.device() == LU_data.device(),
              "Expected LU_pivots and LU_data to be on the same device, "
              "but found LU_pivots on ", LU_pivots.device(), " and LU_data on ",
              LU_data.device(), " instead");

  // We check whether the batch dimensions of LU_pivots match the batch dimensions of LU_data
  // e.g.: LU_pivots.sizes() = 4 x 3 x 2, LU_data.sizes() = 4 x 3 x 2 x 2 is a pair of correct inputs
  // e.g.: LU_pivots.sizes() = 4 x 3 x 2, LU_data.sizes() = 12 x 2 x 2 is a pair of incorrect inputs
  IntArrayRef pivots_sizes(LU_pivots.sizes().data(), LU_pivots.dim() - 1);
  IntArrayRef lu_sizes(LU_data.sizes().data(), LU_data.dim() - 2);
  TORCH_CHECK(pivots_sizes == lu_sizes,
              "batch dimensions of LU_pivots doesn't match batch dimensions of LU_data");

  Tensor self_broadcasted, LU_data_broadcasted;
  std::tie(self_broadcasted, LU_data_broadcasted) = _linalg_broadcast_batch_dims(self, LU_data, "lu_solve");

  // Now, we need to broadcast pivots too for the batch dimensions to match
  IntArrayRef new_pivots_sizes(LU_data_broadcasted.sizes().data(), LU_data_broadcasted.dim() - 1);
  Tensor LU_pivots_broadcasted = LU_pivots.expand(new_pivots_sizes);

  // lu_solve_trans_stub (apply_lu_solve) requires batched column major (Fortran-contiguous) tensors
  // 'result' tensor is modified in-place and must be a copy of 'self_broadcasted'
  Tensor result = cloneBatchedColumnMajor(self_broadcasted);

  // if LU_data is Fortran-contiguous no need to make a copy
  bool is_LU_data_batched_column_major = LU_data_broadcasted.transpose(-2, -1).is_contiguous();
  Tensor LU_data_working_copy = is_LU_data_batched_column_major ? LU_data_broadcasted : cloneBatchedColumnMajor(LU_data_broadcasted);
  Tensor LU_pivots_working_copy = LU_pivots_broadcasted.is_contiguous() ? LU_pivots_broadcasted : LU_pivots_broadcasted.contiguous();

  lu_solve_trans_stub(self.device().type(), result, LU_data_working_copy, LU_pivots_working_copy, trans);
  return result;
}

Tensor lu_solve(const Tensor& self, const Tensor& LU_data, const Tensor& LU_pivots) {
  return at::native::_lu_solve_trans(self, LU_data, LU_pivots, TransposeType::NoTranspose);
}

Tensor& lu_solve_out(const Tensor& self, const Tensor& LU_data, const Tensor& LU_pivots, Tensor& result) {
  checkSameDevice("lu_solve", result, self);
  checkLinalgCompatibleDtype("lu_solve", result, self);
  Tensor result_tmp = at::lu_solve(self, LU_data, LU_pivots);
  at::native::resize_output(result, result_tmp.sizes());
  result.copy_(result_tmp);
  return result;
}

// ~~~~~~~~~~~~~~~~~~~~~~~~~~~~~~~ legacy_lstsq ~~~~~~~~~~~~~~~~~~~~~~~~~~~~~~~

// This wraps Lapack's gels routine, which uses a QR or LQ factorization to
// solve any linear system, minimizing ||A.X - B||
// A & B must be fortran-contiguous matrixes.
// On exit, A is overwritten with the QR/LQ factorization of input A
//          B is overwritten with the solution vectors
template <typename scalar_t>
static void apply_lstsq(const Tensor& B, const Tensor& A) {
#if !AT_BUILD_WITH_LAPACK()
  TORCH_INTERNAL_ASSERT(false, "lstsq: LAPACK library not found in compilation");
#else

  int m, n, nrhs, lda, ldb, info, lwork;
  scalar_t wkopt = 0.0;
  lwork = -1; // work length
  m = A.size(0);
  n = A.size(1);
  nrhs = B.size(1);
  info = 0;
  lda = m;
  ldb = (m > n) ? m : n;

  auto B_data = B.data_ptr<scalar_t>();
  auto A_data = A.data_ptr<scalar_t>();

  // get info how much space is needed
  lapackGels<scalar_t>('N', m, n, nrhs, A_data, lda, B_data, ldb, &wkopt, lwork, &info);

  lwork = static_cast<int>(wkopt);
  Tensor work_tensor = at::empty({lwork}, A.scalar_type());
  auto work = work_tensor.data_ptr<scalar_t>();

  lapackGels<scalar_t>('N', m, n, nrhs, A_data, lda, B_data, ldb, work, lwork, &info);

  TORCH_CHECK(
      info >= 0,
      "Lapack Error in gels : Illegal argument ", -info);
  TORCH_CHECK(
      info == 0,
      "Lapack Error in gels: The ", info, "-th diagonal element of the ",
      "triangular factor of A is zero");
#endif
}

std::tuple<Tensor, Tensor> legacy_lstsq(const Tensor& B, const Tensor& A) {
  TORCH_WARN_ONCE(
    "torch.lstsq is deprecated in favor of torch.linalg.lstsq and will be removed in a future PyTorch release.\n",
    "torch.linalg.lstsq has reversed arguments and does not return the QR decomposition in "
    "the returned tuple (although it returns other information about the problem).\n",
    "To get the qr decomposition consider using torch.linalg.qr.\n",
    "The returned solution in torch.lstsq stored the residuals of the solution in the ",
    "last m - n columns of the returned value whenever m > n. In torch.linalg.lstsq, the ",
    "residuals in the field 'residuals' of the returned named tuple.\n",
    "The unpacking of the solution, as in\n",
    "X, _ = torch.lstsq(B, A).solution[:A.size(1)]\n",
    "should be replaced with\n",
    "X = torch.linalg.lstsq(A, B).solution");

  TORCH_CHECK(A.scalar_type() == B.scalar_type(), "Exepected A and B dtypes to match but found ",
              A.scalar_type(), " and ", B.scalar_type());
  TORCH_CHECK(A.dim() == 2, "Expected A to have 2 dimensions, but got ", A.dim());
  TORCH_CHECK(A.numel() != 0, "A should not be empty");
  TORCH_CHECK(B.dim() == 1 || B.dim() == 2, "Expected B to have 1 or 2 "
      "dimensions, but got ", B.dim());
  TORCH_CHECK(B.numel() != 0, "B should not be empty");
  TORCH_CHECK(A.size(0) == B.size(0), "Expected A and B to have same size "
      "at dim 0, but A has ", A.size(0), " rows and B has ", B.size(0), " rows");

  const auto a_sizes = A.sizes();
  const auto ldb = std::max(a_sizes[0], a_sizes[1]);

  auto A_working = cloneBatchedColumnMajor(A);
  auto B_working = copyBatchedColumnMajor(B.dim() == 1 ? B.unsqueeze(1) : B, ldb);

  AT_DISPATCH_FLOATING_TYPES(B.scalar_type(), "lstsq_cpu", [&] {
    apply_lstsq<scalar_t>(B_working, A_working);
  });

  return std::tuple<Tensor, Tensor>(B_working, A_working);
}

std::tuple<Tensor&,Tensor&> legacy_lstsq_out(
    const Tensor& B, const Tensor& A, Tensor& B_out, Tensor& A_out) {
  const auto dtype = A.scalar_type();
  TORCH_CHECK(B.scalar_type() == dtype, "exepected A and B dtypes to match but found ",
              A.scalar_type(), " and ", B.scalar_type());
  TORCH_CHECK(A_out.scalar_type() == dtype, "A_out to have scalar type ", dtype,
              " but found", A_out.scalar_type());
  TORCH_CHECK(B_out.scalar_type() == dtype, "A_out to have scalar type ", dtype,
              " but found", B_out.scalar_type());
  Tensor A_tmp, B_tmp;
  std::tie(B_tmp, A_tmp) = native::legacy_lstsq(B, A);
  resize_output(A_out, A_tmp.sizes());
  A_out.copy_(A_tmp);
  resize_output(B_out, B_tmp.sizes());
  B_out.copy_(B_tmp);
  return std::tuple<Tensor&, Tensor&>(B_out, A_out);
}

Tensor _det_lu_based_helper_backward_helper(
  const Tensor& det_grad,
  const Tensor& det,
  const Tensor& self,
  const Tensor& lu,
  const Tensor& pivs
) {
  auto eps = at::native::_get_epsilon(c10::toValueType(self.scalar_type()));
  auto n = self.size(-1);
  auto eps_tensor = at::tensor(eps, self.options());
  auto condition_diagonal = [&](const Tensor& x) {
    auto x_diag = x.diagonal(0, -2, -1);
    auto x_diag_conditioned = at::where(
      x_diag == 0.0,
      eps_tensor,
      x_diag
    );
    x_diag.copy_(x_diag_conditioned);
  };

  // create a matrix d := (det_grad * det.conj()) I
  // NOTE: we do not use the shorter version
  // auto d = at::zeros_like(self);
  // d.diagonal(0, -2, -1).copy_((det_grad * det.conj()).unsqueeze(-1));
  // to avoid in-place operations to eliminate potential issues with Vmap
  auto det_expanded_sizes = det.sizes().vec();
  det_expanded_sizes.push_back(n);
  auto d_diag = det_grad * det.conj();
  auto d = at::diag_embed(d_diag.unsqueeze(-1).expand(det_expanded_sizes));
  // make sure that d is Fortran-contiguous. The transposition is sufficient as d is a diagonal square matrix
  d = d.transpose(-2, -1);

  if (self.device().type() == at::kCPU) {
    // we want to condition the diagonal of the lu Tensor, but it is not allowed
    // to modify arguments of backward functions in-place, hence the cloning.
    auto lu_clone = lu.clone();
    condition_diagonal(lu_clone);

    auto trans = self.is_complex() ? TransposeType::ConjTranspose : TransposeType::Transpose;

    // d is modified in-place and will contain the result
    lu_solve_trans_stub(self.device().type(), d, lu_clone, pivs, trans);
    return d;
  }
  // lu_solve is less stable than two triangular_solve for CUDA tensors.
  else {
    Tensor p, l, u;
    std::tie(p, l, u) = at::lu_unpack(lu, pivs, /*unpack_data=*/true, /*unpack_pivots=*/true);

    if (self.is_complex()) {
      // Tensors u_h and l_h should be physically conjugated prior to applying kernel stubs,
      // as .conj() is lazy and will not materialize conjugated output.
      l.conj_physical_();
      u.conj_physical_();
    }

    // triangular_solve_stub performs operations in-place.
    // Tensor d will contain the result
    condition_diagonal(u);

    // Solve u^h x = d
    // note that d = c I for some scalar c, hence
    // d u_h^{-1} = c I u_h^{-1} = u_h^{-1} c I = u_h^{-1} d.
    // NOTE: u is contigious and upper-triangular,
    // but from the Fortran respective it is lower-triangular and already transposed.
    // Since u is conjugated in-place in the code above, it is sufficient
    // to just run triangular_solve with upper=false.
    triangular_solve_stub(
      self.device().type(), u, d,
      /*left=*/true,
      /*upper=*/false,
      /*transpose=*/TransposeType::NoTranspose,
      /*unitriangular=*/false);

    // After this operation d will contain a row-wise permuted grad wrt to self
    // The same notes as for the system involving u apply here.
    triangular_solve_stub(
      self.device().type(), l, d,
      /*left=*/true,
      /*upper=*/true,
      /*transpose=*/TransposeType::NoTranspose,
      /*unitriangular=*/true);

    // multiply by p to restore the row order
    return at::matmul(p, d);
  }
}

}}  // namespace at::native<|MERGE_RESOLUTION|>--- conflicted
+++ resolved
@@ -212,55 +212,33 @@
   TORCH_CHECK(A.dim() >= 2,
            "torch.triangular_solve: Expected A to have at least 2 dimensions, but it has ", A.dim(), " dimensions instead");
 
-<<<<<<< HEAD
+  at::native::linearSolveCheckInputs(self, A, "triangular_solve");
+
   if (A.layout() == Layout::Strided) {
-    Tensor self_broadcasted, A_broadcasted;
-    std::tie(self_broadcasted, A_broadcasted) = at::native::_linalg_broadcast_batch_dims(self, A, "triangular_solve");
-
-    auto ndim = self_broadcasted.dim();
-    IntArrayRef solution_sizes = self_broadcasted.sizes();
-    auto nrows = solution_sizes[ndim - 2];
+    std::vector<int64_t> self_broadcast_size, A_broadcast_size;
+    std::tie(self_broadcast_size, A_broadcast_size) = at::native::_linalg_broadcast_batch_dims(self, A);
+
+    auto ndim = self_broadcast_size.size();
+    auto nrows = A.size(-2);
 
     // make column major strides for BLAS
-    auto solution_strides = at::detail::defaultStrides(solution_sizes);
+    auto solution_strides = at::detail::defaultStrides(self_broadcast_size);
     solution_strides[ndim - 2] = 1;
     solution_strides[ndim - 1] = nrows;
-    set_output(0, solution_sizes, solution_strides, self.options(), {});
+    set_output(0, self_broadcast_size, solution_strides, self.options(), {});
 
     // make column major strides for BLAS
-    auto clone_A_strides = at::detail::defaultStrides(A_broadcasted.sizes());
+    auto clone_A_strides = at::detail::defaultStrides(A_broadcast_size);
     clone_A_strides[ndim - 2] = 1;
     clone_A_strides[ndim - 1] = nrows;
-    set_output(1, A_broadcasted.sizes(), clone_A_strides, A.options(), {});
+    set_output(1, A_broadcast_size, clone_A_strides, A.options(), {});
   } else if (A.layout() == Layout::SparseCsr) {
     // no broadcasting for non-strided layout
-    at::native::linearSolveCheckInputs(self, A, "triangular_solve");
     set_output(0, self.sizes(), {}, self.options(), {}); // make row major strides for Sparse BLAS
     set_output(1, {0}, {}, self.options(), {}); // return 0-sized tensor
   } else {
     TORCH_INTERNAL_ASSERT(false, "triangular_solve: Got an unexpected layout.");
   }
-=======
-  at::native::linearSolveCheckInputs(self, A, "triangular_solve");
-
-  std::vector<int64_t> self_broadcast_size, A_broadcast_size;
-  std::tie(self_broadcast_size, A_broadcast_size) = at::native::_linalg_broadcast_batch_dims(self, A);
-
-  auto ndim = self_broadcast_size.size();
-  auto nrows = A.size(-2);
-
-  // make column major strides for BLAS
-  auto solution_strides = at::detail::defaultStrides(self_broadcast_size);
-  solution_strides[ndim - 2] = 1;
-  solution_strides[ndim - 1] = nrows;
-  set_output(0, self_broadcast_size, solution_strides, self.options(), {});
-
-  // make column major strides for BLAS
-  auto clone_A_strides = at::detail::defaultStrides(A_broadcast_size);
-  clone_A_strides[ndim - 2] = 1;
-  clone_A_strides[ndim - 1] = nrows;
-  set_output(1, A_broadcast_size, clone_A_strides, A.options(), {});
->>>>>>> 34fe1b3f
 }
 
 } // namespace meta
