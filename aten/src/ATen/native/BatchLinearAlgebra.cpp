#include <ATen/ATen.h>
#include <ATen/CPUApplyUtils.h>
#include <ATen/Dispatch.h>
#include <ATen/TensorMeta.h>
#include <ATen/NativeFunctions.h>
#include <ATen/ExpandUtils.h>

#include <ATen/native/BatchLinearAlgebra.h>
#include <ATen/native/LinearAlgebraUtils.h>
#include <ATen/native/Resize.h>
#include <ATen/native/cpu/zmath.h>
#include <ATen/Parallel.h>

#include <c10/util/irange.h>

#include <vector>

// First the required LAPACK implementations are registered here.
// A comment above the registered LAPACK routine suggest which batched
// linear algebra function uses that routine
#if AT_BUILD_WITH_LAPACK()

// gesv
extern "C" void zgesv_(int *n, int *nrhs, std::complex<double> *a, int *lda, int *ipiv, std::complex<double> *b, int *ldb, int *info);
extern "C" void cgesv_(int *n, int *nrhs, std::complex<float> *a, int *lda, int *ipiv, std::complex<float> *b, int *ldb, int *info);
extern "C" void dgesv_(int *n, int *nrhs, double *a, int *lda, int *ipiv, double *b, int *ldb, int *info);
extern "C" void sgesv_(int *n, int *nrhs, float *a, int *lda, int *ipiv, float *b, int *ldb, int *info);

// getrf
extern "C" void zgetrf_(int *m, int *n, std::complex<double> *a, int *lda, int *ipiv, int *info);
extern "C" void cgetrf_(int *m, int *n, std::complex<float> *a, int *lda, int *ipiv, int *info);
extern "C" void dgetrf_(int *m, int *n, double *a, int *lda, int *ipiv, int *info);
extern "C" void sgetrf_(int *m, int *n, float *a, int *lda, int *ipiv, int *info);

// getri
extern "C" void zgetri_(int *n, std::complex<double> *a, int *lda, int *ipiv, std::complex<double> *work, int *lwork, int *info);
extern "C" void cgetri_(int *n, std::complex<float> *a, int *lda, int *ipiv, std::complex<float> *work, int *lwork, int *info);
extern "C" void dgetri_(int *n, double *a, int *lda, int *ipiv, double *work, int *lwork, int *info);
extern "C" void sgetri_(int *n, float *a, int *lda, int *ipiv, float *work, int *lwork, int *info);

// potrs
extern "C" void zpotrs_(char *uplo, int *n, int *nrhs, std::complex<double> *a, int *lda, std::complex<double> *b, int *ldb, int *info);
extern "C" void cpotrs_(char *uplo, int *n, int *nrhs, std::complex<float> *a, int *lda, std::complex<float> *b, int *ldb, int *info);
extern "C" void dpotrs_(char *uplo, int *n, int *nrhs, double *a, int *lda, double *b, int *ldb, int *info);
extern "C" void spotrs_(char *uplo, int *n, int *nrhs, float *a, int *lda, float *b, int *ldb, int *info);

// potrf
extern "C" void zpotrf_(char *uplo, int *n, std::complex<double> *a, int *lda, int *info);
extern "C" void cpotrf_(char *uplo, int *n, std::complex<float> *a, int *lda, int *info);
extern "C" void dpotrf_(char *uplo, int *n, double *a, int *lda, int *info);
extern "C" void spotrf_(char *uplo, int *n, float *a, int *lda, int *info);

// potri
extern "C" void zpotri_(char *uplo, int *n, std::complex<double> *a, int *lda, int *info);
extern "C" void cpotri_(char *uplo, int *n, std::complex<float> *a, int *lda, int *info);
extern "C" void dpotri_(char *uplo, int *n, double *a, int *lda, int *info);
extern "C" void spotri_(char *uplo, int *n, float *a, int *lda, int *info);

// geqrf
extern "C" void zgeqrf_(int *m, int *n, std::complex<double> *a, int *lda, std::complex<double> *tau, std::complex<double> *work, int *lwork, int *info);
extern "C" void cgeqrf_(int *m, int *n, std::complex<float> *a, int *lda, std::complex<float> *tau, std::complex<float> *work, int *lwork, int *info);
extern "C" void dgeqrf_(int *m, int *n, double *a, int *lda, double *tau, double *work, int *lwork, int *info);
extern "C" void sgeqrf_(int *m, int *n, float *a, int *lda, float *tau, float *work, int *lwork, int *info);

// orgqr
extern "C" void zungqr_(int *m, int *n, int *k, std::complex<double> *a, int *lda, std::complex<double> *tau, std::complex<double> *work, int *lwork, int *info);
extern "C" void cungqr_(int *m, int *n, int *k, std::complex<float> *a, int *lda, std::complex<float> *tau, std::complex<float> *work, int *lwork, int *info);
extern "C" void dorgqr_(int *m, int *n, int *k, double *a, int *lda, double *tau, double *work, int *lwork, int *info);
extern "C" void sorgqr_(int *m, int *n, int *k, float *a, int *lda, float *tau, float *work, int *lwork, int *info);

// ormqr
extern "C" void zunmqr_(char *side, char *trans, int *m, int *n, int *k, std::complex<double> *a, int *lda, std::complex<double> *tau, std::complex<double> *c, int *ldc, std::complex<double> *work, int *lwork, int *info);
extern "C" void cunmqr_(char *side, char *trans, int *m, int *n, int *k, std::complex<float> *a, int *lda, std::complex<float> *tau, std::complex<float> *c, int *ldc, std::complex<float> *work, int *lwork, int *info);
extern "C" void dormqr_(char *side, char *trans, int *m, int *n, int *k, double *a, int *lda, double *tau, double *c, int *ldc, double *work, int *lwork, int *info);
extern "C" void sormqr_(char *side, char *trans, int *m, int *n, int *k, float *a, int *lda, float *tau, float *c, int *ldc, float *work, int *lwork, int *info);

// syev
extern "C" void zheev_(char *jobz, char *uplo, int *n, std::complex<double> *a, int *lda, double *w, std::complex<double> *work, int *lwork, double *rwork, int *info);
extern "C" void cheev_(char *jobz, char *uplo, int *n, std::complex<float> *a, int *lda, float *w, std::complex<float> *work, int *lwork, float *rwork, int *info);
extern "C" void dsyev_(char *jobz, char *uplo, int *n, double *a, int *lda, double *w, double *work, int *lwork, int *info);
extern "C" void ssyev_(char *jobz, char *uplo, int *n, float *a, int *lda, float *w, float *work, int *lwork, int *info);

// syevd
extern "C" void zheevd_(char *jobz, char *uplo, int *n, std::complex<double> *a, int *lda, double *w, std::complex<double> *work, int *lwork, double *rwork, int *lrwork, int *iwork, int *liwork, int *info);
extern "C" void cheevd_(char *jobz, char *uplo, int *n, std::complex<float> *a, int *lda, float *w, std::complex<float> *work, int *lwork, float *rwork, int *lrwork, int *iwork, int *liwork, int *info);
extern "C" void dsyevd_(char *jobz, char *uplo, int *n, double *a, int *lda, double *w, double *work, int *lwork, int *iwork, int *liwork, int *info);
extern "C" void ssyevd_(char *jobz, char *uplo, int *n, float *a, int *lda, float *w, float *work, int *lwork, int *iwork, int *liwork, int *info);

// geev
extern "C" void dgeev_(char *jobvl, char *jobvr, int *n, double *a, int *lda, double *wr, double *wi, double* vl, int *ldvl, double *vr, int *ldvr, double *work, int *lwork, int *info);
extern "C" void sgeev_(char *jobvl, char *jobvr, int *n, float *a, int *lda, float *wr, float *wi, float* vl, int *ldvl, float *vr, int *ldvr, float *work, int *lwork, int *info);
extern "C" void cgeev_(char *jobvl, char *jobvr, int *n,
             std::complex<float> *a, int *lda,
             std::complex<float> *w,
             std::complex<float> *vl, int *ldvl,
             std::complex<float> *vr, int *ldvr,
             std::complex<float> *work, int *lwork,
             float *rwork,
             int *info);
extern "C" void zgeev_(char *jobvl, char *jobvr, int *n,
             std::complex<double> *a, int *lda,
             std::complex<double> *w,
             std::complex<double> *vl, int *ldvl,
             std::complex<double> *vr, int *ldvr,
             std::complex<double> *work, int *lwork,
             double *rwork,
             int *info);

// gesdd
extern "C" void zgesdd_(char *jobz, int *m, int *n, std::complex<double> *a, int *lda,
                        double *s, std::complex<double> *u, int *ldu, std::complex<double> *vt, int *ldvt, std::complex<double> *work, int *lwork, double *rwork, int *iwork, int *info);
extern "C" void cgesdd_(char *jobz, int *m, int *n, std::complex<float> *a, int *lda,
                        float *s, std::complex<float> *u, int *ldu, std::complex<float> *vt, int *ldvt, std::complex<float> *work, int *lwork, float *rwork, int *iwork, int *info);
extern "C" void dgesdd_(char *jobz, int *m, int *n, double *a, int *lda,
                        double *s, double *u, int *ldu, double *vt, int *ldvt, double *work, int *lwork, int *iwork, int *info);
extern "C" void sgesdd_(char *jobz, int *m, int *n, float *a, int *lda,
                        float *s, float *u, int *ldu, float *vt, int *ldvt, float *work, int *lwork, int *iwork, int *info);

// getrs
extern "C" void zgetrs_(char *trans, int *n, int *nrhs, std::complex<double> *a, int *lda, int *ipiv, std::complex<double> *b, int *ldb, int *info);
extern "C" void cgetrs_(char *trans, int *n, int *nrhs, std::complex<float> *a, int *lda, int *ipiv, std::complex<float> *b, int *ldb, int *info);
extern "C" void dgetrs_(char *trans, int *n, int *nrhs, double *a, int *lda, int *ipiv, double *b, int *ldb, int *info);
extern "C" void sgetrs_(char *trans, int *n, int *nrhs, float *a, int *lda, int *ipiv, float *b, int *ldb, int *info);

// gels
extern "C" void zgels_(char *trans, int *m, int *n, int *nrhs,
    std::complex<double> *a, int *lda, std::complex<double> *b, int *ldb,
    std::complex<double> *work, int *lwork, int *info);
extern "C" void cgels_(char *trans, int *m, int *n, int *nrhs,
    std::complex<float> *a, int *lda, std::complex<float> *b, int *ldb,
    std::complex<float> *work, int *lwork, int *info);
extern "C" void dgels_(char *trans, int *m, int *n, int *nrhs,
    double *a, int *lda, double *b, int *ldb,
    double *work, int *lwork, int *info);
extern "C" void sgels_(char *trans, int *m, int *n, int *nrhs,
    float *a, int *lda, float *b, int *ldb,
    float *work, int *lwork, int *info);

// gelsd
extern "C" void zgelsd_(int *m, int *n, int *nrhs,
    std::complex<double> *a, int *lda, std::complex<double> *b, int *ldb,
    double *s, double *rcond, int *rank,
    std::complex<double> *work, int *lwork, double *rwork, int *iwork, int *info);
extern "C" void cgelsd_(int *m, int *n, int *nrhs,
    std::complex<float> *a, int *lda, std::complex<float> *b, int *ldb,
    float *s, float *rcond, int *rank,
    std::complex<float> *work, int *lwork, float *rwork, int *iwork, int *info);
extern "C" void dgelsd_(int *m, int *n, int *nrhs,
    double *a, int *lda, double *b, int *ldb,
    double *s, double *rcond, int *rank,
    double *work, int *lwork, int *iwork, int *info);
extern "C" void sgelsd_(int *m, int *n, int *nrhs,
    float *a, int *lda, float *b, int *ldb,
    float *s, float *rcond, int *rank,
    float *work, int *lwork, int *iwork, int *info);

// gelsy
extern "C" void zgelsy_(int *m, int *n, int *nrhs,
    std::complex<double> *a, int *lda, std::complex<double> *b, int *ldb,
    int *jpvt, double *rcond, int *rank,
    std::complex<double> *work, int *lwork,
    double *rwork, int *info);
extern "C" void cgelsy_(int *m, int *n, int *nrhs,
    std::complex<float> * a, int *lda, std::complex<float> *b, int *ldb,
    int *jpvt, float *rcond, int *rank,
    std::complex<float> *work, int *lwork,
    float *rwork, int *info);
extern "C" void dgelsy_(int *m, int *n, int *nrhs,
    double *a, int *lda, double *b, int *ldb,
    int *jpvt, double *rcond, int *rank,
    double *work, int *lwork, int *info);
extern "C" void sgelsy_(int *m, int *n, int *nrhs,
    float *a, int *lda, float *b, int *ldb,
    int *jpvt, float *rcond, int *rank,
    float *work, int *lwork, int *info);

// gelss
extern "C" void zgelss_(int *m, int *n, int *nrhs,
    std::complex<double> *a, int *lda, std::complex<double> *b, int *ldb,
    double *s, double *rcond, int *rank,
    std::complex<double> *work, int *lwork,
    double *rwork, int *info);
extern "C" void cgelss_(int *m, int *n, int *nrhs,
    std::complex<float> *a, int *lda, std::complex<float> *b, int *ldb,
    float *s, float *rcond, int *rank,
    std::complex<float> *work, int *lwork,
    float *rwork, int *info);
extern "C" void dgelss_(int *m, int *n, int *nrhs,
    double *a, int *lda, double *b, int *ldb,
    double *s, double *rcond, int *rank,
    double *work, int *lwork, int *info);
extern "C" void sgelss_(int *m, int *n, int *nrhs,
    float *a, int *lda, float *b, int *ldb,
    float *s, float *rcond, int *rank,
    float *work, int *lwork, int *info);
#endif

#if AT_BUILD_WITH_BLAS()
// trsm
extern "C" void ztrsm_(char *side, char *uplo, char *trans, char *diag, int *n, int *nrhs, std::complex<double> *alpha, std::complex<double> *a, int *lda, std::complex<double> *b, int *ldb);
extern "C" void ctrsm_(char *side, char *uplo, char *trans, char *diag, int *n, int *nrhs, std::complex<float> *alpha, std::complex<float> *a, int *lda, std::complex<float> *b, int *ldb);
extern "C" void dtrsm_(char *side, char *uplo, char *trans, char *diag, int *n, int *nrhs, double *alpha, double *a, int *lda, double *b, int *ldb);
extern "C" void strsm_(char *side, char *uplo, char *trans, char *diag, int *n, int *nrhs, float *alpha, float *a, int *lda, float *b, int *ldb);
#endif

namespace at {
namespace meta {

TORCH_META_FUNC(triangular_solve)(const Tensor& self, const Tensor& A, bool upper, bool transpose, bool unitriangular) {
  TORCH_CHECK(self.dim() >= 2,
           "torch.triangular_solve: Expected b to have at least 2 dimensions, but it has ", self.dim(), " dimensions instead");
  TORCH_CHECK(A.dim() >= 2,
           "torch.triangular_solve: Expected A to have at least 2 dimensions, but it has ", A.dim(), " dimensions instead");

  Tensor self_broadcasted, A_broadcasted;
  std::tie(self_broadcasted, A_broadcasted) = at::native::_linalg_broadcast_batch_dims(self, A, "triangular_solve");

  auto ndim = self_broadcasted.dim();
  IntArrayRef solution_sizes = self_broadcasted.sizes();
  auto nrows = solution_sizes[ndim - 2];

  // make column major strides for BLAS
  auto solution_strides = at::detail::defaultStrides(solution_sizes);
  solution_strides[ndim - 2] = 1;
  solution_strides[ndim - 1] = nrows;
  set_output(0, solution_sizes, solution_strides, self.options(), {});

  // make column major strides for BLAS
  auto clone_A_strides = at::detail::defaultStrides(A_broadcasted.sizes());
  clone_A_strides[ndim - 2] = 1;
  clone_A_strides[ndim - 1] = nrows;
  set_output(1, A_broadcasted.sizes(), clone_A_strides, A.options(), {});
}

} // namespace meta

namespace native {

#if AT_BUILD_WITH_LAPACK()
// Define the per-batch functions to be used in the main implementation of the batched
// linear algebra operations
template<class scalar_t>
void lapackSolve(int n, int nrhs, scalar_t *a, int lda, int *ipiv, scalar_t *b, int ldb, int *info);

template<class scalar_t>
void lapackGetri(int n, scalar_t *a, int lda, int *ipiv, scalar_t *work, int lwork, int *info);

template<class scalar_t>
void lapackCholeskySolve(char uplo, int n, int nrhs, scalar_t *a, int lda, scalar_t *b, int ldb, int *info);

template<class scalar_t, class value_t=scalar_t>
void lapackSymeig(char jobz, char uplo, int n, scalar_t *a, int lda, value_t *w, scalar_t *work, int lwork, value_t *rwork, int *info);

template<class scalar_t, class value_t=scalar_t>
void lapackSvd(char jobz, int m, int n, scalar_t *a, int lda,
               value_t *s, scalar_t *u, int ldu, scalar_t *vt, int ldvt, scalar_t *work, int lwork, value_t *rwork, int *iwork, int *info);

template<> void lapackSolve<c10::complex<double>>(int n, int nrhs, c10::complex<double> *a, int lda, int *ipiv, c10::complex<double> *b, int ldb, int *info) {
  zgesv_(&n, &nrhs, reinterpret_cast<std::complex<double>*>(a), &lda, ipiv, reinterpret_cast<std::complex<double>*>(b), &ldb, info);
}

template<> void lapackSolve<c10::complex<float>>(int n, int nrhs, c10::complex<float> *a, int lda, int *ipiv, c10::complex<float> *b, int ldb, int *info) {
  cgesv_(&n, &nrhs, reinterpret_cast<std::complex<float>*>(a), &lda, ipiv, reinterpret_cast<std::complex<float>*>(b), &ldb, info);
}

template<> void lapackSolve<double>(int n, int nrhs, double *a, int lda, int *ipiv, double *b, int ldb, int *info) {
  dgesv_(&n, &nrhs, a, &lda, ipiv, b, &ldb, info);
}

template<> void lapackSolve<float>(int n, int nrhs, float *a, int lda, int *ipiv, float *b, int ldb, int *info) {
  sgesv_(&n, &nrhs, a, &lda, ipiv, b, &ldb, info);
}

template<> void lapackGetri<c10::complex<double>>(int n, c10::complex<double> *a, int lda, int *ipiv, c10::complex<double> *work, int lwork, int *info) {
  zgetri_(&n, reinterpret_cast<std::complex<double>*>(a), &lda, ipiv, reinterpret_cast<std::complex<double>*>(work), &lwork, info);
}

template<> void lapackGetri<c10::complex<float>>(int n, c10::complex<float> *a, int lda, int *ipiv, c10::complex<float> *work, int lwork, int *info) {
  cgetri_(&n, reinterpret_cast<std::complex<float>*>(a), &lda, ipiv, reinterpret_cast<std::complex<float>*>(work), &lwork, info);
}

template<> void lapackGetri<double>(int n, double *a, int lda, int *ipiv, double *work, int lwork, int *info) {
  dgetri_(&n, a, &lda, ipiv, work, &lwork, info);
}

template<> void lapackGetri<float>(int n, float *a, int lda, int *ipiv, float *work, int lwork, int *info) {
  sgetri_(&n, a, &lda, ipiv, work, &lwork, info);
}

template<> void lapackLu<c10::complex<double>>(int m, int n, c10::complex<double> *a, int lda, int *ipiv, int *info) {
  zgetrf_(&m, &n, reinterpret_cast<std::complex<double>*>(a), &lda, ipiv, info);
}

template<> void lapackLu<c10::complex<float>>(int m, int n, c10::complex<float> *a, int lda, int *ipiv, int *info) {
  cgetrf_(&m, &n, reinterpret_cast<std::complex<float>*>(a), &lda, ipiv, info);
}

template<> void lapackLu<double>(int m, int n, double *a, int lda, int *ipiv, int *info) {
  dgetrf_(&m, &n, a, &lda, ipiv, info);
}

template<> void lapackLu<float>(int m, int n, float *a, int lda, int *ipiv, int *info) {
  sgetrf_(&m, &n, a, &lda, ipiv, info);
}

template<> void lapackCholeskySolve<c10::complex<double>>(char uplo, int n, int nrhs, c10::complex<double> *a, int lda, c10::complex<double> *b, int ldb, int *info) {
  zpotrs_(&uplo, &n, &nrhs, reinterpret_cast<std::complex<double>*>(a), &lda, reinterpret_cast<std::complex<double>*>(b), &ldb, info);
}

template<> void lapackCholeskySolve<c10::complex<float>>(char uplo, int n, int nrhs, c10::complex<float> *a, int lda, c10::complex<float> *b, int ldb, int *info) {
  cpotrs_(&uplo, &n, &nrhs, reinterpret_cast<std::complex<float>*>(a), &lda, reinterpret_cast<std::complex<float>*>(b), &ldb, info);
}

template<> void lapackCholeskySolve<double>(char uplo, int n, int nrhs, double *a, int lda, double *b, int ldb, int *info) {
  dpotrs_(&uplo, &n, &nrhs, a, &lda, b, &ldb, info);
}

template<> void lapackCholeskySolve<float>(char uplo, int n, int nrhs, float *a, int lda, float *b, int ldb, int *info) {
  spotrs_(&uplo, &n, &nrhs, a, &lda, b, &ldb, info);
}

template<> void lapackCholesky<c10::complex<double>>(char uplo, int n, c10::complex<double> *a, int lda, int *info) {
  zpotrf_(&uplo, &n, reinterpret_cast<std::complex<double>*>(a), &lda, info);
}

template<> void lapackCholesky<c10::complex<float>>(char uplo, int n, c10::complex<float> *a, int lda, int *info) {
  cpotrf_(&uplo, &n, reinterpret_cast<std::complex<float>*>(a), &lda, info);
}

template<> void lapackCholesky<double>(char uplo, int n, double *a, int lda, int *info) {
  dpotrf_(&uplo, &n, a, &lda, info);
}

template<> void lapackCholesky<float>(char uplo, int n, float *a, int lda, int *info) {
  spotrf_(&uplo, &n, a, &lda, info);
}

template<> void lapackCholeskyInverse<c10::complex<double>>(char uplo, int n, c10::complex<double> *a, int lda, int *info) {
  zpotri_(&uplo, &n, reinterpret_cast<std::complex<double>*>(a), &lda, info);
}

template<> void lapackCholeskyInverse<c10::complex<float>>(char uplo, int n, c10::complex<float> *a, int lda, int *info) {
  cpotri_(&uplo, &n, reinterpret_cast<std::complex<float>*>(a), &lda, info);
}

template<> void lapackCholeskyInverse<double>(char uplo, int n, double *a, int lda, int *info) {
  dpotri_(&uplo, &n, a, &lda, info);
}

template<> void lapackCholeskyInverse<float>(char uplo, int n, float *a, int lda, int *info) {
  spotri_(&uplo, &n, a, &lda, info);
}

template<> void lapackGeqrf<c10::complex<double>>(int m, int n, c10::complex<double> *a, int lda, c10::complex<double> *tau, c10::complex<double> *work, int lwork, int *info) {
  zgeqrf_(&m, &n, reinterpret_cast<std::complex<double>*>(a), &lda, reinterpret_cast<std::complex<double>*>(tau), reinterpret_cast<std::complex<double>*>(work), &lwork, info);
}

template<> void lapackGeqrf<c10::complex<float>>(int m, int n, c10::complex<float> *a, int lda, c10::complex<float> *tau, c10::complex<float> *work, int lwork, int *info) {
  cgeqrf_(&m, &n, reinterpret_cast<std::complex<float>*>(a), &lda, reinterpret_cast<std::complex<float>*>(tau), reinterpret_cast<std::complex<float>*>(work), &lwork, info);
}

template<> void lapackGeqrf<double>(int m, int n, double *a, int lda, double *tau, double *work, int lwork, int *info) {
  dgeqrf_(&m, &n, a, &lda, tau, work, &lwork, info);
}

template<> void lapackGeqrf<float>(int m, int n, float *a, int lda, float *tau, float *work, int lwork, int *info) {
  sgeqrf_(&m, &n, a, &lda, tau, work, &lwork, info);
}

template<> void lapackOrgqr<c10::complex<double>>(int m, int n, int k, c10::complex<double> *a, int lda, c10::complex<double> *tau, c10::complex<double> *work, int lwork, int *info) {
  zungqr_(&m, &n, &k, reinterpret_cast<std::complex<double>*>(a), &lda, reinterpret_cast<std::complex<double>*>(tau), reinterpret_cast<std::complex<double>*>(work), &lwork, info);
}

template<> void lapackOrgqr<c10::complex<float>>(int m, int n, int k, c10::complex<float> *a, int lda, c10::complex<float> *tau, c10::complex<float> *work, int lwork, int *info) {
  cungqr_(&m, &n, &k, reinterpret_cast<std::complex<float>*>(a), &lda, reinterpret_cast<std::complex<float>*>(tau), reinterpret_cast<std::complex<float>*>(work), &lwork, info);
}

template<> void lapackOrgqr<double>(int m, int n, int k, double *a, int lda, double *tau, double *work, int lwork, int *info) {
  dorgqr_(&m, &n, &k, a, &lda, tau, work, &lwork, info);
}

template<> void lapackOrgqr<float>(int m, int n, int k, float *a, int lda, float *tau, float *work, int lwork, int *info) {
  sorgqr_(&m, &n, &k, a, &lda, tau, work, &lwork, info);
}

template<> void lapackOrmqr<c10::complex<double>>(char side, char trans, int m, int n, int k, c10::complex<double> *a, int lda, c10::complex<double> *tau, c10::complex<double> *c, int ldc, c10::complex<double> *work, int lwork, int *info) {
  zunmqr_(&side, &trans, &m, &n, &k, reinterpret_cast<std::complex<double>*>(a), &lda, reinterpret_cast<std::complex<double>*>(tau), reinterpret_cast<std::complex<double>*>(c), &ldc, reinterpret_cast<std::complex<double>*>(work), &lwork, info);
}

template<> void lapackOrmqr<c10::complex<float>>(char side, char trans, int m, int n, int k, c10::complex<float> *a, int lda, c10::complex<float> *tau, c10::complex<float> *c, int ldc, c10::complex<float> *work, int lwork, int *info) {
  cunmqr_(&side, &trans, &m, &n, &k, reinterpret_cast<std::complex<float>*>(a), &lda, reinterpret_cast<std::complex<float>*>(tau), reinterpret_cast<std::complex<float>*>(c), &ldc, reinterpret_cast<std::complex<float>*>(work), &lwork, info);
}

template<> void lapackOrmqr<double>(char side, char trans, int m, int n, int k, double *a, int lda, double *tau, double *c, int ldc, double *work, int lwork, int *info) {
  dormqr_(&side, &trans, &m, &n, &k, a, &lda, tau, c, &ldc, work, &lwork, info);
}

template<> void lapackOrmqr<float>(char side, char trans, int m, int n, int k, float *a, int lda, float *tau, float *c, int ldc, float *work, int lwork, int *info) {
  sormqr_(&side, &trans, &m, &n, &k, a, &lda, tau, c, &ldc, work, &lwork, info);
}

template<> void lapackSymeig<c10::complex<double>, double>(char jobz, char uplo, int n, c10::complex<double> *a, int lda, double *w, c10::complex<double> *work, int lwork, double *rwork, int *info) {
  zheev_(&jobz, &uplo, &n, reinterpret_cast<std::complex<double>*>(a), &lda, w, reinterpret_cast<std::complex<double>*>(work), &lwork, rwork, info);
}

template<> void lapackSymeig<c10::complex<float>, float>(char jobz, char uplo, int n, c10::complex<float> *a, int lda, float *w, c10::complex<float> *work, int lwork, float *rwork, int *info) {
  cheev_(&jobz, &uplo, &n, reinterpret_cast<std::complex<float>*>(a), &lda, w, reinterpret_cast<std::complex<float>*>(work), &lwork, rwork, info);
}

template<> void lapackSymeig<double>(char jobz, char uplo, int n, double *a, int lda, double *w, double *work, int lwork, double* rwork, int *info) {
  (void)rwork;  // unused
  dsyev_(&jobz, &uplo, &n, a, &lda, w, work, &lwork, info);
}

template<> void lapackSymeig<float>(char jobz, char uplo, int n, float *a, int lda, float *w, float *work, int lwork, float* rwork, int *info) {
  (void)rwork;  // unused
  ssyev_(&jobz, &uplo, &n, a, &lda, w, work, &lwork, info);
}

template<> void lapackSyevd<c10::complex<double>, double>(char jobz, char uplo, int n, c10::complex<double> *a, int lda, double *w, c10::complex<double> *work, int lwork, double *rwork, int lrwork, int *iwork, int liwork, int *info) {
  zheevd_(&jobz, &uplo, &n, reinterpret_cast<std::complex<double>*>(a), &lda, w, reinterpret_cast<std::complex<double>*>(work), &lwork, rwork, &lrwork, iwork, &liwork, info);
}

template<> void lapackSyevd<c10::complex<float>, float>(char jobz, char uplo, int n, c10::complex<float> *a, int lda, float *w, c10::complex<float> *work, int lwork, float *rwork, int lrwork, int *iwork, int liwork, int *info) {
  cheevd_(&jobz, &uplo, &n, reinterpret_cast<std::complex<float>*>(a), &lda, w, reinterpret_cast<std::complex<float>*>(work), &lwork, rwork, &lrwork, iwork, &liwork, info);
}

template<> void lapackSyevd<double>(char jobz, char uplo, int n, double *a, int lda, double *w, double *work, int lwork, double *rwork, int lrwork, int *iwork, int liwork, int *info) {
  (void)rwork;  // unused
  (void)lrwork;  // unused
  dsyevd_(&jobz, &uplo, &n, a, &lda, w, work, &lwork, iwork, &liwork, info);
}

template<> void lapackSyevd<float>(char jobz, char uplo, int n, float *a, int lda, float *w, float *work, int lwork, float *rwork, int lrwork, int *iwork, int liwork, int *info) {
  (void)rwork;  // unused
  (void)lrwork;  // unused
  ssyevd_(&jobz, &uplo, &n, a, &lda, w, work, &lwork, iwork, &liwork, info);
}

template<> void lapackEig<double>(char jobvl, char jobvr, int n, double *a, int lda, double *w, double* vl, int ldvl, double *vr, int ldvr, double *work, int lwork, double *rwork, int *info) {
  // lapack [sd]geev wants to separate output arrays: wr and wi for the real
  // and imaginary parts
  double *wr = w;
  double *wi = w + n;
  (void)rwork; // unused
  dgeev_(&jobvl, &jobvr, &n, a, &lda, wr, wi, vl, &ldvl, vr, &ldvr, work, &lwork, info);
}

template<> void lapackEig<float>(char jobvl, char jobvr, int n, float *a, int lda, float *w, float* vl, int ldvl, float *vr, int ldvr, float *work, int lwork, float *rwork, int *info) {
  // lapack [sd]geev wants to separate output arrays: wr and wi for the real
  // and imaginary parts
  float *wr = w;
  float *wi = w + n;
  (void)rwork; // unused
  sgeev_(&jobvl, &jobvr, &n, a, &lda, wr, wi, vl, &ldvl, vr, &ldvr, work, &lwork, info);
}

template<> void lapackEig<c10::complex<double>, double>(char jobvl, char jobvr, int n, c10::complex<double> *a, int lda, c10::complex<double> *w, c10::complex<double> *vl, int ldvl, c10::complex<double> *vr, int ldvr, c10::complex<double> *work, int lwork, double *rwork, int *info) {
  zgeev_(&jobvl, &jobvr, &n,
         reinterpret_cast<std::complex<double>*>(a), &lda,
         reinterpret_cast<std::complex<double>*>(w),
         reinterpret_cast<std::complex<double>*>(vl), &ldvl,
         reinterpret_cast<std::complex<double>*>(vr), &ldvr,
         reinterpret_cast<std::complex<double>*>(work), &lwork,
         rwork, info);
}

template<> void lapackEig<c10::complex<float>, float>(char jobvl, char jobvr, int n, c10::complex<float> *a, int lda, c10::complex<float> *w, c10::complex<float> *vl, int ldvl, c10::complex<float> *vr, int ldvr, c10::complex<float> *work, int lwork, float *rwork, int *info) {
  cgeev_(&jobvl, &jobvr, &n,
         reinterpret_cast<std::complex<float>*>(a), &lda,
         reinterpret_cast<std::complex<float>*>(w),
         reinterpret_cast<std::complex<float>*>(vl), &ldvl,
         reinterpret_cast<std::complex<float>*>(vr), &ldvr,
         reinterpret_cast<std::complex<float>*>(work), &lwork,
         rwork, info);
}

template<> void lapackSvd<c10::complex<double>, double>(char jobz, int m, int n, c10::complex<double> *a, int lda,
                                  double *s, c10::complex<double> *u, int ldu, c10::complex<double> *vt, int ldvt, c10::complex<double> *work, int lwork, double *rwork, int *iwork, int *info) {
  zgesdd_(&jobz, &m, &n, reinterpret_cast<std::complex<double>*>(a), &lda, s, reinterpret_cast<std::complex<double>*>(u), &ldu,
          reinterpret_cast<std::complex<double>*>(vt), &ldvt, reinterpret_cast<std::complex<double>*>(work), &lwork, rwork, iwork, info);
}

template<> void lapackSvd<c10::complex<float>, float>(char jobz, int m, int n, c10::complex<float> *a, int lda,
                                 float *s, c10::complex<float> *u, int ldu, c10::complex<float> *vt, int ldvt, c10::complex<float> *work, int lwork, float *rwork, int *iwork, int *info) {
  cgesdd_(&jobz, &m, &n, reinterpret_cast<std::complex<float>*>(a), &lda, s, reinterpret_cast<std::complex<float>*>(u), &ldu,
          reinterpret_cast<std::complex<float>*>(vt), &ldvt, reinterpret_cast<std::complex<float>*>(work), &lwork, rwork, iwork, info);
}

template<> void lapackSvd<double>(char jobz, int m, int n, double *a, int lda,
                                  double *s, double *u, int ldu, double *vt, int ldvt, double *work, int lwork, double *rwork, int *iwork, int *info) {
  dgesdd_(&jobz, &m, &n, a, &lda, s, u, &ldu, vt, &ldvt, work, &lwork, iwork, info);
}

template<> void lapackSvd<float>(char jobz, int m, int n, float *a, int lda,
                                 float *s, float *u, int ldu, float *vt, int ldvt, float *work, int lwork, float *rwork, int *iwork, int *info) {
  sgesdd_(&jobz, &m, &n, a, &lda, s, u, &ldu, vt, &ldvt, work, &lwork, iwork, info);
}

template<> void lapackLuSolve<c10::complex<double>>(char trans, int n, int nrhs, c10::complex<double> *a, int lda, int *ipiv, c10::complex<double> *b, int ldb, int *info) {
  zgetrs_(&trans, &n, &nrhs, reinterpret_cast<std::complex<double>*>(a), &lda, ipiv, reinterpret_cast<std::complex<double>*>(b), &ldb, info);
}

template<> void lapackLuSolve<c10::complex<float>>(char trans, int n, int nrhs, c10::complex<float> *a, int lda, int *ipiv, c10::complex<float> *b, int ldb, int *info) {
  cgetrs_(&trans, &n, &nrhs, reinterpret_cast<std::complex<float>*>(a), &lda, ipiv, reinterpret_cast<std::complex<float>*>(b), &ldb, info);
}

template<> void lapackLuSolve<double>(char trans, int n, int nrhs, double *a, int lda, int *ipiv, double *b, int ldb, int *info) {
  dgetrs_(&trans, &n, &nrhs, a, &lda, ipiv, b, &ldb, info);
}

template<> void lapackLuSolve<float>(char trans, int n, int nrhs, float *a, int lda, int *ipiv, float *b, int ldb, int *info) {
  sgetrs_(&trans, &n, &nrhs, a, &lda, ipiv, b, &ldb, info);
}

template<> void lapackGels<c10::complex<double>>(
    char trans, int m, int n, int nrhs,
    c10::complex<double> *a, int lda, c10::complex<double> *b, int ldb,
    c10::complex<double> *work, int lwork, int *info) {
  zgels_(&trans, &m, &n, &nrhs,
      reinterpret_cast<std::complex<double>*>(a), &lda,
      reinterpret_cast<std::complex<double>*>(b), &ldb,
      reinterpret_cast<std::complex<double>*>(work), &lwork, info);
}

template<> void lapackGels<c10::complex<float>>(
    char trans, int m, int n, int nrhs,
    c10::complex<float> *a, int lda, c10::complex<float> *b, int ldb,
    c10::complex<float> *work, int lwork, int *info) {
  cgels_(&trans, &m, &n, &nrhs,
      reinterpret_cast<std::complex<float>*>(a), &lda,
      reinterpret_cast<std::complex<float>*>(b), &ldb,
      reinterpret_cast<std::complex<float>*>(work), &lwork, info);
}

template<> void lapackGels<double>(
    char trans, int m, int n, int nrhs,
    double *a, int lda, double *b, int ldb,
    double *work, int lwork, int *info) {
  dgels_(&trans, &m, &n, &nrhs,
      a, &lda, b, &ldb, work, &lwork, info);
}

template<> void lapackGels<float>(
    char trans, int m, int n, int nrhs,
    float *a, int lda, float *b, int ldb,
    float *work, int lwork, int *info) {
  sgels_(&trans, &m, &n, &nrhs,
      a, &lda, b, &ldb, work, &lwork, info);
}

template<> void lapackGelsd<c10::complex<double>, double>(
    int m, int n, int nrhs,
    c10::complex<double> *a, int lda, c10::complex<double> *b, int ldb,
    double *s, double rcond, int *rank,
    c10::complex<double> *work, int lwork,
    double *rwork, int *iwork, int *info) {
  zgelsd_(&m, &n, &nrhs,
      reinterpret_cast<std::complex<double>*>(a), &lda,
      reinterpret_cast<std::complex<double>*>(b), &ldb,
      s, &rcond, rank,
      reinterpret_cast<std::complex<double>*>(work), &lwork,
      rwork, iwork, info);
}

template<> void lapackGelsd<c10::complex<float>, float>(
    int m, int n, int nrhs,
    c10::complex<float> *a, int lda, c10::complex<float> *b, int ldb,
    float *s, float rcond, int *rank,
    c10::complex<float> *work, int lwork,
    float *rwork, int *iwork, int *info) {
  cgelsd_(&m, &n, &nrhs,
      reinterpret_cast<std::complex<float>*>(a), &lda,
      reinterpret_cast<std::complex<float>*>(b), &ldb,
      s, &rcond, rank,
      reinterpret_cast<std::complex<float>*>(work), &lwork,
      rwork, iwork, info);
}

template<> void lapackGelsd<double>(
    int m, int n, int nrhs,
    double *a, int lda, double *b, int ldb,
    double *s, double rcond, int *rank,
    double *work, int lwork,
    double *rwork, int *iwork, int *info) {
  dgelsd_(&m, &n, &nrhs,
      a, &lda, b, &ldb,
      s, &rcond, rank,
      work, &lwork, iwork, info);
}

template<> void lapackGelsd<float>(
    int m, int n, int nrhs,
    float *a, int lda, float *b, int ldb,
    float *s, float rcond, int *rank,
    float *work, int lwork,
    float *rwork, int *iwork, int *info) {
  sgelsd_(&m, &n, &nrhs,
      a, &lda, b, &ldb,
      s, &rcond, rank,
      work, &lwork, iwork, info);
}

template<> void lapackGelsy<c10::complex<double>, double>(
    int m, int n, int nrhs,
    c10::complex<double> *a, int lda, c10::complex<double> *b, int ldb,
    int *jpvt, double rcond, int *rank,
    c10::complex<double> *work, int lwork, double *rwork, int *info) {
  zgelsy_(&m, &n, &nrhs,
      reinterpret_cast<std::complex<double>*>(a), &lda,
      reinterpret_cast<std::complex<double>*>(b), &ldb,
      jpvt, &rcond, rank,
      reinterpret_cast<std::complex<double>*>(work), &lwork,
      rwork, info);
}

template<> void lapackGelsy<c10::complex<float>, float>(
    int m, int n, int nrhs,
    c10::complex<float> *a, int lda, c10::complex<float> *b, int ldb,
    int *jpvt, float rcond, int *rank,
    c10::complex<float> *work, int lwork, float *rwork, int *info) {
  cgelsy_(&m, &n, &nrhs,
      reinterpret_cast<std::complex<float>*>(a), &lda,
      reinterpret_cast<std::complex<float>*>(b), &ldb,
      jpvt, &rcond, rank,
      reinterpret_cast<std::complex<float>*>(work), &lwork,
      rwork, info);
}

template<> void lapackGelsy<double>(
    int m, int n, int nrhs,
    double *a, int lda, double *b, int ldb,
    int *jpvt, double rcond, int *rank,
    double *work, int lwork, double *rwork, int *info) {
  dgelsy_(&m, &n, &nrhs,
      a, &lda, b, &ldb,
      jpvt, &rcond, rank,
      work, &lwork, info);
}

template<> void lapackGelsy<float>(
    int m, int n, int nrhs,
    float *a, int lda, float *b, int ldb,
    int *jpvt, float rcond, int *rank,
    float *work, int lwork, float *rwork, int *info) {
  sgelsy_(&m, &n, &nrhs,
      a, &lda, b, &ldb,
      jpvt, &rcond, rank,
      work, &lwork, info);
}

template<> void lapackGelss<c10::complex<double>, double>(
    int m, int n, int nrhs,
    c10::complex<double> *a, int lda, c10::complex<double> *b, int ldb,
    double *s, double rcond, int *rank,
    c10::complex<double> *work, int lwork,
    double *rwork, int *info
    ) {
  zgelss_(&m, &n, &nrhs,
      reinterpret_cast<std::complex<double>*>(a), &lda,
      reinterpret_cast<std::complex<double>*>(b), &ldb,
      s, &rcond, rank,
      reinterpret_cast<std::complex<double>*>(work), &lwork,
      rwork, info);
}

template<> void lapackGelss<c10::complex<float>, float>(
    int m, int n, int nrhs,
    c10::complex<float> *a, int lda, c10::complex<float> *b, int ldb,
    float *s, float rcond, int *rank,
    c10::complex<float> *work, int lwork,
    float *rwork, int *info
    ) {
  cgelss_(&m, &n, &nrhs,
      reinterpret_cast<std::complex<float>*>(a), &lda,
      reinterpret_cast<std::complex<float>*>(b), &ldb,
      s, &rcond, rank,
      reinterpret_cast<std::complex<float>*>(work), &lwork,
      rwork, info);
}

template<> void lapackGelss<double>(
    int m, int n, int nrhs,
    double *a, int lda, double *b, int ldb,
    double *s, double rcond, int *rank,
    double *work, int lwork,
    double *rwork, int *info) {
  dgelss_(&m, &n, &nrhs,
      a, &lda, b, &ldb,
      s, &rcond, rank,
      work, &lwork, info);
}

template<> void lapackGelss<float>(
    int m, int n, int nrhs,
    float *a, int lda, float *b, int ldb,
    float *s, float rcond, int *rank,
    float *work, int lwork,
    float *rwork, int *info) {
  sgelss_(&m, &n, &nrhs,
      a, &lda, b, &ldb,
      s, &rcond, rank,
      work, &lwork, info);
}
#endif

#if AT_BUILD_WITH_BLAS()
template<> void blasTriangularSolve<c10::complex<double>>(char side, char uplo, char trans, char diag, int n, int nrhs, c10::complex<double> *a, int lda, c10::complex<double> *b, int ldb) {
  std::complex<double> one{1., 0.};
  ztrsm_(&side, &uplo, &trans, &diag, &n, &nrhs, &one, reinterpret_cast<std::complex<double>*>(a), &lda, reinterpret_cast<std::complex<double>*>(b), &ldb);
}

template<> void blasTriangularSolve<c10::complex<float>>(char side, char uplo, char trans, char diag, int n, int nrhs, c10::complex<float> *a, int lda, c10::complex<float> *b, int ldb) {
  std::complex<float> one{1.f, 0.f};
  ctrsm_(&side, &uplo, &trans, &diag, &n, &nrhs, &one, reinterpret_cast<std::complex<float>*>(a), &lda, reinterpret_cast<std::complex<float>*>(b), &ldb);
}

template<> void blasTriangularSolve<double>(char side, char uplo, char trans, char diag, int n, int nrhs, double *a, int lda, double *b, int ldb) {
  auto one = 1.;
  dtrsm_(&side, &uplo, &trans, &diag, &n, &nrhs, &one, a, &lda, b, &ldb);
}

template<> void blasTriangularSolve<float>(char side, char uplo, char trans, char diag, int n, int nrhs, float *a, int lda, float *b, int ldb) {
  auto one = 1.f;
  strsm_(&side, &uplo, &trans, &diag, &n, &nrhs, &one, a, &lda, b, &ldb);
}
#endif

// Below of the definitions of the functions operating on a batch that are going to be dispatched
// in the main helper functions for the linear algebra operations

// ~~~~~~~~~~~~~~~~~~~~~~~~~~~~~~~~~~ solve ~~~~~~~~~~~~~~~~~~~~~~~~~~~~~~~~~~~~~~

/*
Computes the solution to a system of linear equations
  A X = B,
where A is an n-by-n matrix and X and B are n-by-nrhs matrices.
Note that B is required to be a matrix, the usual, vector case, is obtained with nrhs = 1.
Above description is for non-batched input, the batched input is also supported.
This is an in-place routine, content of both A and b are overwritten.
'infos' is an int Tensor containing error codes for each matrix in the batched input.
For more information see LAPACK's documentation for GESV routine.
*/
template<typename scalar_t>
static void apply_solve(Tensor& b, Tensor& A, Tensor& infos) {
#if !AT_BUILD_WITH_LAPACK()
  AT_ERROR("solve: LAPACK library not found in compilation");
#else
  auto A_data = A.data_ptr<scalar_t>();
  auto b_data = b.data_ptr<scalar_t>();
  auto A_mat_stride = matrixStride(A);
  auto b_mat_stride = matrixStride(b);
  auto batch_size = batchCount(A);
  auto n = A.size(-2);
  auto nrhs = b.size(-1);
  auto lda = std::max<int64_t>(1, n);

  auto ipiv = at::empty({lda}, b.options().dtype(kInt));
  auto ipiv_data = ipiv.data_ptr<int>();
  auto infos_data = infos.data_ptr<int>();

  for (const auto i : c10::irange(batch_size)) {
    scalar_t* A_working_ptr = &A_data[i * A_mat_stride];
    scalar_t* b_working_ptr = &b_data[i * b_mat_stride];
    int* info_working_ptr = &infos_data[i];
    lapackSolve<scalar_t>(n, nrhs, A_working_ptr, lda, ipiv_data, b_working_ptr, lda, info_working_ptr);
  }
#endif
}

std::tuple<Tensor, Tensor> _solve_helper_cpu(const Tensor& self, const Tensor& A) {
  auto self_working_copy = cloneBatchedColumnMajor(self);
  auto A_working_copy = cloneBatchedColumnMajor(A);
  // infos might not get filled for empty inputs therefore at::zeros is used instead of at::empty
  auto infos = at::zeros({std::max<int64_t>(1, batchCount(self))}, self.options().dtype(kInt));
  AT_DISPATCH_FLOATING_AND_COMPLEX_TYPES(self.scalar_type(), "solve_cpu", [&]{
    apply_solve<scalar_t>(self_working_copy, A_working_copy, infos);
  });
  if (self.dim() > 2) {
    batchCheckErrors(infos, "solve_cpu");
  } else {
    singleCheckErrors(infos.item().toInt(), "solve_cpu");
  }
  return std::tuple<Tensor, Tensor>(self_working_copy, A_working_copy);
}

// Supports arbitrary batch dimensions for self and A
std::tuple<Tensor,Tensor> solve(const Tensor& self, const Tensor& A) {
  TORCH_WARN_ONCE(
    "torch.solve is deprecated in favor of torch.linalg.solve",
    "and will be removed in a future PyTorch release.\n",
    "torch.linalg.solve has its arguments reversed and does not return the LU factorization.\n",
    "To get the LU factorization see torch.lu, which can be used with torch.lu_solve or torch.lu_unpack.\n",
    "X = torch.solve(B, A).solution\n",
    "should be replaced with\n",
    "X = torch.linalg.solve(A, B)"
  );
  TORCH_CHECK(self.dim() >= 2,
           "B should have at least 2 dimensions, but has ", self.dim(), " dimensions instead");
  TORCH_CHECK(A.dim() >= 2,
           "A should have at least 2 dimensions, but has ", A.dim(), " dimensions instead");
  Tensor self_broadcasted, A_broadcasted;
  std::tie(self_broadcasted, A_broadcasted) = _linalg_broadcast_batch_dims(self, A, "solve");
  return at::_solve_helper(self_broadcasted, A_broadcasted);
}

std::tuple<Tensor&,Tensor&> solve_out(const Tensor& self, const Tensor& A, Tensor& solution, Tensor& lu) {
  TORCH_WARN_ONCE(
    "torch.solve is deprecated in favor of torch.linalg.solve",
    "and will be removed in a future PyTorch release.\n",
    "torch.linalg.solve has its arguments reversed and does not return the LU factorization.\n",
    "To get the LU factorization see torch.lu, which can be used with torch.lu_solve or torch.lu_unpack.\n",
    "X = torch.solve(B, A).solution\n",
    "should be replaced with\n",
    "X = torch.linalg.solve(A, B)"
  );
  checkSameDevice("solve", solution, self, "solution");
  checkSameDevice("solve", lu, self, "lu");
  checkLinalgCompatibleDtype("solve", solution, self, "solution");
  checkLinalgCompatibleDtype("solve", lu, self, "lu");

  Tensor solution_tmp, lu_tmp;
  std::tie(solution_tmp, lu_tmp) = at::_solve_helper(self, A);

  at::native::resize_output(solution, solution_tmp.sizes());
  at::native::resize_output(lu, lu_tmp.sizes());
  solution.copy_(solution_tmp);
  lu.copy_(lu_tmp);
  return std::tuple<Tensor&, Tensor&>(solution, lu);
}

// Solves a system of linear equations matmul(input, x) = other in-place
// LAPACK/MAGMA error codes are saved in 'infos' tensor, they are not checked here
static Tensor& linalg_solve_out_info(Tensor& result, Tensor& infos, const Tensor& input, const Tensor& other) {
  checkSameDevice("linalg_solve", result, input);
  checkSameDevice("linalg_solve", other, input, "other");
  checkLinalgCompatibleDtype("linalg_solve", result, input);

  TORCH_CHECK(input.scalar_type() == other.scalar_type(),
    "input dtype ", input.scalar_type(), " does not match other dtype ", other.scalar_type());

  TORCH_CHECK(input.dim() >= 2,
           "input should have at least 2 dimensions, but has ", input.dim(), " dimensions instead");
  TORCH_CHECK(other.dim() >= 1,
           "other should have at least 1 dimension, but has ", other.dim(), " dimensions instead");

  // Two types of 'other' tensors are supported:
  // - 1-dimensional (1D) tensor or batch of 1D tensors (vector case)
  // - 2-dimensional (2D) tensor or batch of 2D tensors (matrix case)
  // original torch.solve supported only the matrix case, while NumPy works for both cases
  // for the batched input we need to be able to distinguish them
  bool vector_case = linalg_solve_is_vector_rhs(input, other);

  bool is_batched_column_major = false;
  if (vector_case) {
    is_batched_column_major = result.is_contiguous();
  } else if (!vector_case && result.dim() >= 2) {
    is_batched_column_major = result.transpose(-2, -1).is_contiguous();
  }

  // if 'other' is a batch of 2D tensors, then 'input' can be non-batched and will be broadcasted
  auto expected_shape = IntArrayRef(input.sizes().data(), input.dim() - 1);  // input.shape[:-1]
  if (!vector_case && other.dim() > 2) {
    expected_shape = other.sizes();
  }

  bool result_equal_expected_shape = result.sizes().equals(expected_shape);
  bool result_input_same_type = (result.scalar_type() == input.scalar_type());

  // if result is not empty and not in batched column major format
  bool copy_needed = (result.numel() != 0 && !is_batched_column_major);
  copy_needed |= !result_input_same_type;  // or result does not have the same dtype as input
  copy_needed |= (result.numel() != 0 && !result_equal_expected_shape); // or result does not have the expected shape
  // we have to allocate a temporary tensor
  if (copy_needed) {
    Tensor result_tmp = at::empty({0}, input.options());
    result_tmp = linalg_solve_out_info(result_tmp, infos, input, other);
    at::native::resize_output(result, result_tmp.sizes());
    result.copy_(result_tmp);
    return result;
  }
  // else use result's storage directly

  // we need to unsqueeze 'other' because 2-dimensional tensors are expected in the implementation
  Tensor other_ = vector_case ? other.unsqueeze(-1) : other;

  // _linalg_broadcast_batch_dims also includes linearSolveCheckInputs
  // it checks for squareness of 'input' and 'shape' compatibility of 'other' and 'input'
  Tensor other_broadcasted, input_broadcasted;
  std::tie(other_broadcasted, input_broadcasted) = _linalg_broadcast_batch_dims(other_, input, "linalg_solve");

  auto squeezed_other_broadcasted = at::squeeze(other_broadcasted, -1);
  auto squeezed_result_shape = squeezed_other_broadcasted.sizes();

  // if result has no elements we can modify it
  if (result.numel() == 0) {
    if (vector_case) {
      result.resize_(squeezed_result_shape);
    } else {
      at::native::resize_as_(result, other_broadcasted.transpose(-2, -1), MemoryFormat::Contiguous);
      result.transpose_(-2, -1);
    }
  }

  auto expected_result_shape = vector_case ? squeezed_result_shape : other_broadcasted.sizes();
  TORCH_INTERNAL_ASSERT(result.sizes().equals(expected_result_shape));
  TORCH_INTERNAL_ASSERT(result.scalar_type() == input.scalar_type());
  TORCH_INTERNAL_ASSERT(result.device() == input.device());

  // result tensor must be in batched column major order (Fortran contiguous) for 2D inputs
  // or C contiguous for 1D input
  if (vector_case) {
    TORCH_INTERNAL_ASSERT(result.is_contiguous());
  } else {
    TORCH_INTERNAL_ASSERT(result.transpose(-2, -1).is_contiguous());
  }

  // for 1-dimensional 'other', we need to unsqueeze the result before passing to "apply_solve"
  if (vector_case) {
    result = result.unsqueeze_(-1);
  }

  // lu_stub+lu_solve_stub perform calculations in-place and 'result' must be a copy of 'other_broadcasted'
  result.copy_(other_broadcasted);

  auto input_working_copy = cloneBatchedColumnMajor(input_broadcasted);

  TORCH_INTERNAL_ASSERT(infos.scalar_type() == kInt);
  TORCH_INTERNAL_ASSERT(infos.device() == input.device());
  infos.resize_({std::max<int64_t>(1, batchCount(input_broadcasted))});
  // if input is empty infos might not get filled; make sure infos doesn't contain garbage then
  if (input.numel() == 0) {
    infos.fill_(0);
  }

  // compute the LU factorization of 'input_working_copy'
  auto pivots_shape = IntArrayRef(input_broadcasted.sizes().data(), input_broadcasted.dim() - 2).vec(); // input_broadcasted.shape[:-2]
  pivots_shape.push_back(std::min(input.size(-2), input.size(-1)));
  Tensor pivots = at::empty(pivots_shape, input.options().dtype(kInt));
  lu_stub(input.device().type(), input_working_copy, pivots, infos, /*compute_pivots=*/true);

  // solve the linear system using the LU factorization
  lu_solve_stub(input.device().type(), result, input_working_copy, pivots);

  // for 1-dimensional 'other', we need to squeeze the result after "apply_solve"
  if (vector_case) {
    result = result.squeeze_(-1);
  }

  return result;
}

// Solves a system of linear equations matmul(input, x) = other in-place
Tensor& linalg_solve_out(const Tensor& input, const Tensor& other, Tensor& result) {
  auto infos = at::empty({0}, input.options().dtype(kInt));
  result = linalg_solve_out_info(result, infos, input, other);

  // Now check LAPACK/MAGMA error codes
  // batchCheckErrors(Tensor, char*) calls 'infos = infos.to(kCPU)'
  bool vector_case = linalg_solve_is_vector_rhs(input, other);
  if (vector_case ? result.dim() > 1 : result.dim() > 2) {
    batchCheckErrors(infos, "linalg_solve");
  } else {
    singleCheckErrors(infos.item().toInt(), "linalg_solve");
  }

  return result;
}

// Solves a system of linear equations matmul(input, x) = other
Tensor linalg_solve(const Tensor& input, const Tensor& other) {
  Tensor result = at::empty({0}, input.options());
  result = at::linalg_solve_out(result, input, other);
  return result;
}

// ~~~~~~~~~~~~~~~~~~~~~~~~~~~~~~~~~ inverse ~~~~~~~~~~~~~~~~~~~~~~~~~~~~~~~~~~~~

/*
Computes the inverse of n-by-n matrix 'self'
This is an in-place routine, it overwrites the content of 'self'.
'infos_lu' and 'infos_getri' are int Tensors containing error codes for each matrix in the batched input.
'infos_lu' is for holding lapackLU errors, and 'infos_getri' is for holding lapackGetri errors.
For more information see LAPACK's documentation for GETRI and GETRF routines.
*/
template <typename scalar_t>
static void apply_inverse(Tensor& self, Tensor& infos_lu, Tensor& infos_getri) {
#if !AT_BUILD_WITH_LAPACK()
  AT_ERROR("inverse: LAPACK library not found in compilation");
#else
  using value_t = typename c10::scalar_value_type<scalar_t>::type;
  auto self_data = self.data_ptr<scalar_t>();
  auto self_matrix_stride = matrixStride(self);
  auto batch_size = batchCount(self);
  auto n = self.size(-2);
  auto lda = std::max<int64_t>(1, n);

  auto ipiv = at::empty({lda}, self.options().dtype(kInt));
  auto ipiv_data = ipiv.data_ptr<int>();
  auto infos_lu_data = infos_lu.data_ptr<int>();
  auto infos_getri_data = infos_getri.data_ptr<int>();

  // NOLINTNEXTLINE(cppcoreguidelines-init-variables)
  int info;
  // Run once, first to get the optimum work size
  // Since we deal with batches of matrices with the same dimensions, doing this outside
  // the loop saves (batch_size - 1) workspace queries which would provide the same result
  // and (batch_size - 1) calls to allocate and deallocate workspace using at::empty()
  int lwork = -1;
  scalar_t wkopt;
  lapackGetri<scalar_t>(n, self_data, lda, ipiv_data, &wkopt, lwork, &info);
  lwork = std::max<int>(1, real_impl<scalar_t, value_t>(wkopt));
  Tensor work = at::empty({lwork}, self.options());
  auto work_data = work.data_ptr<scalar_t>();

  for (const auto i : c10::irange(batch_size)) {
    scalar_t* self_working_ptr = &self_data[i * self_matrix_stride];
    int* info_lu_working_ptr = &infos_lu_data[i];
    lapackLu<scalar_t>(n, n, self_working_ptr, lda, ipiv_data, info_lu_working_ptr);

    // now compute the actual inverse
    int* info_getri_working_ptr = &infos_getri_data[i];
    lapackGetri<scalar_t>(n, self_working_ptr, lda, ipiv_data, work_data, lwork, info_getri_working_ptr);
  }
#endif
}

Tensor _inverse_helper_cpu(const Tensor& self) {
  auto infos_lu = at::empty({std::max<int64_t>(1, batchCount(self))}, self.options().dtype(kInt));
  auto infos_getri = at::empty({std::max<int64_t>(1, batchCount(self))}, self.options().dtype(kInt));
  auto self_working_copy = cloneBatchedColumnMajor(self);
  AT_DISPATCH_FLOATING_AND_COMPLEX_TYPES(self.scalar_type(), "inverse_cpu", [&]{
    apply_inverse<scalar_t>(self_working_copy, infos_lu, infos_getri);
  });
  if (self.dim() > 2) {
    batchCheckErrors(infos_lu, "inverse_cpu");
    batchCheckErrors(infos_getri, "inverse_cpu");
  } else {
    singleCheckErrors(infos_lu.item().toInt(), "inverse_cpu");
    singleCheckErrors(infos_getri.item().toInt(), "inverse_cpu");
  }
  return self_working_copy;
}

Tensor inverse(const Tensor &self) {
  if (self.numel() == 0) {
    return at::empty_like(self, LEGACY_CONTIGUOUS_MEMORY_FORMAT);
  }
  squareCheckInputs(self);
  return at::_inverse_helper(self);
}

Tensor& inverse_out(const Tensor &self, Tensor &result) {
  checkSameDevice("inverse", result, self);
  checkLinalgCompatibleDtype("inverse", result, self);
  Tensor result_tmp = at::inverse(self);
  at::native::resize_output(result, result_tmp.sizes());
  result.copy_(result_tmp);
  return result;
}

// This is a type dispatching helper function for 'apply_inverse'
Tensor& _linalg_inv_out_helper_cpu(Tensor &result, Tensor& infos_lu, Tensor& infos_getri) {
  // This function calculates the inverse matrix in-place
  // result should be in column major order and contain matrices to invert
  // the content of result is overwritten by 'apply_inverse'
  AT_DISPATCH_FLOATING_AND_COMPLEX_TYPES(result.scalar_type(), "linalg_inv_out_cpu", [&]{
    apply_inverse<scalar_t>(result, infos_lu, infos_getri);
  });
  return result;
}

// Computes the inverse matrix of 'input', it is is saved to 'result' in-place
// LAPACK/MAGMA/cuSOLVER error codes are saved in 'infos' tensors, they are not checked here
static Tensor& linalg_inv_out_info(Tensor& result, Tensor& infos_lu, Tensor& infos_getri, const Tensor& input) {
  squareCheckInputs(input);
  checkSameDevice("linalg_inv", result, input);
  checkLinalgCompatibleDtype("linalg_inv", result, input);

  TORCH_INTERNAL_ASSERT_DEBUG_ONLY(infos_lu.scalar_type() == kInt);
  TORCH_INTERNAL_ASSERT_DEBUG_ONLY(infos_getri.scalar_type() == kInt);

  TORCH_INTERNAL_ASSERT_DEBUG_ONLY(infos_lu.device() == input.device());
  TORCH_INTERNAL_ASSERT_DEBUG_ONLY(infos_getri.device() == input.device());

  bool result_input_same_type = (result.scalar_type() == input.scalar_type());
  bool result_equal_expected_shape = result.sizes().equals(input.sizes());
  bool is_batched_column_major = false;
  if (result.dim() >= 2) {
    is_batched_column_major = result.transpose(-2, -1).is_contiguous();
  }

  // if result is not empty and not in batched column major format
  bool copy_needed = (result.numel() != 0 && !is_batched_column_major);
  copy_needed |= !result_input_same_type;  // or result does not have the same dtype as input
  copy_needed |= (result.numel() != 0 && !result_equal_expected_shape); // or result does not have the expected shape
  // we have to allocate a temporary tensor

  // similar conditions for infos_lu and infos_getri tensors
  auto expected_info_shape = IntArrayRef(input.sizes().cbegin(), input.sizes().cend() - 2); // input.shape[:-2]
  copy_needed |= (infos_lu.numel() != 0 && !infos_lu.is_contiguous());
  copy_needed |= (infos_lu.numel() != 0 && !(infos_lu.sizes().equals(expected_info_shape)));

  copy_needed |= (infos_getri.numel() != 0 && !infos_getri.is_contiguous());
  copy_needed |= (infos_getri.numel() != 0 && !(infos_getri.sizes().equals(expected_info_shape)));

  if (copy_needed) {
    Tensor result_tmp = at::empty(input.sizes(), input.options());
    result_tmp.transpose_(-2, -1);
    Tensor infos_lu_tmp = at::zeros({expected_info_shape}, input.options().dtype(kInt));
    Tensor infos_getri_tmp = at::zeros({expected_info_shape}, input.options().dtype(kInt));

    result_tmp = linalg_inv_out_info(result_tmp, infos_lu_tmp, infos_getri_tmp, input);

    at::native::resize_output(result, result_tmp.sizes());
    result.copy_(result_tmp);
    at::native::resize_output(infos_lu, infos_lu_tmp.sizes());
    infos_lu.copy_(infos_lu_tmp);
    at::native::resize_output(infos_getri, infos_getri_tmp.sizes());
    infos_getri.copy_(infos_getri_tmp);
    return result;
  }
  // else  use result's storage directly

  // if result has no elements we can modify it
  if (result.numel() == 0) {
    at::native::resize_as_(result, input.transpose(-2, -1), MemoryFormat::Contiguous);
    result.transpose_(-2, -1);
  }

  TORCH_INTERNAL_ASSERT_DEBUG_ONLY(result.sizes().equals(input.sizes()));
  TORCH_INTERNAL_ASSERT_DEBUG_ONLY(result.scalar_type() == input.scalar_type());
  TORCH_INTERNAL_ASSERT_DEBUG_ONLY(result.device() == input.device());

  // result tensor must be in batched column major order (Fortran contiguous)
  TORCH_INTERNAL_ASSERT_DEBUG_ONLY(result.transpose(-2, -1).is_contiguous());

  // if info has no elements we can modify it
  if (infos_lu.numel() == 0) {
    infos_lu.resize_(expected_info_shape);
    infos_lu.fill_(0);
  }
  if (infos_getri.numel() == 0) {
    infos_getri.resize_(expected_info_shape);
    infos_getri.fill_(0);
  }

  // info tensors must be contiguous
  TORCH_INTERNAL_ASSERT_DEBUG_ONLY(infos_lu.is_contiguous());
  TORCH_INTERNAL_ASSERT_DEBUG_ONLY(infos_lu.sizes().equals(expected_info_shape));
  TORCH_INTERNAL_ASSERT_DEBUG_ONLY(infos_getri.is_contiguous());
  TORCH_INTERNAL_ASSERT_DEBUG_ONLY(infos_getri.sizes().equals(expected_info_shape));

  // _linalg_inv_out_helper_ (apply_inverse) performs calculations in-place and result must be a copy of input
  result.copy_(input);

  // TODO: Replace this helper with DECLARE/DEFINE_DISPATCH
  result = at::_linalg_inv_out_helper_(result, infos_lu, infos_getri);
  return result;
}

// Computes the inverse matrix of 'input', it is is saved to 'result' in-place
Tensor& linalg_inv_out(const Tensor &input, Tensor &result) {
  auto info_shape = IntArrayRef(input.sizes().cbegin(), input.sizes().cend() - 2); // input.shape[:-2]
  auto infos_lu = at::zeros({info_shape}, input.options().dtype(kInt));
  auto infos_getri = at::zeros({info_shape}, input.options().dtype(kInt));
  result = linalg_inv_out_info(result, infos_lu, infos_getri, input);

  // Now check LAPACK/MAGMA/cuSOLVER error codes
  if (result.dim() > 2) {
    batchCheckErrors(infos_lu, "linalg_inv_lu");
    batchCheckErrors(infos_getri, "linalg_inv_getri");
  } else {
    singleCheckErrors(infos_lu.item().toInt(), "linalg_inv_lu");
    singleCheckErrors(infos_getri.item().toInt(), "linalg_inv_getri");
  }

  return result;
}

// Computes the inverse matrix of 'input'
Tensor linalg_inv(const Tensor &input) {
  Tensor result, info;
  std::tie(result, info) = at::linalg_inv_ex(input, /*check_errors=*/false);

  // we pass check_errors=false above and do the check here
  // so that the name of the function is correct in the error message
  if (input.dim() > 2) {
    batchCheckErrors(info, "torch.linalg.inv");
  } else {
    singleCheckErrors(info.item<int64_t>(), "torch.linalg.inv");
  }

  return result;
}

std::tuple<Tensor&, Tensor&> linalg_inv_ex_out(const Tensor& input, bool check_errors, Tensor& inverse, Tensor& info) {
  squareCheckInputs(input);
  ScalarType info_output_type = ScalarType::Int;
  TORCH_CHECK(
      info.scalar_type() == info_output_type,
      "torch.linalg.inv_ex: ",
      "Expected info to have ", info_output_type, " dtype, but got info with dtype ", info.scalar_type());

  // provided `info` tensor is used to save the information about the LU decomposition of `input`
  // in addition current implementation requires a separate tensor
  // for saving the information about the inversion process after the LU decomposition
  auto expected_info_shape = IntArrayRef(input.sizes().cbegin(), input.sizes().cend() - 2); // input.shape[:-2]
  auto info_inversion = at::zeros({expected_info_shape}, input.options().dtype(kInt));

  linalg_inv_out_info(inverse, info, info_inversion, input);

  if (check_errors) {
    if (input.dim() > 2) {
      batchCheckErrors(info, "torch.linalg.inv_ex");
    } else {
      singleCheckErrors(info.item().toInt(), "torch.linalg.inv_ex");
    }
  }

  return std::tuple<Tensor&, Tensor&>(inverse, info);
}

std::tuple<Tensor, Tensor> linalg_inv_ex(const Tensor& input, bool check_errors) {
  squareCheckInputs(input);
  Tensor inverse = at::empty(input.sizes(), input.options(), MemoryFormat::Contiguous);
  inverse.transpose_(-2, -1); // make `inverse` tensor with batched column major format
  auto info_shape = IntArrayRef(input.sizes().cbegin(), input.sizes().cend() - 2); // input.shape[:-2]
  Tensor info = at::zeros({info_shape}, input.options().dtype(kInt));
  std::tie(inverse, info) = at::native::linalg_inv_ex_out(input, check_errors, inverse, info);
  return std::make_tuple(inverse, info);
}

// ~~~~~~~~~~~~~~~~~~~~~~~~~~~~~~ cholesky_solve ~~~~~~~~~~~~~~~~~~~~~~~~~~~~~~~~~

template<typename scalar_t>
static void apply_cholesky_solve(Tensor& b, Tensor& A, bool upper, std::vector<int64_t>& infos) {
#if !AT_BUILD_WITH_LAPACK()
  AT_ERROR("cholesky_solve: LAPACK library not found in compilation");
#else
  char uplo = upper ? 'U' : 'L';

  auto A_data = A.data_ptr<scalar_t>();
  auto b_data = b.data_ptr<scalar_t>();
  auto A_mat_stride = matrixStride(A);
  auto b_mat_stride = matrixStride(b);
  auto batch_size = batchCount(A);
  auto n = A.size(-2);
  auto nrhs = b.size(-1);

  // NOLINTNEXTLINE(cppcoreguidelines-init-variables)
  int info;
  for (const auto i : c10::irange(batch_size)) {
    scalar_t* A_working_ptr = &A_data[i * A_mat_stride];
    scalar_t* b_working_ptr = &b_data[i * b_mat_stride];
    lapackCholeskySolve<scalar_t>(uplo, n, nrhs, A_working_ptr, n, b_working_ptr, n, &info);
    infos[i] = info;
    if (info != 0) {
      return;
    }
  }
#endif
}

Tensor _cholesky_solve_helper_cpu(const Tensor& self, const Tensor& A, bool upper) {
  auto self_working_copy = cloneBatchedColumnMajor(self);
  auto A_working_copy = cloneBatchedColumnMajor(A);
  std::vector<int64_t> infos(batchCount(self), 0);
  AT_DISPATCH_FLOATING_AND_COMPLEX_TYPES(self.scalar_type(), "cholesky_solve_cpu", [&]{
    apply_cholesky_solve<scalar_t>(self_working_copy, A_working_copy, upper, infos);
  });
  if (self.dim() > 2) {
    batchCheckErrors(infos, "cholesky_solve_cpu");
  } else {
    singleCheckErrors(infos[0], "cholesky_solve_cpu");
  }
  return self_working_copy;
}

// Supports arbitrary batch dimensions for self and A
Tensor cholesky_solve(const Tensor& self, const Tensor& A, bool upper) {
  TORCH_CHECK(self.dim() >= 2,
           "b should have at least 2 dimensions, but has ", self.dim(), " dimensions instead");
  TORCH_CHECK(A.dim() >= 2,
           "u should have at least 2 dimensions, but has ", A.dim(), " dimensions instead");
  Tensor self_broadcasted, A_broadcasted;
  std::tie(self_broadcasted, A_broadcasted) = _linalg_broadcast_batch_dims(self, A, "cholesky_solve");
  return at::_cholesky_solve_helper(self_broadcasted, A_broadcasted, upper);
}

Tensor& cholesky_solve_out(const Tensor& self, const Tensor& A, bool upper, Tensor& result) {
  checkSameDevice("cholesky_solve", result, self);
  checkLinalgCompatibleDtype("cholesky_solve", result, self);
  Tensor result_tmp = at::cholesky_solve(self, A, upper);
  at::native::resize_output(result, result_tmp.sizes());
  result.copy_(result_tmp);
  return result;
}

// ~~~~~~~~~~~~~~~~~~~~~~~~~~~~~~~~~ cholesky ~~~~~~~~~~~~~~~~~~~~~~~~~~~~~~~~~~~~

DEFINE_DISPATCH(cholesky_stub);

Tensor cholesky(const Tensor &self, bool upper) {
   TORCH_WARN_ONCE(
    "torch.cholesky is deprecated in favor of torch.linalg.cholesky and will be ",
    "removed in a future PyTorch release.\n",
    "L = torch.cholesky(A)\n",
    "should be replaced with\n",
    "L = torch.linalg.cholesky(A)\n",
    "and\n"
    "U = torch.cholesky(A, upper=True)\n",
    "should be replaced with\n",
    "U = torch.linalg.cholesky(A).transpose(-2, -1).conj().\n"
    "This transform will produce equivalent results for all valid (symmetric positive definite) inputs."
  );
  if (self.numel() == 0) {
    return at::empty_like(self, LEGACY_CONTIGUOUS_MEMORY_FORMAT);
  }
  squareCheckInputs(self);

  auto raw_cholesky_output = cloneBatchedColumnMajor(self);
  auto info_shape = IntArrayRef(
      self.sizes().cbegin(), self.sizes().cend() - 2); // self.shape[:-2]
  auto info = at::empty({info_shape}, self.options().dtype(kInt));

  // fill the raw_cholesky_output with the result
  cholesky_stub(self.device().type(), raw_cholesky_output, info, upper);

  if (self.dim() > 2) {
    batchCheckErrors(info, "cholesky");
  } else {
    singleCheckErrors(info.item<int64_t>(), "cholesky");
  }

  if (upper) {
    return raw_cholesky_output.triu_();
  } else {
    return raw_cholesky_output.tril_();
  }
}

Tensor& cholesky_out(const Tensor &self, bool upper, Tensor &result) {
   TORCH_WARN_ONCE(
    "torch.cholesky is deprecated in favor of torch.linalg.cholesky and will be ",
    "removed in a future PyTorch release.\n",
    "L = torch.cholesky(A)\n",
    "should be replaced with\n",
    "L = torch.linalg.cholesky(A)\n",
    "and\n"
    "U = torch.cholesky(A, upper=True)\n",
    "should be replaced with\n",
    "U = torch.linalg.cholesky(A).transpose(-2, -1).conj().\n"
    "This transform will produce equivalent results for all valid (symmetric positive definite) inputs."
  );
  checkSameDevice("cholesky", result, self);
  checkLinalgCompatibleDtype("cholesky", result, self);
  Tensor result_tmp = at::cholesky(self, upper);
  at::native::resize_output(result, result_tmp.sizes());
  result.copy_(result_tmp);
  return result;
}

void linalg_cholesky_out_info(const Tensor& input, const Tensor& result, const Tensor& info, bool upper) {
  TORCH_INTERNAL_ASSERT_DEBUG_ONLY(input.dim() >= 2);
  TORCH_INTERNAL_ASSERT_DEBUG_ONLY(input.size(-1) == input.size(-2));

  TORCH_INTERNAL_ASSERT_DEBUG_ONLY(result.scalar_type() == input.scalar_type());
  TORCH_INTERNAL_ASSERT_DEBUG_ONLY(result.device() == input.device());

  TORCH_INTERNAL_ASSERT_DEBUG_ONLY(info.scalar_type() == at::kInt);
  TORCH_INTERNAL_ASSERT_DEBUG_ONLY(info.device() == input.device());

  // if result has no elements we can modify it
  if (result.numel() == 0) {
    at::native::resize_as_(result, input.transpose(-2, -1), MemoryFormat::Contiguous);
    result.transpose_(-2, -1);
  }

  // result tensor must be in batched column major order (Fortran contiguous)
  TORCH_INTERNAL_ASSERT_DEBUG_ONLY(result.transpose(-2, -1).is_contiguous());
  TORCH_INTERNAL_ASSERT_DEBUG_ONLY(result.sizes().equals(input.sizes()));

  // cholesky_stub (apply_cholesky) performs calculations in-place and result must be a copy of input
  result.copy_(input);

  // if info has no elements we can modify it
  auto expected_info_shape = IntArrayRef(input.sizes().cbegin(), input.sizes().cend() - 2); // input.shape[:-2]
  if (info.numel() == 0) {
    info.resize_(expected_info_shape);
  }

  // info must be contiguous
  TORCH_INTERNAL_ASSERT_DEBUG_ONLY(info.is_contiguous());
  TORCH_INTERNAL_ASSERT_DEBUG_ONLY(info.sizes().equals(expected_info_shape));
  info.fill_(0);

  cholesky_stub(result.device().type(), result, info, upper);

  if (upper) {
    result.triu_();
  } else {
    result.tril_();
  }
}

std::tuple<Tensor&, Tensor&> linalg_cholesky_ex_out(const Tensor& input, bool upper, bool check_errors, Tensor& L, Tensor& info) {
  squareCheckInputs(input);
  checkSameDevice("torch.linalg.cholesky_ex", L, input, "L");
  checkLinalgCompatibleDtype("torch.linalg.cholesky_ex", L, input, "L");
  checkSameDevice("torch.linalg.cholesky_ex", info, input, "info");

  // Do not allow type promotion for the `info` tensor, it must be of Int dtype
  // Int is used because current interface to LAPACK and its CUDA implementation use "int" type.
  // https://github.com/pytorch/pytorch/pull/56724#discussion_r618916774
  ScalarType info_output_type = ScalarType::Int;
  TORCH_CHECK(
      info.scalar_type() == info_output_type,
      "torch.linalg.cholesky_ex: ",
      "Expected info to have ", info_output_type, " dtype, but got info with dtype ", info.scalar_type());

  bool L_input_same_type = (L.scalar_type() == input.scalar_type());
  bool L_equal_expected_shape = L.sizes().equals(input.sizes());
  bool is_L_batched_column_major = false;
  if (L.dim() >= 2) {
    is_L_batched_column_major = L.transpose(-2, -1).is_contiguous();
  }

  // if L is not empty and not in batched column major format
  bool copy_needed = (L.numel() != 0 && !is_L_batched_column_major);
  copy_needed |= (L.numel() != 0 && !L_equal_expected_shape); // or L does not have the expected shape
  copy_needed |= !L_input_same_type;  // or L does not have the same dtype as input
  // we have to allocate a temporary tensor

  // similar conditions for info tensor
  auto expected_info_shape = IntArrayRef(input.sizes().cbegin(), input.sizes().cend() - 2); // input.shape[:-2]
  copy_needed |= (info.numel() != 0 && !info.is_contiguous());
  copy_needed |= (info.numel() != 0 && !(info.sizes().equals(expected_info_shape))); // or L does not have the expected shape

  if (copy_needed) {
    Tensor L_tmp = at::empty({0}, input.options());
    Tensor info_tmp = at::empty({0}, input.options().dtype(kInt));
    linalg_cholesky_out_info(input, L_tmp, info_tmp, upper);
    at::native::resize_output(L, L_tmp.sizes());
    L.copy_(L_tmp);
    at::native::resize_output(info, info_tmp.sizes());
    info.copy_(info_tmp);
  } else {
    // use "out" tensors' memory directly
    linalg_cholesky_out_info(input, L, info, upper);
  }

  if (check_errors) {
    if (input.dim() > 2) {
      batchCheckErrors(info, "torch.linalg.cholesky_ex");
    } else {
      singleCheckErrors(info.item<int64_t>(), "torch.linalg.cholesky_ex");
    }
  }

  return std::tuple<Tensor&, Tensor&>(L, info);
}

std::tuple<Tensor, Tensor> linalg_cholesky_ex(const Tensor& input, bool upper, bool check_errors) {
  Tensor L = at::empty({0}, input.options());
  Tensor info = at::empty({0}, input.options().dtype(kInt));
  std::tie(L, info) = at::native::linalg_cholesky_ex_out(input, upper, check_errors, L, info);
  return std::make_tuple(L, info);
}

Tensor linalg_cholesky(const Tensor &self, bool upper) {
  Tensor result, info;
  std::tie(result, info) = at::linalg_cholesky_ex(self, upper, /*check_errors=*/false);

  // we pass check_errors=false above and do the check here
  // so that the name of the function is correct in the error message
  if (self.dim() > 2) {
    batchCheckErrors(info, "torch.linalg.cholesky");
  } else {
    singleCheckErrors(info.item<int64_t>(), "torch.linalg.cholesky");
  }

  return result;
}

Tensor& linalg_cholesky_out(const Tensor &self, bool upper, Tensor &result) {
  // linalg_cholesky_ex_outf includes these checks, but we do it here
  // so that the name of the function is correct in the error message
  checkSameDevice("torch.linalg.cholesky", result, self);
  checkLinalgCompatibleDtype("torch.linalg.cholesky", result, self);

  Tensor info = at::empty({0}, self.options().dtype(kInt));
  std::tie(result, info) = at::linalg_cholesky_ex_outf(self, upper, /*check_errors=*/false, result, info);

  // we pass check_errors=false above and do the check here
  // so that the name of the function is correct in the error message
  if (self.dim() > 2) {
    batchCheckErrors(info, "torch.linalg.cholesky");
  } else {
    singleCheckErrors(info.item<int64_t>(), "torch.linalg.cholesky");
  }

  return result;
}

// ~~~~~~~~~~~~~~~~~~~~~~~~~~~~~~~~~ cholesky_inverse ~~~~~~~~~~~~~~~~~~~~~~~~~~~~~~~~~~~~

DEFINE_DISPATCH(cholesky_inverse_stub);

Tensor& cholesky_inverse_out_info(Tensor& result, Tensor& infos, const Tensor& input, bool upper) {
  TORCH_INTERNAL_ASSERT(input.dim() >= 2);
  TORCH_INTERNAL_ASSERT(input.size(-1) == input.size(-2));

  TORCH_INTERNAL_ASSERT(result.scalar_type() == input.scalar_type());
  TORCH_INTERNAL_ASSERT(result.device() == input.device());

  TORCH_INTERNAL_ASSERT(infos.scalar_type() == at::kInt);
  TORCH_INTERNAL_ASSERT(infos.device() == at::kCPU);
  TORCH_INTERNAL_ASSERT(infos.numel() == std::max<int64_t>(1, batchCount(input)));

  // if result has no elements we can modify it
  if (result.numel() == 0) {
    at::native::resize_as_(result, input.transpose(-2, -1), MemoryFormat::Contiguous);
    result.transpose_(-2, -1);
  }

  // result tensor must be in batched column major order (Fortran contiguous)
  TORCH_INTERNAL_ASSERT(result.transpose(-2, -1).is_contiguous());
  TORCH_INTERNAL_ASSERT(result.sizes().equals(input.sizes()));

  // cholesky_inverse_stub (apply_cholesky_inverse) performs calculations in-place and result must be a copy of input
  result.copy_(input);

  // infos must be contiguous
  TORCH_INTERNAL_ASSERT(infos.is_contiguous());
  infos.fill_(0);

  result = cholesky_inverse_stub(result.device().type(), result, infos, upper);
  return result;
}

Tensor& cholesky_inverse_out(const Tensor &input, bool upper, Tensor &result) {
  squareCheckInputs(input);
  checkSameDevice("cholesky_inverse", result, input);
  checkLinalgCompatibleDtype("cholesky_inverse", result, input);

  // MAGMA requires 'infos' to reside in CPU memory, therefore we create 'infos' only on CPU for now.
  auto infos = at::zeros({std::max<int64_t>(1, batchCount(input))}, input.options().dtype(kInt).device(kCPU));

  bool result_input_same_type = (result.scalar_type() == input.scalar_type());
  bool result_equal_expected_shape = result.sizes().equals(input.sizes());
  bool is_batched_column_major = false;
  if (result.dim() >= 2) {
    is_batched_column_major = result.transpose(-2, -1).is_contiguous();
  }

  // if result is not empty and not in batched column major format
  bool copy_needed = (result.numel() != 0 && !is_batched_column_major);
  copy_needed |= !result_input_same_type;  // or result does not have the same dtype as input
  copy_needed |= (result.numel() != 0 && !result_equal_expected_shape); // or result does not have the expected shape
  // we have to allocate a temporary tensor
  if (copy_needed) {
    Tensor result_tmp = at::empty({0}, input.options());
    result_tmp = cholesky_inverse_out_info(result_tmp, infos, input, upper);
    at::native::resize_output(result, result_tmp.sizes());
    result.copy_(result_tmp);
  } else {
    // use result's memory directly
    result = cholesky_inverse_out_info(result, infos, input, upper);
  }

  // Now check LAPACK/MAGMA error codes
  if (result.dim() > 2) {
    batchCheckErrors(infos, "cholesky_inverse");
  } else {
    singleCheckErrors(infos.item().toInt(), "cholesky_inverse");
  }
  return result;
}

Tensor cholesky_inverse(const Tensor &input, bool upper) {
  Tensor result = at::empty({0}, input.options());
  result = at::cholesky_inverse_out(result, input, upper);
  return result;
}

// ~~~~~~~~~~~~~~~~~~~~~~~~~~~~~~~~~~~~ lu ~~~~~~~~~~~~~~~~~~~~~~~~~~~~~~~~~~~~~~~

DEFINE_DISPATCH(lu_stub);

// TODO: remove check_errors argument
// https://github.com/pytorch/pytorch/issues/64014
std::tuple<Tensor, Tensor, Tensor> _lu_with_info(const Tensor& self, bool compute_pivots, bool check_errors) {
  TORCH_CHECK(self.dim() >= 2,
           "expected tensor with 2 or more dimensions, got size: ", self.sizes(),
           " instead");
  auto m = self.size(-2);
  auto n = self.size(-1);
  auto req_size = self.sizes().vec();
  req_size.pop_back();
  req_size.back() = std::min(m, n);
  auto pivots_tensor = at::empty(req_size, self.options().dtype(kInt));
  req_size.pop_back();
  auto infos_tensor = at::zeros(req_size, self.options().dtype(kInt));

  // lu_stub (apply_lu) requires batched column major (Fortran-contiguous) tensors
  // 'lu' tensor is modified in-place and must be a copy of 'self'
  Tensor lu = cloneBatchedColumnMajor(self);
  lu_stub(self.device().type(), lu, pivots_tensor, infos_tensor, compute_pivots);
  return std::make_tuple(lu, pivots_tensor, infos_tensor);
}

// ~~~~~~~~~~~~~~~~~~~~~~~~~~~~~~ triangular_solve ~~~~~~~~~~~~~~~~~~~~~~~~~~~~~~~

DEFINE_DISPATCH(triangular_solve_stub);

/*
Solves the matrix equation 'input' @ 'result' = 'other' for the 'result'.
The result of the computation is saved in-place in 'result' tensor,
'clone_input' will be a copy of 'input',
'infos' is used to store information for possible checks for error,
'upper' controls the portion of input matrix to consider in computations,
'transpose' if true then 'input.transpose(-2, -1)' @ 'result' = 'other' is solved,
'unitriangular' if true then the diagonal elements of 'input' are assumed to be 1
and the actual diagonal values are not used.
*/
static void triangular_solve_out_info(
    const Tensor& result,
    const Tensor& clone_input,
    const Tensor& infos,
    const Tensor& input,
    const Tensor& other,
    bool upper, bool transpose, bool unitriangular) {
  // These internal asserts make explicit the assumptions in the implementation
  // Error check with the actual error messages are done on the higher level of
  // the hierarchy of calls
  TORCH_INTERNAL_ASSERT_DEBUG_ONLY(input.dim() >= 2);
  TORCH_INTERNAL_ASSERT_DEBUG_ONLY(input.size(-2) == input.size(-1));

  TORCH_INTERNAL_ASSERT_DEBUG_ONLY(input.device() == other.device());
  TORCH_INTERNAL_ASSERT_DEBUG_ONLY(input.device() == result.device());
  TORCH_INTERNAL_ASSERT_DEBUG_ONLY(input.device() == clone_input.device());
  TORCH_INTERNAL_ASSERT_DEBUG_ONLY(input.device() == infos.device());

  TORCH_INTERNAL_ASSERT_DEBUG_ONLY(input.scalar_type() == other.scalar_type());
  TORCH_INTERNAL_ASSERT_DEBUG_ONLY(input.scalar_type() == result.scalar_type());
  TORCH_INTERNAL_ASSERT_DEBUG_ONLY(input.scalar_type() == clone_input.scalar_type());

  TORCH_INTERNAL_ASSERT_DEBUG_ONLY(infos.scalar_type() == at::kInt);
  TORCH_INTERNAL_ASSERT_DEBUG_ONLY(infos.numel() == std::max<int64_t>(1, batchCount(input)));
  TORCH_INTERNAL_ASSERT_DEBUG_ONLY(infos.is_contiguous());

  // if 'result' has no elements we can modify it
  if (result.numel() == 0) {
    result.resize_(other.transpose(-2, -1).sizes(), MemoryFormat::Contiguous);
    result.transpose_(-2, -1);  // make 'result' to have Fortran contiguous memory layout
  }

  // if 'clone_input' has no elements we can modify it
  if (clone_input.numel() == 0) {
    clone_input.resize_(input.transpose(-2, -1).sizes(), MemoryFormat::Contiguous);
    clone_input.transpose_(-2, -1);  // make 'clone_input' to have Fortran contiguous memory layout
  }

  // 'result' and 'clone_input' must be in batched column major order (Fortran contiguous)
  TORCH_INTERNAL_ASSERT_DEBUG_ONLY(result.transpose(-2, -1).is_contiguous());
  TORCH_INTERNAL_ASSERT_DEBUG_ONLY(clone_input.transpose(-2, -1).is_contiguous());

  // triangular_solve_stub performs calculations in-place
  // 'result' must be a copy of 'other'
  // 'clone_input' must be a copy of 'input'
  TORCH_INTERNAL_ASSERT_DEBUG_ONLY(result.sizes().equals(other.sizes()));
  TORCH_INTERNAL_ASSERT_DEBUG_ONLY(clone_input.sizes().equals(input.sizes()));
  result.copy_(other);
  clone_input.copy_(input);

<<<<<<< HEAD
  triangular_solve_stub(input.device().type(), clone_input, result, infos, upper, transpose, /*conjugate_transpose=*/false, unitriangular);
=======
  triangular_solve_stub(input.device().type(), clone_input, result, /*left=*/true, upper, transpose ? TransposeType::Transpose : TransposeType::NoTranspose, unitriangular);

  return std::tuple<Tensor&, Tensor&>(result, clone_input);
>>>>>>> cc4db352
}

TORCH_IMPL_FUNC(triangular_solve_out)(const Tensor& self, const Tensor& A, bool upper, bool transpose, bool unitriangular, const Tensor& result, const Tensor& clone_A) {
  Tensor self_broadcasted, A_broadcasted;
  std::tie(self_broadcasted, A_broadcasted) = _linalg_broadcast_batch_dims(self, A, "triangular_solve");
  Tensor infos = at::zeros({std::max<int64_t>(1, batchCount(self_broadcasted))}, self.options().dtype(kInt));

  bool copy_needed = !result.transpose(-2, -1).is_contiguous();
  copy_needed |= !clone_A.transpose(-2, -1).is_contiguous();

  if (copy_needed) {
    Tensor result_tmp = at::empty({0}, self.options());
    Tensor clone_A_tmp = at::empty({0}, self.options());

    triangular_solve_out_info(result_tmp, clone_A_tmp, infos, A_broadcasted, self_broadcasted, upper, transpose, unitriangular);

    result.copy_(result_tmp);
    clone_A.copy_(clone_A_tmp);
  } else {
    triangular_solve_out_info(result, clone_A, infos, A_broadcasted, self_broadcasted, upper, transpose, unitriangular);
  }

  if (self_broadcasted.dim() > 2) {
    batchCheckErrors(infos, "triangular_solve");
  } else {
    singleCheckErrors(infos.item().toInt(), "triangular_solve");
  }
}

// ~~~~~~~~~~~~~~~~~~~~~~~~~~~~~~~~~~~~ qr ~~~~~~~~~~~~~~~~~~~~~~~~~~~~~~~~~~~~~~~

DEFINE_DISPATCH(geqrf_stub);

static void geqrf_out_helper(const Tensor& input, const Tensor& QR, const Tensor& tau) {
  TORCH_INTERNAL_ASSERT(input.dim() >= 2);

  TORCH_INTERNAL_ASSERT(input.scalar_type() == QR.scalar_type());
  TORCH_INTERNAL_ASSERT(input.device() == QR.device());

  TORCH_INTERNAL_ASSERT(input.scalar_type() == tau.scalar_type());
  TORCH_INTERNAL_ASSERT(input.device() == tau.device());

  // if 'QR' has no elements we can modify it
  if (QR.numel() == 0) {
    QR.resize_as_(input.transpose(-2, -1), MemoryFormat::Contiguous);
    QR.transpose_(-2, -1); // make Fortran-contiguous
  }

  auto expected_batch_tau_shape = IntArrayRef(input.sizes().data(), input.dim() - 2).vec(); // input.shape[:-2]
  expected_batch_tau_shape.push_back(std::min(input.size(-2), input.size(-1)));
  if (tau.numel() == 0) {
    tau.resize_(expected_batch_tau_shape);
  }

  // QR tensor must be in batched column major order (Fortran contiguous)
  TORCH_INTERNAL_ASSERT(QR.transpose(-2, -1).is_contiguous());
  TORCH_INTERNAL_ASSERT(QR.sizes().equals(input.sizes()));

  // tau tensor must be contiguous
  TORCH_INTERNAL_ASSERT(tau.is_contiguous());
  TORCH_INTERNAL_ASSERT(tau.sizes().equals(expected_batch_tau_shape));

  // geqrf_stub (apply_geqrf) performs calculations in-place and 'QR' must be a copy of input
  QR.copy_(input);
  geqrf_stub(input.device().type(), QR, tau);
}

std::tuple<Tensor&, Tensor&> geqrf_out(const Tensor& input, Tensor& QR, Tensor& tau) {
  TORCH_CHECK(input.dim() >= 2, "torch.geqrf: input must have at least 2 dimensions.");

  checkSameDevice("torch.geqrf", QR, input, "a"); // 'a' is used in documentation and native_functions.yml
  checkSameDevice("torch.geqrf", tau, input, "tau");
  checkLinalgCompatibleDtype("torch.geqrf", QR, input, "a");
  checkLinalgCompatibleDtype("torch.geqrf", tau, input, "tau");

  bool QR_input_same_type = (QR.scalar_type() == input.scalar_type());
  bool tau_input_same_type = (tau.scalar_type() == input.scalar_type());
  bool QR_equal_expected_shape = QR.sizes().equals(input.sizes());

  auto expected_batch_tau_shape = IntArrayRef(input.sizes().data(), input.dim() - 2).vec(); // input.shape[:-2]
  expected_batch_tau_shape.push_back(std::min(input.size(-2), input.size(-1)));
  bool tau_equal_expected_shape = tau.sizes().equals(expected_batch_tau_shape);

  bool is_batched_column_major = false;
  if (QR.dim() >= 2) {
    is_batched_column_major = QR.transpose(-2, -1).is_contiguous();
  }

  // if 'QR' is not empty and not in batched column major format
  bool copy_needed = (QR.numel() != 0 && !is_batched_column_major);
  copy_needed |= (QR.numel() != 0 && !QR_equal_expected_shape); // or 'QR' does not have the expected shape
  copy_needed |= !QR_input_same_type;  // or 'QR' does not have the same dtype as input
  // we have to allocate a temporary tensor

  copy_needed |= (tau.numel() != 0 && !tau.is_contiguous());
  copy_needed |= (tau.numel() != 0 && !tau_equal_expected_shape); // or 'tau' does not have the expected shape
  copy_needed |= !tau_input_same_type;  // or 'tau' does not have the same dtype as input

  if (copy_needed) {
    Tensor QR_tmp = at::empty({0}, input.options());
    Tensor tau_tmp = at::empty({0}, input.options());

    geqrf_out_helper(input, QR_tmp, tau_tmp);

    at::native::resize_output(QR, QR_tmp.sizes());
    QR.copy_(QR_tmp);
    at::native::resize_output(tau, tau_tmp.sizes());
    tau.copy_(tau_tmp);
  } else {
    // use "out" tensors' storage directly
    geqrf_out_helper(input, QR, tau);
  }

  return std::tuple<Tensor&, Tensor&>(QR, tau);
}

std::tuple<Tensor, Tensor> geqrf(const Tensor& input) {
  Tensor QR = at::empty({0}, input.options());
  Tensor tau = at::empty({0}, input.options());
  std::tie(QR, tau) = at::geqrf_outf(input, QR, tau);
  return std::make_tuple(QR, tau);
}

/*
  Computes the QR decomposition using GEQRF and ORGQR operations.
  This is an in-place function and Q, R tensors must have correct shape and be Fortran contiguous.

  Args:
  * `input` - [in] Input tensor for QR decomposition
  * `Q` - [out] Tensor containing the Q matrices of QR decomposition
  * `R` - [out] Tensor containing the R matrices of QR decomposition
  * `compute_q` - controls whether the Q tensor is computed
  * `reduced_mode` - controls the size of Q and R tensors

  For further details, please see the LAPACK documentation for GEQRF and ORGQR.
*/
void linalg_qr_out_helper(const Tensor& input, const Tensor& Q, const Tensor& R, bool compute_q, bool reduced_mode) {

  TORCH_INTERNAL_ASSERT(input.dim() >= 2);

  TORCH_INTERNAL_ASSERT(input.scalar_type() == Q.scalar_type());
  TORCH_INTERNAL_ASSERT(input.device() == Q.device());

  TORCH_INTERNAL_ASSERT(input.scalar_type() == R.scalar_type());
  TORCH_INTERNAL_ASSERT(input.device() == R.device());

  auto m = input.size(-2);
  auto n = input.size(-1);
  auto mn = std::min(m, n);

  // Q must have the expected shape: reduced_mode ? (..., m, min(m, n)) : (..., m, m)
  if (compute_q) {
    auto expected_Q_shape = input.sizes().vec();
    expected_Q_shape.back() = reduced_mode ? mn : m;
    TORCH_INTERNAL_ASSERT(Q.sizes().equals(expected_Q_shape));

    // Q tensor must be in batched column major order (Fortran contiguous)
    TORCH_INTERNAL_ASSERT(Q.transpose(-2, -1).is_contiguous());
  }

  // R must have the expected shape: (reduced_mode || !compute_q) ? (..., min(m,n), n) : (..., m, n)
  auto expected_R_shape = input.sizes().vec();
  expected_R_shape.end()[-2] = (reduced_mode || !compute_q) ? mn : m;
  TORCH_INTERNAL_ASSERT(R.sizes().equals(expected_R_shape));

  // R tensor must be in batched column major order (Fortran contiguous)
  TORCH_INTERNAL_ASSERT(R.transpose(-2, -1).is_contiguous());

  auto tau_shape = input.sizes().vec();
  tau_shape.pop_back();
  tau_shape.back() = mn;
  Tensor tau = at::empty(tau_shape, input.options());

  // geqrf requires m x n workspace input that is modified in-place
  // if m > n and reduced==true we use Q tensor for storing the result of geqrf operation
  // otherwise R tensor is used
  Tensor QR;
  if (m <= n) {
    QR = R;
  } else { // m > n
    if (compute_q) {
      QR = reduced_mode ? Q : R;
    } else {
      // if m > n and compute_q==false we need to allocate an additional temporary tensor
      QR = at::empty(input.transpose(-2, -1).sizes(), input.options());
      QR.transpose_(-2, -1);
    }
  }

  // geqrf_stub (apply_geqrf) performs calculations in-place and 'QR' must be a copy of input
  QR.copy_(input);
  geqrf_stub(input.device().type(), QR, tau);

  // this is for mode='r'
  if (!compute_q) {
    // if m > n we used a temporary tensor to store the result of geqrf
    if (m > n) {
      R.copy_(QR.slice(-2, 0, mn));
    }
    R.triu_();
    return;
  }

  // if Q tensor was used for geqrf copy the result for R from QR
  if (m > n && reduced_mode) {
    R.copy_(Q.slice(-2, 0, n));
  } else {
    Q.slice(-1, 0, n).copy_(R.slice(-1, 0, m));
  }
  R.triu_();

  // Next perform ORGQR for Q using the result from GEQRF
  orgqr_stub(input.device().type(), const_cast<Tensor&>(Q), tau);
}

std::tuple<Tensor, Tensor> _linalg_qr_helper_default(const Tensor& input, c10::string_view mode) {
  bool compute_q, reduced_mode;
  std::tie(compute_q, reduced_mode) = _parse_qr_mode(mode);
  auto m = input.size(-2);
  auto n = input.size(-1);
  auto mn = std::min(m, n);

  // Allocate Q, R tensors with correct shape and memory layout
  Tensor Q;
  if (compute_q) {
    auto Qt_shape = input.sizes().vec();
    Qt_shape.end()[-2] = reduced_mode ? mn : m;
    Qt_shape.end()[-1] = m;
    Q = at::empty(Qt_shape, input.options());
    Q.transpose_(-2, -1); // make 'Q' with Fortran contiguous memory layout
  } else {
    Q = at::empty({0}, input.options());
  }

  auto Rt_shape = input.sizes().vec();
  Rt_shape.end()[-2] = n;
  Rt_shape.end()[-1] = (reduced_mode || !compute_q) ? mn : m;
  Tensor R = at::empty(Rt_shape, input.options());
  R.transpose_(-2, -1); // make 'R' with Fortran contiguous memory layout

  // Now fill Q, R tensors with the result
  linalg_qr_out_helper(input, Q, R, compute_q, reduced_mode);

  return std::make_tuple(Q, R);
}

std::tuple<Tensor,Tensor> linalg_qr(const Tensor& self, c10::string_view mode) {
  TORCH_CHECK(self.dim() >= 2,
              "qr input should have at least 2 dimensions, but has ", self.dim(), " dimensions instead");
  return at::_linalg_qr_helper(self, mode);
}

std::tuple<Tensor&,Tensor&> linalg_qr_out(const Tensor& self, c10::string_view mode, Tensor& Q, Tensor& R) {
  TORCH_CHECK(self.dim() >= 2,
              "torch.linalg.qr: input should have at least 2 dimensions, but has ", self.dim(), " dimensions instead");
  checkSameDevice("torch.linalg.qr", Q, self, "Q");
  checkSameDevice("torch.linalg.qr", R, self, "R");
  checkLinalgCompatibleDtype("torch.linalg.qr", Q, self, "Q");
  checkLinalgCompatibleDtype("torch.linalg.qr", R, self, "R");
  Tensor Q_tmp, R_tmp;
  std::tie(Q_tmp, R_tmp) = at::_linalg_qr_helper(self, mode);
  at::native::resize_output(Q, Q_tmp.sizes());
  Q.copy_(Q_tmp);
  at::native::resize_output(R, R_tmp.sizes());
  R.copy_(R_tmp);
  return std::tuple<Tensor&, Tensor&>(Q, R);
}

std::tuple<Tensor,Tensor> qr(const Tensor& self, bool some) {
  TORCH_WARN_ONCE(
    "torch.qr is deprecated in favor of torch.linalg.qr and will be removed in a future PyTorch release.\n",
    "The boolean parameter 'some' has been replaced with a string parameter 'mode'.\n",
    "Q, R = torch.qr(A, some)\n",
    "should be replaced with\n",
    "Q, R = torch.linalg.qr(A, 'reduced' if some else 'complete')"
  );
  const char* mode = some ? "reduced" : "complete";
  return at::linalg_qr(self, mode);
}

std::tuple<Tensor&,Tensor&> qr_out(const Tensor& self, bool some, Tensor& Q, Tensor& R) {
  TORCH_WARN_ONCE(
    "torch.qr is deprecated in favor of torch.linalg.qr and will be removed in a future PyTorch release.\n",
    "The boolean parameter 'some' has been replaced with a string parameter 'mode'.\n",
    "Q, R = torch.qr(A, some)\n",
    "should be replaced with\n",
    "Q, R = torch.linalg.qr(A, 'reduced' if some else 'complete')"
  );
  const char* mode = some ? "reduced" : "complete";
  return at::linalg_qr_out(Q, R, self, mode);
}

// ~~~~~~~~~~~~~~~~~~~~~~~~~~~~~~~~~~ orgqr ~~~~~~~~~~~~~~~~~~~~~~~~~~~~~~~~~~~~~~

DEFINE_DISPATCH(orgqr_stub);

/*
  The householder_product (orgqr) function allows reconstruction of an orthogonal (or unitary) matrix Q,
  from a sequence of elementary reflectors, such as is produced by the geqrf function.

  Args:
  * `input` - Tensor with the directions of the elementary reflectors below the diagonal.
  * `tau` - Tensor containing the magnitudes of the elementary reflectors.
  * `result` - result Tensor, which will contain the orthogonal (or unitary) matrix Q.

  For further details, please see the LAPACK/MAGMA documentation.
*/
Tensor& householder_product_out_helper(const Tensor& input, const Tensor& tau, Tensor& result) {
  TORCH_INTERNAL_ASSERT(input.dim() >= 2);
  TORCH_INTERNAL_ASSERT(input.size(-2) >= input.size(-1));
  TORCH_INTERNAL_ASSERT(input.size(-1) >= tau.size(-1));

  TORCH_INTERNAL_ASSERT(input.scalar_type() == tau.scalar_type());
  TORCH_INTERNAL_ASSERT(input.device() == tau.device());

  TORCH_INTERNAL_ASSERT(result.scalar_type() == input.scalar_type());
  TORCH_INTERNAL_ASSERT(result.device() == input.device());

  // if result has no elements we can modify it
  if (result.numel() == 0) {
    at::native::resize_as_(result, input.transpose(-2, -1), MemoryFormat::Contiguous);
    result.transpose_(-2, -1);
  }

  // result tensor must be in batched column major order (Fortran contiguous)
  TORCH_INTERNAL_ASSERT(result.transpose(-2, -1).is_contiguous());
  TORCH_INTERNAL_ASSERT(result.sizes().equals(input.sizes()));

  // tau tensor must be contiguous
  Tensor tau_ = tau;
  if (!tau.is_contiguous()) {
    tau_ = at::empty(tau.sizes(), tau.options(), MemoryFormat::Contiguous);
    tau_.copy_(tau);
  }

  // orgqr_stub (apply_orgqr) performs calculations in-place and result must be a copy of input
  result.copy_(input);

  result = orgqr_stub(result.device().type(), result, tau_);
  return result;
}

Tensor& linalg_householder_product_out(const Tensor& input, const Tensor& tau, Tensor& result) {
  TORCH_CHECK(input.dim() >= 2, "torch.linalg.householder_product: input must have at least 2 dimensions.");
  TORCH_CHECK(
      input.size(-2) >= input.size(-1),
      "torch.linalg.householder_product: input.shape[-2] must be greater than or equal to input.shape[-1]");
  TORCH_CHECK(
      input.size(-1) >= tau.size(-1),
      "torch.linalg.householder_product: input.shape[-1] must be greater than or equal to tau.shape[-1]");

  TORCH_CHECK(
      input.dim() - tau.dim() == 1,
      "torch.linalg.householder_product: Expected tau to have one dimension less than input, but got tau.ndim equal to ",
      tau.dim(),
      " and input.ndim is equal to ",
      input.dim());
  if (input.dim() > 2) {
    auto expected_batch_tau_shape = IntArrayRef(input.sizes().data(), input.dim() - 2); // input.shape[:-2]
    auto actual_batch_tau_shape = IntArrayRef(tau.sizes().data(), tau.dim() - 1); // tau.shape[:-1]
    TORCH_CHECK(
        actual_batch_tau_shape.equals(expected_batch_tau_shape),
        "torch.linalg.householder_product: Expected batch dimensions of tau to be equal to input.shape[:-2], but got ",
        actual_batch_tau_shape);
  }

  TORCH_CHECK(
      tau.scalar_type() == input.scalar_type(),
      "torch.linalg.householder_product: tau dtype ",
      tau.scalar_type(),
      " does not match input dtype ",
      input.scalar_type());
  TORCH_CHECK(
      input.device() == tau.device(),
      "torch.linalg.householder_product: Expected input and tau to be on the same device, but found input on ",
      input.device(),
      " and tau on ",
      tau.device(),
      " instead.");

  checkSameDevice("torch.linalg.householder_product", result, input);
  checkLinalgCompatibleDtype("torch.linalg.householder_product", result, input);

  // TODO: uncomment the following when passing incorrectly sized 'result' is not allowed
  // if (result.numel() != 0) {
  //   // Resize messes up the strides, so let's not use at::native::resize_output
  //   TORCH_CHECK(result.sizes().equals(input.sizes()),
  //   "result shape ", result.sizes(), " does not match input shape ", input.sizes());
  // }

  bool result_input_same_type = (result.scalar_type() == input.scalar_type());
  bool result_equal_expected_shape = result.sizes().equals(input.sizes());
  bool is_batched_column_major = false;
  if (result.dim() >= 2) {
    is_batched_column_major = result.transpose(-2, -1).is_contiguous();
  }

  // if result is not empty and not in batched column major format
  bool copy_needed = (result.numel() != 0 && !is_batched_column_major);
  copy_needed |= !result_input_same_type;  // or result does not have the same dtype as input
  copy_needed |= (result.numel() != 0 && !result_equal_expected_shape); // or result does not have the expected shape
  // we have to allocate a temporary tensor
  if (copy_needed) {
    Tensor result_tmp = at::empty({0}, input.options());
    result_tmp = householder_product_out_helper(input, tau, result_tmp);
    at::native::resize_output(result, result_tmp.sizes());
    result.copy_(result_tmp);
  } else {
    // use result's storage directly
    result = householder_product_out_helper(input, tau, result);
  }

  return result;
}

Tensor linalg_householder_product(const Tensor& input, const Tensor& tau) {
  Tensor result = at::empty({0}, input.options());
  result = at::linalg_householder_product_outf(input, tau, result);
  return result;
}

// torch.orgqr is an alias of torch.linalg.householder_product
// torch.linalg.householder_product is the preferred new function
Tensor& orgqr_out(const Tensor& input, const Tensor& tau, Tensor& result) {
  return at::linalg_householder_product_outf(input, tau, result);
}

Tensor orgqr(const Tensor& input, const Tensor& tau) {
  return at::linalg_householder_product(input, tau);
}

DEFINE_DISPATCH(ormqr_stub);

void ormqr_out_helper(const Tensor& input, const Tensor& tau, const Tensor& other, const Tensor& result, bool left, bool transpose) {
  TORCH_INTERNAL_ASSERT_DEBUG_ONLY(input.dim() >= 2);
  TORCH_INTERNAL_ASSERT_DEBUG_ONLY(other.dim() >= 2);

  TORCH_INTERNAL_ASSERT_DEBUG_ONLY(other.size(left ? -2 : -1) >= tau.size(-1));
  TORCH_INTERNAL_ASSERT_DEBUG_ONLY(other.size(left ? -2 : -1) == input.size(-2));

  TORCH_INTERNAL_ASSERT_DEBUG_ONLY(input.scalar_type() == tau.scalar_type());
  TORCH_INTERNAL_ASSERT_DEBUG_ONLY(input.device() == tau.device());

  TORCH_INTERNAL_ASSERT_DEBUG_ONLY(input.scalar_type() == other.scalar_type());
  TORCH_INTERNAL_ASSERT_DEBUG_ONLY(input.device() == other.device());

  TORCH_INTERNAL_ASSERT_DEBUG_ONLY(result.scalar_type() == input.scalar_type());
  TORCH_INTERNAL_ASSERT_DEBUG_ONLY(result.device() == input.device());

  // if 'result' has no elements we can modify it
  if (result.numel() == 0) {
    at::native::resize_as_(result, other.transpose(-2, -1), MemoryFormat::Contiguous);
    result.transpose_(-2, -1);
  }

  // 'result' tensor must be in batched column major order (Fortran contiguous)
  TORCH_INTERNAL_ASSERT_DEBUG_ONLY(result.transpose(-2, -1).is_contiguous());
  TORCH_INTERNAL_ASSERT_DEBUG_ONLY(result.sizes().equals(other.sizes()));

  // 'tau' tensor must be contiguous
  Tensor tau_ = tau;
  if (!tau.is_contiguous()) {
    tau_ = at::empty(tau.sizes(), tau.options(), MemoryFormat::Contiguous);
    tau_.copy_(tau);
  }

  // 'input' tensor must be Fortran contiguous
  Tensor input_ = input;
  if (!input.transpose(-2, -1).is_contiguous()) {
    input_ = at::empty(input.transpose(-2, -1).sizes(), input.options(), MemoryFormat::Contiguous);
    input_.transpose_(-2, -1);
    input_.copy_(input);
  }

  // ormqr_stub (apply_ormqr) performs calculations in-place and 'result' must be a copy of 'other'
  result.copy_(other);

  ormqr_stub(result.device().type(), input_, tau_, result, left, transpose);
}

Tensor& ormqr_out(const Tensor& input, const Tensor& tau, const Tensor& other, bool left, bool transpose, Tensor& result) {
  TORCH_CHECK(input.dim() >= 2, "torch.ormqr: input must have at least 2 dimensions.");
  TORCH_CHECK(other.dim() >= 2, "torch.ormqr: other must have at least 2 dimensions.");

  int64_t left_size_condition = left ? -2 : -1;
  TORCH_CHECK(
      other.size(left_size_condition) >= tau.size(-1),
      "torch.ormqr: other.shape[",
      left_size_condition,
      "] must be greater than or equal to tau.shape[-1]");

  TORCH_CHECK(
      other.size(left_size_condition) == input.size(-2),
      "torch.ormqr: other.shape[",
      left_size_condition,
      "] must be equal to input.shape[-2]");

  TORCH_CHECK(
      input.dim() - tau.dim() == 1,
      "torch.ormqr: ",
      "Expected tau to have one dimension less than input, but got tau.ndim equal to ",
      tau.dim(),
      " and input.ndim is equal to ",
      input.dim());
  TORCH_CHECK(
      input.dim() == other.dim(),
      "torch.ormqr: ",
      "Expected other to have the same number of dimensions as input, but got other.ndim equal to ",
      other.dim(),
      " and input.ndim is equal to ",
      input.dim());

  if (input.dim() > 2) {
    auto expected_batch_shape = IntArrayRef(input.sizes().data(), input.dim() - 2); // input.shape[:-2]
    auto actual_batch_tau_shape = IntArrayRef(tau.sizes().data(), tau.dim() - 1); // tau.shape[:-1]
    TORCH_CHECK(
        actual_batch_tau_shape.equals(expected_batch_shape),
        "torch.ormqr: Expected batch dimensions of tau to be equal to input.shape[:-2], but got ",
        actual_batch_tau_shape);

    auto actual_batch_other_shape = IntArrayRef(other.sizes().data(), other.dim() - 2); // other.shape[:-2]
    TORCH_CHECK(
        actual_batch_other_shape.equals(expected_batch_shape),
        "torch.ormqr: Expected batch dimensions of other to be equal to input.shape[:-2], but got ",
        actual_batch_other_shape);
  }

  TORCH_CHECK(
      tau.scalar_type() == input.scalar_type(),
      "torch.ormqr: Expected input and tau to have the same dtype, but input has dtype", input.scalar_type(),
      " and tau has dtype ", tau.scalar_type());
  TORCH_CHECK(
      other.scalar_type() == input.scalar_type(),
      "torch.ormqr: Expected input and other to have the same dtype, but input has dtype", input.scalar_type(),
      " and other has dtype ", other.scalar_type());
  TORCH_CHECK(
      result.scalar_type() == input.scalar_type(),
      "torch.ormqr: Expected input and result to have the same dtype, but input has dtype", input.scalar_type(),
      " and result has dtype ", result.scalar_type());

  checkSameDevice("torch.ormqr", tau, input, "tau");
  checkSameDevice("torch.ormqr", other, input, "other");
  checkSameDevice("torch.ormqr", result, input);

  bool result_equal_expected_shape = result.sizes().equals(other.sizes());
  bool is_batched_column_major = false;
  if (result.dim() >= 2) {
    is_batched_column_major = result.transpose(-2, -1).is_contiguous();
  }

  // if result is not empty and not in batched column major format
  bool copy_needed = (result.numel() != 0 && !is_batched_column_major);
  copy_needed |= (result.numel() != 0 && !result_equal_expected_shape); // or result does not have the expected shape
  // we have to allocate a temporary tensor
  if (copy_needed) {
    Tensor result_tmp = at::empty({0}, input.options());
    ormqr_out_helper(input, tau, other, result_tmp, left, transpose);
    at::native::resize_output(result, result_tmp.sizes());
    result.copy_(result_tmp);
  } else {
    // use result's storage directly
    ormqr_out_helper(input, tau, other, result, left, transpose);
  }

  return result;
}

Tensor ormqr(const Tensor& input, const Tensor& tau, const Tensor& other, bool left, bool transpose) {
  Tensor result = at::empty({0}, input.options());
  result = at::native::ormqr_out(input, tau, other, left, transpose, result);
  return result;
}

// ~~~~~~~~~~~~~~~~~~~~~~~~~~~~~~~~~~ linalg_eigh ~~~~~~~~~~~~~~~~~~~~~~~~~~~~~~~~

DEFINE_DISPATCH(linalg_eigh_stub);

/*
  Computes eigenvalues and eigenvectors of the tensor 'input'.

  Args:
  * 'input' - input Tensor for eigendecomposition
  * 'values' - Tensor to store computed eigenvalues
  * 'vectors' - Tensor to store computed eigenvectors
  * 'infos' - Tensor to store LAPACK/MAGMA/cuSOLVER error codes
  * 'compute_eigenvectors' - controls whether eigenvectors should be computed
  * 'uplo_str' - controls the portion of input matrix to consider in computations, allowed values are "u", "U", "l", "L"
    "u", "U" - upper triangular portion of the input matrix is used in computations; "l", "L" - lower.
*/
void linalg_eigh_out_info(
    const Tensor& input,
    const Tensor& values,
    const Tensor& vectors,
    const Tensor& infos,
    bool compute_eigenvectors,
    const c10::string_view uplo_str) {
  // These internal asserts make explicit the assumptions in the implementation
  // Error check with the actual error messages are done on the higher level of
  // the hierarchy of calls
  TORCH_INTERNAL_ASSERT_DEBUG_ONLY(input.dim() >= 2);
  TORCH_INTERNAL_ASSERT_DEBUG_ONLY(input.size(-2) == input.size(-1));

  TORCH_INTERNAL_ASSERT_DEBUG_ONLY(input.device() == vectors.device());
  TORCH_INTERNAL_ASSERT_DEBUG_ONLY(input.device() == values.device());

  // eigenvalues are always real-valued
  // NOLINTNEXTLINE(clang-analyzer-deadcode.DeadStores)
  ScalarType real_dtype = toValueType(input.scalar_type());
  TORCH_INTERNAL_ASSERT_DEBUG_ONLY(values.scalar_type() == real_dtype);
  TORCH_INTERNAL_ASSERT_DEBUG_ONLY(input.scalar_type() == vectors.scalar_type());

  TORCH_INTERNAL_ASSERT_DEBUG_ONLY(infos.scalar_type() == at::kInt);
  TORCH_INTERNAL_ASSERT_DEBUG_ONLY(infos.device() == input.device());

  // infos can have the shape equal to input.shape[:-2] or (batchCount(input), ), both would work with the current implementation.
  // infos.shape == input.shape[:-2] might be useful in the future for easier checking the error code for the specific matrix
  // in batched input when we would have a user-exposed way to get infos tensor.
  // 1-dimensional tensor of shape (batchCount(input), ) is currently used for the internal implementation everywhere.
  TORCH_INTERNAL_ASSERT_DEBUG_ONLY(infos.numel() == std::max<int64_t>(1, batchCount(input)));
  TORCH_INTERNAL_ASSERT_DEBUG_ONLY(infos.is_contiguous());

  // if 'vectors' has no elements we can modify it
  if (vectors.numel() == 0) {
    vectors.resize_(input.sizes(), MemoryFormat::Contiguous);
    vectors.transpose_(-2, -1);  // make 'vectors' to have Fortran contiguous memory layout
  }

  // if 'values' has no elements we can modify it
  auto values_shape = IntArrayRef(input.sizes().data(), input.dim()-1);  // input.shape[:-1]
  if (values.numel() == 0) {
    values.resize_(values_shape, MemoryFormat::Contiguous);
  }

  // 'vectors' must be in batched column major order (Fortran contiguous)
  TORCH_INTERNAL_ASSERT_DEBUG_ONLY(vectors.transpose(-2, -1).is_contiguous());
  TORCH_INTERNAL_ASSERT_DEBUG_ONLY(vectors.sizes().equals(input.sizes()));

  // 'values' must be contiguous
  TORCH_INTERNAL_ASSERT_DEBUG_ONLY(values.is_contiguous());
  TORCH_INTERNAL_ASSERT_DEBUG_ONLY(values.sizes().equals(values_shape));

  // linalg_eigh_stub performs calculations in-place and 'vectors' must be a copy of 'input'
  vectors.copy_(input);

  // NOLINTNEXTLINE(cppcoreguidelines-narrowing-conversions,bugprone-narrowing-conversions)
  char uplo = std::toupper(uplo_str[0]);
  bool upper = (uplo == 'U');

  linalg_eigh_stub(input.device().type(), values, vectors, infos, upper, compute_eigenvectors);
}

std::tuple<Tensor, Tensor> linalg_eigh(const Tensor& input, c10::string_view uplo) {
  squareCheckInputs(input);
  checkUplo(uplo);
  ScalarType real_dtype = toValueType(input.scalar_type());
  Tensor values = at::empty({0}, input.options().dtype(real_dtype));
  Tensor vectors = at::empty({0}, input.options());
  Tensor infos = at::zeros({std::max<int64_t>(1, batchCount(input))}, input.options().dtype(kInt));

  linalg_eigh_out_info(input, values, vectors, infos, true, uplo);

  if (input.dim() > 2) {
    batchCheckErrors(infos, "torch.linalg.eigh");
  } else {
    singleCheckErrors(infos.item().toInt(), "torch.linalg.eigh");
  }

  return std::tuple<Tensor, Tensor>(values, vectors);
}

// TODO: it's possible to make the _out variant to be a primal function and implement linalg_eigh on top of _out
// TODO: implement _out variant avoiding copy and using already allocated storage directly
std::tuple<Tensor&, Tensor&> linalg_eigh_out(const Tensor& input, c10::string_view uplo, Tensor& eigvals, Tensor& eigvecs) {
  checkLinalgCompatibleDtype("torch.linalg.eigh", eigvecs, input, "eigenvectors");

  // eigenvalues are always real-valued here
  ScalarType real_dtype = toValueType(input.scalar_type());
  checkLinalgCompatibleDtype("torch.linalg.eigh", eigvals.scalar_type(), real_dtype, "eigenvalues");

  Tensor eigvals_tmp, eigvecs_tmp;
  std::tie(eigvals_tmp, eigvecs_tmp) = at::linalg_eigh(input, uplo);

  at::native::resize_output(eigvals, eigvals_tmp.sizes());
  eigvals.copy_(eigvals_tmp);
  at::native::resize_output(eigvecs, eigvecs_tmp.sizes());
  eigvecs.copy_(eigvecs_tmp);

  return std::tuple<Tensor&, Tensor&>(eigvals, eigvecs);
}

Tensor linalg_eigvalsh(const Tensor& input, c10::string_view uplo) {
  // if input requires grad we must compute the eigenvectors to make this function differentiable
  // the eigenvectors are not exposed to the user
  if (at::GradMode::is_enabled() && input.requires_grad()) {
    Tensor values;
    std::tie(values, std::ignore) = at::linalg_eigh(input, uplo);
    return values;
  }

  ScalarType real_dtype = toValueType(input.scalar_type());
  Tensor values = at::empty({0}, input.options().dtype(real_dtype));
  values = at::linalg_eigvalsh_outf(input, uplo, values);
  return values;
}

Tensor& linalg_eigvalsh_out(const Tensor& input, c10::string_view uplo, Tensor& result) {
  ScalarType real_dtype = toValueType(input.scalar_type());
  checkLinalgCompatibleDtype("torch.linalg.eigvalsh", result.scalar_type(), real_dtype);

  squareCheckInputs(input);
  checkUplo(uplo);

  auto expected_result_shape = IntArrayRef(input.sizes().data(), input.dim()-1);  // input.shape[:-1]
  bool result_equal_expected_shape = result.sizes().equals(expected_result_shape);
  bool expected_result_type = (result.scalar_type() == real_dtype);
  bool copy_needed = !expected_result_type;
  copy_needed |= (result.numel() != 0 && !result_equal_expected_shape);
  copy_needed |= (result.numel() != 0 && !result.is_contiguous());

  Tensor vectors = at::empty({0}, input.options());
  Tensor infos = at::zeros({std::max<int64_t>(1, batchCount(input))}, input.options().dtype(kInt));

  if (copy_needed) { // we have to allocate a temporary tensor
    Tensor result_tmp = at::empty({expected_result_shape}, input.options().dtype(real_dtype));
    linalg_eigh_out_info(input, result_tmp, vectors, infos, /*compute_eigenvectors=*/false, uplo);
    at::native::resize_output(result, result_tmp.sizes());
    result.copy_(result_tmp);
  } else {
    // else use the provided output storage directly
    linalg_eigh_out_info(input, result, vectors, infos, /*compute_eigenvectors=*/false, uplo);
  }

  if (input.dim() > 2) {
    batchCheckErrors(infos, "torch.linalg.eigvalsh");
  } else {
    singleCheckErrors(infos.item().toInt(), "torch.linalg.eigvalsh");
  }

  return result;
}

// ~~~~~~~~~~~~~~~~~~~~~~~~~~~~~~~~~~ symeig ~~~~~~~~~~~~~~~~~~~~~~~~~~~~~~~~~~~~~

template <typename scalar_t>
static void apply_symeig(Tensor& self, Tensor& eigvals, bool eigenvectors, bool upper, std::vector<int64_t>& infos) {
#if !AT_BUILD_WITH_LAPACK()
  AT_ERROR("symeig: LAPACK library not found in compilation");
#else
  using value_t = typename c10::scalar_value_type<scalar_t>::type;
  auto self_data = self.data_ptr<scalar_t>();
  auto eigvals_data = eigvals.data_ptr<value_t>();
  auto self_matrix_stride = matrixStride(self);
  auto eigvals_stride = eigvals.size(-1);
  auto batch_size = batchCount(self);
  auto n = self.size(-1);

  char uplo = upper ? 'U' : 'L';
  char jobz = eigenvectors ? 'V' : 'N';

  // NOLINTNEXTLINE(cppcoreguidelines-init-variables)
  int info;
  // Run once, first to get the optimum work size.
  // Since we deal with batches of matrices with the same dimensions, doing this outside
  // the loop saves (batch_size - 1) workspace queries which would provide the same result
  // and (batch_size - 1) calls to allocate and deallocate workspace using at::empty()
  int lwork = -1;
  scalar_t wkopt;

  Tensor rwork;
  value_t* rwork_data = nullptr;
  if (isComplexType(at::typeMetaToScalarType(self.dtype()))) {
    int64_t lrwork = std::max(int64_t(1), 3 * n - 2);
    ScalarType dtype = toValueType(typeMetaToScalarType(self.dtype()));
    rwork = at::empty({lrwork}, self.options().dtype(dtype));
    rwork_data = rwork.data_ptr<value_t>();
  }

  lapackSymeig<scalar_t, value_t>(jobz, uplo, n, self_data, n, eigvals_data, &wkopt, lwork, rwork_data, &info);
  lwork = std::max<int>(1, real_impl<scalar_t, value_t>(wkopt));
  Tensor work = at::empty({lwork}, self.options());

  for (const auto i : c10::irange(batch_size)) {
    scalar_t* self_working_ptr = &self_data[i * self_matrix_stride];
    value_t* eigvals_working_ptr = &eigvals_data[i * eigvals_stride];

    // now compute the eigenvalues and the eigenvectors (optionally)
    lapackSymeig<scalar_t, value_t>(jobz, uplo, n, self_working_ptr, n, eigvals_working_ptr, work.data_ptr<scalar_t>(), lwork, rwork_data, &info);
    infos[i] = info;
    if (info != 0) {
      return;
    }
  }
#endif
}

std::tuple<Tensor, Tensor> _symeig_helper_cpu(const Tensor& self, bool eigenvectors, bool upper) {
  std::vector<int64_t> infos(batchCount(self), 0);

  auto self_sizes = self.sizes().vec();
  self_sizes.pop_back();
  ScalarType dtype = toValueType(typeMetaToScalarType(self.dtype()));
  auto eigvals = at::empty(self_sizes, self.options().dtype(dtype));

  if (self.numel() == 0) {
    return std::tuple<Tensor, Tensor>(eigvals, at::empty_like(self, LEGACY_CONTIGUOUS_MEMORY_FORMAT));
  }

  auto self_working_copy = cloneBatchedColumnMajor(self);
  AT_DISPATCH_FLOATING_AND_COMPLEX_TYPES(self.scalar_type(), "symeig_cpu", [&]{
    apply_symeig<scalar_t>(self_working_copy, eigvals, eigenvectors, upper, infos);
  });

  if (self.dim() > 2) {
    batchCheckErrors(infos, "symeig_cpu");
  } else {
    singleCheckErrors(infos[0], "symeig_cpu");
  }
  if (eigenvectors) {
    return std::tuple<Tensor, Tensor>(eigvals, self_working_copy);
  } else {
    return std::tuple<Tensor, Tensor>(eigvals, at::empty({0}, self.options()));
  }
}

std::tuple<Tensor, Tensor> symeig(const Tensor& self, bool eigenvectors, bool upper) {
  TORCH_WARN_ONCE(
    "torch.symeig is deprecated in favor of torch.linalg.eigh and will be removed in a future ",
    "PyTorch release.\n",
    "The default behavior has changed from using the upper triangular portion of the matrix by default ",
    "to using the lower triangular portion.\n",
    "L, _ = torch.symeig(A, upper=upper)\n",
    "should be replaced with\n",
    "L = torch.linalg.eigvalsh(A, UPLO='U' if upper else 'L')\n",
    "and\n",
    "L, V = torch.symeig(A, eigenvectors=True)\n"
    "should be replaced with\n",
    "L, V = torch.linalg.eigh(A, UPLO='U' if upper else 'L')"
  );
  squareCheckInputs(self);
  return at::_symeig_helper(self, eigenvectors, upper);
}

std::tuple<Tensor&, Tensor&> symeig_out(const Tensor& self, bool eigenvectors, bool upper, Tensor& vals, Tensor& vecs) {
  TORCH_WARN_ONCE(
    "torch.symeig is deprecated in favor of torch.linalg.eigh and will be removed in a future ",
    "PyTorch release.\n",
    "The default behavior has changed from using the upper triangular portion of the matrix by default ",
    "to using the lower triangular portion.\n",
    "L, _ = torch.symeig(A, upper=upper)\n",
    "should be replaced with\n",
    "L = torch.linalg.eigvalsh(A, UPLO='U' if upper else 'L')\n",
    "and\n",
    "L, V = torch.symeig(A, eigenvectors=True)\n"
    "should be replaced with\n",
    "L, V = torch.linalg.eigh(A, UPLO='U' if upper else 'L')"
  );
  checkSameDevice("symeig", vals, self, "eigenvalues");
  checkSameDevice("symeig", vecs, self, "eigenvectors");
  checkLinalgCompatibleDtype("symeig", vecs, self, "eigenvectors");
  // eigenvalues are always real-valued here
  ScalarType real_dtype = toValueType(self.scalar_type());
  checkLinalgCompatibleDtype("symeig", vals.scalar_type(), real_dtype, "eigenvalues");

  Tensor vals_tmp, vecs_tmp;
  std::tie(vals_tmp, vecs_tmp) = at::symeig(self, eigenvectors, upper);

  at::native::resize_output(vals, vals_tmp.sizes());
  at::native::resize_output(vecs, vecs_tmp.sizes());
  vals.copy_(vals_tmp);
  vecs.copy_(vecs_tmp);
  return std::tuple<Tensor&, Tensor&>(vals, vecs);
}

// ~~~~~~~~~~~~~~~~~~~~~~~~~~~~~~~~~~~~ linalg_eig ~~~~~~~~~~~~~~~~~~~~~~~~~~~~~~~

// This function returns complex-valued eigenvectors that is obtained from LAPACK GEEV's real-valued output
// This function is also used for the MAGMA path because intermediate MAGMA's results live on CPU
template <typename scalar_t>
static void linalg_eig_make_complex_eigenvectors_impl(Tensor& result, const Tensor& complex_values, const Tensor& real_vectors) {
  // From GEEV documentation:
  // Complex conjugate pairs of eigenvalues appear consecutively with the eigenvalue having the positive imaginary part first
  // If the j-th eigenvalue is real, then v(j) = VR(:,j), the j-th column of VR.
  // If the j-th and (j+1)-st eigenvalues form a complex conjugate pair, then v(j) = VR(:,j) + i*VR(:,j+1) and v(j+1) = VR(:,j) - i*VR(:,j+1).

  auto batch_size = batchCount(real_vectors);
  auto n = real_vectors.size(-1);
  auto matrix_stride = matrixStride(real_vectors);

  auto result_data = result.data_ptr<c10::complex<scalar_t>>();
  auto real_vectors_data = real_vectors.data_ptr<scalar_t>();
  auto values_data = complex_values.data_ptr<c10::complex<scalar_t>>();

  for (auto b = decltype(batch_size){0}; b < batch_size; b++) {
    scalar_t* vecs = &real_vectors_data[b * matrix_stride];
    c10::complex<scalar_t>* res = &result_data[b * matrix_stride];
    c10::complex<scalar_t>* vals = &values_data[b * n];
    for (auto j = decltype(n){0}; j < n; j++) {
      if (vals[j].imag() == 0.0) {  // eigenvalue is real, then v(j) = VR(:,j)
        for (auto i = decltype(n){0}; i < n; i++) {
          res[j * n + i] = c10::complex<scalar_t>(vecs[j * n + i], 0);
        }
      } else {
        for (auto i = decltype(n){0}; i < n; i++) {
          res[j * n + i] = c10::complex<scalar_t>(vecs[j * n + i],  vecs[(j+1) * n + i]);      // v(j)   = VR(:,j) + i*VR(:,j+1)
          res[(j+1) * n + i] = c10::complex<scalar_t>(vecs[j * n + i], -vecs[(j+1) * n + i]);  // v(j+1) = VR(:,j) - i*VR(:,j+1)
        }
        j++;
      }
    }
  }
}

static Tensor& linalg_eig_make_complex_eigenvectors(Tensor& complex_vectors, const Tensor& complex_values, const Tensor& real_vectors) {
  // These asserts make explicit the requirements on tensors for 'linalg_eig_make_complex_eigenvectors_impl'
  TORCH_INTERNAL_ASSERT_DEBUG_ONLY(complex_vectors.device() == at::kCPU);
  TORCH_INTERNAL_ASSERT_DEBUG_ONLY(complex_values.device() == at::kCPU);
  TORCH_INTERNAL_ASSERT_DEBUG_ONLY(real_vectors.device() == at::kCPU);

  TORCH_INTERNAL_ASSERT_DEBUG_ONLY(complex_vectors.is_complex());
  TORCH_INTERNAL_ASSERT_DEBUG_ONLY(complex_values.is_complex());
  TORCH_INTERNAL_ASSERT_DEBUG_ONLY(real_vectors.is_floating_point());

  TORCH_INTERNAL_ASSERT_DEBUG_ONLY(complex_vectors.transpose(-2, -1).is_contiguous());
  TORCH_INTERNAL_ASSERT_DEBUG_ONLY(complex_values.is_contiguous());
  TORCH_INTERNAL_ASSERT_DEBUG_ONLY(real_vectors.transpose(-2, -1).is_contiguous());

  AT_DISPATCH_FLOATING_TYPES(real_vectors.scalar_type(), "linalg_eig_make_complex_vector", [&]{
    linalg_eig_make_complex_eigenvectors_impl<scalar_t>(complex_vectors, complex_values, real_vectors);
  });
  return complex_vectors;
}

DEFINE_DISPATCH(linalg_eig_stub);

std::tuple<Tensor&, Tensor&> linalg_eig_out_info(const Tensor& input, Tensor& values, Tensor& vectors, Tensor& infos, bool compute_eigenvectors) {
  // MAGMA doesn't have GPU interface for GEEV routine, it requires inputs to be on CPU
  // therefore we create all intermediate tensors on CPU
  auto options = input.options().device(at::kCPU);

  // These internal asserts make explicit the assumptions in the implementation
  // Error check with the actual error messages are done on the higher level of the hierarchy of calls
  TORCH_INTERNAL_ASSERT_DEBUG_ONLY(input.dim() >= 2);
  TORCH_INTERNAL_ASSERT_DEBUG_ONLY(input.size(-2) == input.size(-1));

  // for real-valued 'input', eigenvalues can be real-valued or complex-valued
  TORCH_INTERNAL_ASSERT_DEBUG_ONLY((toComplexType(input.scalar_type()) == values.scalar_type()) || (input.scalar_type() == values.scalar_type()));
  TORCH_INTERNAL_ASSERT_DEBUG_ONLY(values.device() == at::kCPU);

  // for real-valued 'input', eigenvectors can be real-valued or complex-valued
  if (compute_eigenvectors) {
    TORCH_INTERNAL_ASSERT_DEBUG_ONLY((toComplexType(input.scalar_type()) == vectors.scalar_type()) || (input.scalar_type() == vectors.scalar_type()));
    TORCH_INTERNAL_ASSERT_DEBUG_ONLY(vectors.device() == at::kCPU);
  }

  TORCH_INTERNAL_ASSERT_DEBUG_ONLY(infos.scalar_type() == at::kInt);
  TORCH_INTERNAL_ASSERT_DEBUG_ONLY(infos.device() == at::kCPU);
  TORCH_INTERNAL_ASSERT_DEBUG_ONLY(infos.numel() == std::max<int64_t>(1, batchCount(input)));
  TORCH_INTERNAL_ASSERT_DEBUG_ONLY(infos.is_contiguous());

  // if 'vectors' has no elements we can modify it
  if (vectors.numel() == 0 && compute_eigenvectors) {
    vectors.resize_(input.sizes(), MemoryFormat::Contiguous);
    vectors.transpose_(-2, -1);  // make 'vectors' to have Fortran contiguous memory layout
  }

  // if 'values' has no elements we can modify it
  auto values_shape = IntArrayRef(input.sizes().data(), input.dim()-1);  // input.shape[:-1]
  if (values.numel() == 0) {
    values.resize_(values_shape, MemoryFormat::Contiguous);
  }

  // 'vectors' must be in batched column major order (Fortran contiguous)
  if (compute_eigenvectors) {
    TORCH_INTERNAL_ASSERT_DEBUG_ONLY(vectors.transpose(-2, -1).is_contiguous());
    TORCH_INTERNAL_ASSERT_DEBUG_ONLY(vectors.sizes().equals(input.sizes()));
  }

  // 'values' must be contiguous
  TORCH_INTERNAL_ASSERT_DEBUG_ONLY(values.is_contiguous());
  TORCH_INTERNAL_ASSERT_DEBUG_ONLY(values.sizes().equals(values_shape));

  // if 'input' is complex then use 'values' directly else create a temporary to hold the real and imaginary parts
  // and then use at::complex_out
  Tensor real_imag_values = values;

  // if 'input' is complex then use 'vectors' directly else maybe create a temporary to hold real vectors
  // and then use linalg_eig_make_complex_eigenvectors
  Tensor maybe_complex_vectors = vectors;
  if (!input.is_complex()) {
    // first n elements to hold the real portion of the output and the last n elements to hold the imaginary portion
    auto real_imag_shape = IntArrayRef(input.sizes().data(), input.dim()-2).vec();  // input.shape[:-2]
    real_imag_shape.push_back(input.size(-1) * 2);
    real_imag_values = at::empty(real_imag_shape, options, MemoryFormat::Contiguous);

    // linalg_eig_stub expects real-valued tensor to store eigenvectors
    // output of linalg_eig_stub need to be post-processed later to produce complex-valued eigenvectors
    // we do this post-processing only if 'vectors' is complex-valued
    // otherwise storage of 'vectors' is used directly
    if (vectors.is_complex() && compute_eigenvectors) {
      maybe_complex_vectors = at::empty(input.sizes(), options, MemoryFormat::Contiguous);
      maybe_complex_vectors.transpose_(-2, -1);  // make 'maybe_complex_vectors' to have Fortran contiguous memory layout
    }
  }

  // MAGMA uses a hybrid CPU-GPU algorithm that performs well only for large matrices
  // See: https://github.com/pytorch/pytorch/pull/52491#issuecomment-795685687
  // Here we call CPU path for matrices smaller than 2048x2048
  // that should be in general significantly faster than calling MAGMA
  if (input.size(-1) <= 2048) {
    linalg_eig_stub(at::kCPU, real_imag_values, maybe_complex_vectors, infos, input.to(kCPU), compute_eigenvectors);
  } else {
    linalg_eig_stub(input.device().type(), real_imag_values, maybe_complex_vectors, infos, input, compute_eigenvectors);
  }

  // if input is not complex we need to do some post-processing
  if (!input.is_complex()) {
    // extract real and imaginary parts of the output
    auto real_values = real_imag_values.slice(/*dim=*/-1, /*start=*/0, /*end*/input.size(-1));
    auto imag_values = real_imag_values.slice(/*dim=*/-1, /*start=*/input.size(-1));

    // if the imaginary part is zero we don't need to do anything
    bool is_zero_imag = at::all(imag_values == 0.0).item().toBool();
    if (is_zero_imag) {
      values.copy_(real_values);
      if (compute_eigenvectors) {
        vectors.copy_(maybe_complex_vectors);  // does nothing for !vectors.is_complex() because vectors.is_same(maybe_complex_vectors) == true
      }
      return std::tuple<Tensor&, Tensor&>(values, vectors);
    }

    if (values.is_complex()) {
      values = at::complex_out(values, real_values, imag_values);
    } else {
      TORCH_CHECK(false, "torch.linalg.eig: imaginary part of eigenvalues is non-zero, can't safely cast eigenvalues to non-complex dtype.")
    }
    if (compute_eigenvectors) {
      if (vectors.is_complex()) {
          vectors = linalg_eig_make_complex_eigenvectors(vectors, values, maybe_complex_vectors);
      } else {
        TORCH_CHECK(false, "torch.linalg.eig: imaginary part of eigenvectors is non-zero, can't safely cast eigenvectors to non-complex dtype.")
      }
    }
  }

  return std::tuple<Tensor&, Tensor&>(values, vectors);
}

std::tuple<Tensor&, Tensor&> linalg_eig_out(const Tensor& input, Tensor& values, Tensor& vectors) {
  squareCheckInputs(input);

  // unlike NumPy for real-valued inputs the output is always complex-valued
  checkLinalgCompatibleDtype("torch.linalg.eig", values.scalar_type(), toComplexType(input.scalar_type()), "eigenvalues");
  checkLinalgCompatibleDtype("torch.linalg.eig", vectors.scalar_type(), toComplexType(input.scalar_type()), "eigenvectors");
  checkSameDevice("torch.linalg.eig", values, input, "eigenvalues");
  checkSameDevice("torch.linalg.eig", vectors, input, "eigenvectors");

  // MAGMA doesn't have GPU interface for GEEV routine, it requires inputs to be on CPU
  auto options = input.options().device(at::kCPU);
  auto infos = at::zeros({std::max<int64_t>(1, batchCount(input))}, options.dtype(kInt));

  // if result is not empty and not in batched column major format we have to allocate a temporary tensor
  bool is_batched_column_major = false;
  if (vectors.dim() >= 2) {
    is_batched_column_major = vectors.transpose(-2, -1).is_contiguous();
  }

  bool values_expected_type = (values.scalar_type() == toComplexType(input.scalar_type()));
  bool vectors_expected_type = (vectors.scalar_type() == toComplexType(input.scalar_type()));

  auto expected_values_shape = IntArrayRef(input.sizes().data(), input.dim()-1);  // input.shape[:-1]
  bool values_equal_expected_shape = values.sizes().equals(expected_values_shape);
  bool vectors_equal_expected_shape = vectors.sizes().equals(input.sizes());

  // if result is not empty and not in batched column major format
  bool values_tmp_needed = (values.numel() != 0 && !values.is_contiguous());
  bool vectors_tmp_needed = (vectors.numel() != 0 && !is_batched_column_major);
  // or result does not have the expected shape
  values_tmp_needed |= (values.numel() != 0 && !values_equal_expected_shape);
  vectors_tmp_needed |= (vectors.numel() != 0 && !vectors_equal_expected_shape);
  // or result does not have the expected dtype
  values_tmp_needed |= !values_expected_type;
  vectors_tmp_needed |= !vectors_expected_type;
  // we will allocate a temporary tensor and do the copy

  // because MAGMA's GEEV takes CPU inputs and returns CPU outputs
  // "out" tensors that are on GPU device can't be used directly
  values_tmp_needed |= values.is_cuda();
  vectors_tmp_needed |= vectors.is_cuda();

  // determine the appropriate scalar_type for the temporary tensors
  ScalarType values_type = input.scalar_type();
  ScalarType vectors_type = input.scalar_type();
  if (!input.is_complex()) {
    // for real-valued input we can have either real- or complex-valued output
    ScalarType input_complex_dtype = toComplexType(input.scalar_type());
    values_type = values.is_complex() ? input_complex_dtype : values_type;
    vectors_type = vectors.is_complex() ? input_complex_dtype : vectors_type;
  }

  if (values_tmp_needed && vectors_tmp_needed) {
    Tensor values_tmp = at::empty({0}, options.dtype(values_type));
    Tensor vectors_tmp = at::empty({0}, options.dtype(vectors_type));
    std::tie(values_tmp, vectors_tmp) = linalg_eig_out_info(input, values_tmp, vectors_tmp, infos, true);
    at::native::resize_output(values, values_tmp.sizes());
    values.copy_(values_tmp);
    at::native::resize_output(vectors, vectors_tmp.sizes());
    vectors.copy_(vectors_tmp);
  } else if (!values_tmp_needed && vectors_tmp_needed) {
    // use 'values' storage directly
    Tensor vectors_tmp = at::empty({0}, options.dtype(vectors_type));
    std::tie(values, vectors_tmp) = linalg_eig_out_info(input, values, vectors_tmp, infos, true);
    at::native::resize_output(vectors, vectors_tmp.sizes());
    vectors.copy_(vectors_tmp);
  } else if (values_tmp_needed && !vectors_tmp_needed) {
    // use 'vectors' storage directly
    Tensor values_tmp = at::empty({0}, options.dtype(values_type));
    std::tie(values_tmp, vectors) = linalg_eig_out_info(input, values_tmp, vectors, infos, true);
    at::native::resize_output(values, values_tmp.sizes());
    values.copy_(values_tmp);
  } else {
    // use 'values' and 'vectors' storage directly
    std::tie(values, vectors) = linalg_eig_out_info(input, values, vectors, infos, true);
  }

  // Now check LAPACK/MAGMA error codes
  if (input.dim() > 2) {
    batchCheckErrors(infos, "torch.linalg.eig");
  } else {
    singleCheckErrors(infos.item().toInt(), "torch.linalg.eig");
  }

  return std::tuple<Tensor&, Tensor&>(values, vectors);
}

std::tuple<Tensor, Tensor> linalg_eig(const Tensor& input) {
  ScalarType complex_dtype = toComplexType(input.scalar_type());
  Tensor values = at::empty({0}, input.options().dtype(complex_dtype));
  Tensor vectors = at::empty({0}, input.options().dtype(complex_dtype));

  at::linalg_eig_outf(input, values, vectors);

  return std::tuple<Tensor, Tensor>(values, vectors);
}

Tensor& linalg_eigvals_out(const Tensor& input, Tensor& values) {
  squareCheckInputs(input);

  // unlike NumPy for real-valued inputs the output is always complex-valued
  checkLinalgCompatibleDtype("torch.linalg.eigvals", values.scalar_type(), toComplexType(input.scalar_type()), "eigenvalues");
  checkSameDevice("torch.linalg.eigvals", values, input, "eigenvalues");

  // MAGMA doesn't have GPU interface for GEEV routine, it requires inputs to be on CPU
  auto options = input.options().device(at::kCPU);
  auto infos = at::zeros({std::max<int64_t>(1, batchCount(input))}, options.dtype(kInt));

  bool values_expected_type = (values.scalar_type() == toComplexType(input.scalar_type()));

  auto expected_values_shape = IntArrayRef(input.sizes().data(), input.dim()-1);  // input.shape[:-1]
  bool values_equal_expected_shape = values.sizes().equals(expected_values_shape);

  // if result is not empty and not in batched column major format
  bool values_tmp_needed = (values.numel() != 0 && !values.is_contiguous());
  // or result does not have the expected shape
  values_tmp_needed |= (values.numel() != 0 && !values_equal_expected_shape);
  // or result does not have the expected dtype
  values_tmp_needed |= !values_expected_type;
  // we will allocate a temporary tensor and do the copy

  // because MAGMA's GEEV takes CPU inputs and returns CPU outputs
  // 'values' tensor that is on GPU device can't be used directly
  values_tmp_needed |= values.is_cuda();

  // determine the appropriate scalar_type for the temporary tensors
  ScalarType values_type = input.scalar_type();
  if (!input.is_complex()) {
    // for real-valued input we can have either real- or complex-valued output
    ScalarType input_complex_dtype = toComplexType(input.scalar_type());
    values_type = values.is_complex() ? input_complex_dtype : values_type;
  }

  Tensor vectors;
  if (values_tmp_needed) {
    Tensor values_tmp = at::empty({0}, options.dtype(values_type));
    std::tie(values_tmp, std::ignore) = linalg_eig_out_info(input, values_tmp, vectors, infos, /*compute_eigenvectors=*/false);
    at::native::resize_output(values, values_tmp.sizes());
    values.copy_(values_tmp);
  } else { // use 'values' storage directly
    std::tie(values, std::ignore) = linalg_eig_out_info(input, values, vectors, infos, /*compute_eigenvectors=*/false);
  }

  // Now check LAPACK/MAGMA error codes
  if (input.dim() > 2) {
    batchCheckErrors(infos, "torch.linalg.eigvals");
  } else {
    singleCheckErrors(infos.item().toInt(), "torch.linalg.eigvals");
  }

  return values;
}

Tensor linalg_eigvals(const Tensor& input) {
  // if input requires grad we must compute the eigenvectors to make this function differentiable
  // the eigenvectors are not exposed to the user
  if (at::GradMode::is_enabled() && input.requires_grad()) {
    return std::get<0>(at::linalg_eig(input));
  }

  ScalarType complex_dtype = toComplexType(input.scalar_type());
  Tensor values = at::empty({0}, input.options().dtype(complex_dtype));

  at::linalg_eigvals_outf(input, values);

  return values;
}

// ~~~~~~~~~~~~~~~~~~~~~~~~~~~~~~~~~~~~ eig ~~~~~~~~~~~~~~~~~~~~~~~~~~~~~~~~~~~~~~

DEFINE_DISPATCH(eig_stub);

std::tuple<Tensor&, Tensor&> eig_out(const Tensor& self, bool eigenvectors, Tensor& e, Tensor& v) {
  TORCH_WARN_ONCE(
    "torch.eig is deprecated in favor of torch.linalg.eig and will be removed in a future ",
    "PyTorch release.\n",
    "torch.linalg.eig returns complex tensors of dtype cfloat or cdouble rather than real tensors ",
    "mimicking complex tensors.\n",
    "L, _ = torch.eig(A)\n",
    "should be replaced with\n",
    "L_complex = torch.linalg.eigvals(A)\n",
    "and\n",
    "L, V = torch.eig(A, eigenvectors=True)\n",
    "should be replaced with\n",
    "L_complex, V_complex = torch.linalg.eig(A)"
  );
  TORCH_CHECK(self.dim() == 2, "input should be 2 dimensional");
  TORCH_CHECK(self.size(0) == self.size(1), "input should be square");
  TORCH_CHECK(self.isfinite().all().item<bool>(), "input should not contain infs or NaNs");
  checkSameDevice("torch.eig", e, self, "eigenvalues");
  checkLinalgCompatibleDtype("torch.eig", e, self, "eigenvalues");
  if (eigenvectors) {
    checkSameDevice("torch.eig", v, self, "eigenvectors");
    checkLinalgCompatibleDtype("torch.eig", v, self, "eigenvectors");
  }
  int64_t n = self.size(-1);

  if (isComplexType(at::typeMetaToScalarType(self.dtype()))) {
      at::native::resize_output(e, {n});
  } else {
      at::native::resize_output(e, {n, 2});
  }
  if (eigenvectors) {
      at::native::resize_output(v, self.sizes());
  }

  // optimization: if self is empty, we can immediately return the empty
  // tensors, instead of getting empty tensors from eig_helper
  if (self.numel() == 0) {
      return std::tuple<Tensor&, Tensor&>(e, v);
  }

  Tensor vals_, vecs_;
  std::tie(vals_, vecs_) = eig_stub(self.device().type(), self, eigenvectors);
  e.copy_(vals_);
  if (eigenvectors) {
    v.copy_(vecs_);
  }
  return std::tuple<Tensor&, Tensor&>(e, v);
}

std::tuple<Tensor,Tensor> eig(const Tensor& self, bool eigenvectors) {
  Tensor e = at::empty({0}, self.options());
  Tensor v = at::empty({0}, self.options());
  at::eig_out(e, v, self, eigenvectors);
  return std::tuple<Tensor, Tensor>(e, v);
}

// ~~~~~~~~~~~~~~~~~~~~~~~~~~~~~~~~~~~~ svd ~~~~~~~~~~~~~~~~~~~~~~~~~~~~~~~~~~~~~~

template <typename scalar_t>
static void apply_svd(Tensor& self, Tensor& U, Tensor& S, Tensor& VT,
                      char jobz, std::vector<int64_t>& infos) {
#if !AT_BUILD_WITH_LAPACK()
  AT_ERROR("svd: LAPACK library not found in compilation");
#else
  using value_t = typename c10::scalar_value_type<scalar_t>::type;
  auto self_data = self.data_ptr<scalar_t>();
  auto U_data = U.data_ptr<scalar_t>();
  auto S_data = S.data_ptr<value_t>();
  auto VT_data = VT.data_ptr<scalar_t>();
  auto self_stride = matrixStride(self);
  auto U_stride = jobz == 'N' ? 1 : matrixStride(U);
  auto S_stride = S.size(-1);
  auto VT_stride = jobz == 'N' ? 1 : matrixStride(VT);
  auto batchsize = batchCount(self);

  // NOLINTNEXTLINE(cppcoreguidelines-init-variables)
  int info;
  auto m = self.size(-2);
  auto n = self.size(-1);
  auto lda = std::max<int64_t>(1, m);
  auto ldvt = std::max<int64_t>(1, jobz == 'N' ? 1 : VT.size(-2));
  auto mn = std::min(m, n);
  Tensor iwork = at::empty({8 * mn}, at::kInt);
  auto iwork_data = iwork.data_ptr<int>();
  Tensor rwork;
  value_t* rwork_data = nullptr;
  if (isComplexType(at::typeMetaToScalarType(self.dtype()))) {
    auto lrwork  = computeLRWorkDim(jobz, m, n);
    // rwork is an array of floats or doubles depending on the type
    rwork = at::empty({std::max(int64_t(1), lrwork)}, at::typeMetaToScalarType(S.dtype()));
    rwork_data = rwork.data_ptr<value_t>();
  }

  // Run once, first to get the optimum work size.
  // Since we deal with batches of matrices with the same dimensions, doing this outside
  // the loop saves (batch_size - 1) workspace queries which would provide the same result
  // and (batch_size - 1) calls to allocate and deallocate workspace using at::empty()
  int lwork = -1;
  scalar_t wkopt;
  lapackSvd<scalar_t, value_t>(jobz, m, n, self_data, lda, S_data, U_data, lda, VT_data, ldvt, &wkopt, lwork, rwork_data, iwork_data, &info);
  lwork = std::max<int>(1, real_impl<scalar_t, value_t>(wkopt));
  Tensor work = at::empty({lwork}, self.options());
  auto work_data = work.data_ptr<scalar_t>();

  for (const auto i : c10::irange(batchsize)) {
    scalar_t* self_working_ptr = &self_data[i * self_stride];
    value_t* S_working_ptr = &S_data[i * S_stride];
    scalar_t* U_working_ptr = &U_data[i * U_stride];
    scalar_t* VT_working_ptr = &VT_data[i * VT_stride];

    // Compute S, U (optionally) and VT (optionally)
    lapackSvd<scalar_t, value_t>(jobz, m, n, self_working_ptr, lda,
                        S_working_ptr, U_working_ptr, lda, VT_working_ptr, ldvt, work_data, lwork, rwork_data, iwork_data, &info);
    infos[i] = info;
    if (info != 0) {
      return;
    }
  }
#endif
}

std::tuple<Tensor, Tensor, Tensor> _svd_helper_cpu(const Tensor& self, bool some, bool compute_uv) {
  std::vector<int64_t> infos(batchCount(self), 0);

  char jobz = compute_uv ? (some ? 'S' : 'A') : 'N';

  Tensor U_working_copy, S_working_copy, VT_working_copy;
  std::tie(U_working_copy, S_working_copy, VT_working_copy) = _create_U_S_VT(self, some, compute_uv);

  auto self_working_copy = cloneBatchedColumnMajor(self);

  AT_DISPATCH_FLOATING_AND_COMPLEX_TYPES(self.scalar_type(), "svd_cpu", [&]{
    apply_svd<scalar_t>(self_working_copy, U_working_copy, S_working_copy, VT_working_copy, jobz, infos);
  });

  if (self.dim() > 2) {
    batchCheckErrors(infos, "svd_cpu");
  } else {
    singleCheckErrors(infos[0], "svd_cpu");
  }

  if (compute_uv) {
    // so far we have computed VT, but torch.svd returns V instead. Adjust accordingly.
    // Note that the 'apply_svd' routine returns VT = V^T (for real inputs) or VT = V^H (for complex inputs), not V.
    VT_working_copy = VT_working_copy.conj();
    VT_working_copy.transpose_(-2, -1);
  }
  return std::make_tuple(U_working_copy, S_working_copy, VT_working_copy);
}

std::tuple<Tensor, Tensor, Tensor> svd(const Tensor& self, bool some, bool compute_uv) {
  // TODO: uncomment the following when svd is deprecated not only in docs
  // torch/xla is blocking the transition from at::svd to at::linalg_svd in at::linalg_pinv code
  // see https://github.com/pytorch/xla/issues/2755
  // TORCH_WARN_ONCE(
  //     "torch.svd is deprecated in favor of torch.linalg.svd and will be ",
  //     "removed in a future PyTorch release.\n",
  //     "U, S, V = torch.svd(A, some=some, compute_uv=True) (default)\n",
  //     "should be replaced with\n",
  //     "U, S, Vh = torch.linalg.svd(A, full_matrices=not some)\n",
  //     "V = Vh.transpose(-2, -1).conj()\n",
  //     "and\n",
  //     "_, S, _ = torch.svd(A, some=some, compute_uv=False)\n",
  //     "should be replaced with\n",
  //     "S = torch.linalg.svdvals(A)");

  TORCH_CHECK(self.dim() >= 2,
              "svd input should have at least 2 dimensions, but has ", self.dim(), " dimensions instead");
  return at::_svd_helper(self, some, compute_uv);
}

std::tuple<Tensor&, Tensor&, Tensor&> svd_out(const Tensor& self, bool some, bool compute_uv, Tensor& U, Tensor& S, Tensor& V) {
  checkSameDevice("svd", U, self, "U");
  checkSameDevice("svd", S, self, "S");
  checkSameDevice("svd", V, self, "V");
  checkLinalgCompatibleDtype("svd", U, self, "U");
  checkLinalgCompatibleDtype("svd", V, self, "V");
  // singular values are always real-valued here
  ScalarType real_dtype = toValueType(self.scalar_type());
  checkLinalgCompatibleDtype("svd", S.scalar_type(), real_dtype, "S");

  Tensor U_tmp, S_tmp, V_tmp;
  std::tie(U_tmp, S_tmp, V_tmp) = at::native::svd(self, some, compute_uv);

  at::native::resize_output(U, U_tmp.sizes());
  at::native::resize_output(S, S_tmp.sizes());
  at::native::resize_output(V, V_tmp.sizes());
  U.copy_(U_tmp);
  S.copy_(S_tmp);
  V.copy_(V_tmp);
  return std::tuple<Tensor&, Tensor&, Tensor&>(U, S, V);
}

// ~~~~~~~~~~~~~~~~~~~~~~~~~~~~~~~~~ linalg_svd ~~~~~~~~~~~~~~~~~~~~~~~~~~~~~~~~~~

/* torch.linalg.svd, implemented in terms of torch.svd. There are two main
   differences:

    1. the 2nd parameter is bool some=True, which if effectively the opposite
       of full_matrices=True

    2. svd returns V, while linalg.svd returns Vh = V^T (for real inputs) or Vh = V^H (for complex inputs).
       To accommodate the difference, we transpose() and conj() V upon return
*/

std::tuple<Tensor, Tensor, Tensor> linalg_svd(const Tensor& self, bool full_matrices) {
  TORCH_CHECK(self.dim() >= 2,
              "svd input should have at least 2 dimensions, but has ", self.dim(), " dimensions instead");

    bool some = !full_matrices;
    Tensor U, S, V;
    std::tie(U, S, V) = at::_svd_helper(self, some, /*compute_uv=*/true);

    Tensor Vh = V.conj().transpose(-2, -1);
    return std::make_tuple(U, S, Vh);

}

static void svd_resize_and_copy(const char *name, const Tensor& src, Tensor &dst) {
  TORCH_CHECK(src.device() == dst.device(), "svd output tensor ", name, " is on the wrong device: expected ", src.device(), " got ", dst.device());
  at::native::resize_output(dst, src.sizes());
  dst.copy_(src);
}

std::tuple<Tensor&, Tensor&, Tensor&> linalg_svd_out(const Tensor& self, bool full_matrices, Tensor& U, Tensor& S, Tensor& Vh) {
  checkSameDevice("svd", U, self, "U");
  checkSameDevice("svd", S, self, "S");
  checkSameDevice("svd", Vh, self, "Vh");
  checkLinalgCompatibleDtype("linalg_svd", U, self, "U");
  checkLinalgCompatibleDtype("linalg_svd", Vh, self, "Vh");
  // singular values are always real-valued here
  ScalarType real_dtype = toValueType(self.scalar_type());
  checkLinalgCompatibleDtype("linalg_svd", S.scalar_type(), real_dtype, "S");
  Tensor U_tmp, S_tmp, Vh_tmp;
  std::tie(U_tmp, S_tmp, Vh_tmp) = at::native::linalg_svd(self, full_matrices);
  svd_resize_and_copy("U", U_tmp, U);
  svd_resize_and_copy("S", S_tmp, S);
  svd_resize_and_copy("V", Vh_tmp, Vh);
  return std::tuple<Tensor&, Tensor&, Tensor&>(U, S, Vh);
}

Tensor linalg_svdvals(const Tensor& input) {
  TORCH_CHECK(
      input.dim() >= 2,
      "torch.linalg.svdvals: input should have at least 2 dimensions, but has ",
      input.dim(),
      " dimensions instead");

  Tensor singular_values;

  // if input requires grad we must compute the singular vectors to make this function differentiable
  // the singular vectors are not exposed to the user
  const bool input_requires_grad = (at::GradMode::is_enabled() && input.requires_grad());
  std::tie(std::ignore, singular_values, std::ignore) =
      at::_svd_helper(input, /*some=*/true, /*compute_uv=*/input_requires_grad);
  return singular_values;
}

Tensor& linalg_svdvals_out(const Tensor& input, Tensor& result) {
  checkSameDevice("torch.linalg.svdvals", result, input);

  // singular values are always real-valued
  ScalarType real_dtype = toValueType(input.scalar_type());
  checkLinalgCompatibleDtype(
      "torch.linalg.svdvals", result.scalar_type(), real_dtype);

  Tensor singular_values_tmp;
  std::tie(std::ignore, singular_values_tmp, std::ignore) =
      at::_svd_helper(input, /*some=*/true, /*compute_uv=*/false);

  at::native::resize_output(result, singular_values_tmp.sizes());
  result.copy_(singular_values_tmp);

  return result;
}

// ~~~~~~~~~~~~~~~~~~~~~~~~~~~~~~~~~~~ lstsq ~~~~~~~~~~~~~~~~~~~~~~~~~~~~~~~~~~~~~

DEFINE_DISPATCH(lstsq_stub);

/*
  Solves a least squares problem. That is minimizing the squared Frobenius norm of |B - A X|.

  Input args:
  * 'input' - Tensor containing batches of m-by-n matrix A.
  * 'other' - Tensor containing batches of max(m, n)-by-nrhs matrix B.
  * 'cond' - relative tolerance for determining rank of A.
  * 'driver' - the name of the LAPACK driver that is used to compute the solution.
  Output args (modified in-place):
  * 'solution' - Tensor to store the solution matrix X.
  * 'residuals' - Tensor to store values of the residual sum of squares for each column of the solution.
  * 'rank' - Tensor to store the rank of A.
  * 'singular_values' - Tensor to store the singular values of A.
  * 'infos' - Tensor to store error codes of linear algebra math library.

  For further details, please see the LAPACK documentation for GELS/GELSY/GELSS/GELSD routines.
*/
static void linalg_lstsq_out_info(
    Tensor& solution,
    Tensor& residuals,
    Tensor& rank,
    Tensor& singular_values,
    Tensor& infos,
    const Tensor& input,
    const Tensor& other,
    double rcond,
    std::string& driver) {
  // These internal asserts make explicit the assumptions in the implementation
  // Error check with the actual error messages are done on the higher level of
  // the hierarchy of calls
  TORCH_INTERNAL_ASSERT(input.dim() >= 2);
  TORCH_INTERNAL_ASSERT(other.dim() >= 1);

  auto dim_diff = input.dim() - other.dim();
  TORCH_INTERNAL_ASSERT(0 <= dim_diff && dim_diff <= 1);

  TORCH_INTERNAL_ASSERT(input.scalar_type() == other.scalar_type());
  TORCH_INTERNAL_ASSERT(input.device() == other.device());

  TORCH_INTERNAL_ASSERT(solution.scalar_type() == input.scalar_type());
  TORCH_INTERNAL_ASSERT(solution.device() == input.device());

  TORCH_INTERNAL_ASSERT(residuals.device() == input.device());

  TORCH_INTERNAL_ASSERT(rank.scalar_type() == at::kLong);
  TORCH_INTERNAL_ASSERT(rank.device() == input.device());

  auto real_dtype = toValueType(input.scalar_type());
  TORCH_INTERNAL_ASSERT(singular_values.scalar_type() == real_dtype);
  TORCH_INTERNAL_ASSERT(singular_values.device() == input.device());

  TORCH_INTERNAL_ASSERT(infos.scalar_type() == at::kInt);
  TORCH_INTERNAL_ASSERT(infos.device() == input.device());
  TORCH_INTERNAL_ASSERT(infos.numel() == std::max<int64_t>(1, batchCount(input)));
  TORCH_INTERNAL_ASSERT(infos.is_contiguous());

  bool vector_case = linalg_solve_is_vector_rhs(input, other);
  // we need to unsqueeze 'other' because 2-dimensional tensors are expected in the implementation
  Tensor other_2d = vector_case ? other.unsqueeze(-1) : other;

  TORCH_INTERNAL_ASSERT(input.size(-2) == other_2d.size(-2));

  std::vector<int64_t> expected_solution_shape = broadcast_batch_size(input, other_2d, input.dim() - 2);
  // the actual shape of the solution returned is (*, n,) or (*, n, nrhs)
  // but LAPACK requires extra dimensions to store raw residuals
  // so the expected shape is (*, max(m, n),) or (*, max(m, n), nrhs)
  auto m = input.size(-2);
  auto n = input.size(-1);
  auto nrhs = other.size(-1);
  expected_solution_shape.push_back(std::max(m, n));
  if (!vector_case) {
    expected_solution_shape.push_back(nrhs);
  }

  // if 'solution' has no elements we can modify it
  if (solution.numel() == 0) {
    if (vector_case) {
      solution.resize_(expected_solution_shape, MemoryFormat::Contiguous);
    } else {
      auto shape_transposed = expected_solution_shape;
      std::swap(shape_transposed.end()[-1], shape_transposed.end()[-2]);
      solution.resize_(shape_transposed, MemoryFormat::Contiguous);
      solution.transpose_(-2, -1);
    }
  }

  // if 'solution' is non-empty it must have the expected shape
  TORCH_INTERNAL_ASSERT(solution.sizes().equals(expected_solution_shape));

  // 'solution' must be in batched column major order (Fortran contiguous) for 2D inputs
  // or C contiguous for 1D input
  if (vector_case) {
    TORCH_INTERNAL_ASSERT(solution.is_contiguous());
  } else {
    TORCH_INTERNAL_ASSERT(solution.transpose(-2, -1).is_contiguous());
  }

  // for 1-dimensional 'other', we need to unsqueeze the 'solution' before passing to "apply_solve"
  if (vector_case) {
    solution = solution.unsqueeze_(-1);
  }

  // _linalg_lstsq_helper_ performs calculations in-place and 'solution' must be a copy of other_2d
  solution.narrow(-2, 0, other_2d.size(-2)).copy_(other_2d);

  // if 'rank' is empty we might resize it
  auto input_batch_shape = IntArrayRef(input.sizes().cbegin(), input.sizes().cend() - 2);
  if (rank.numel() == 0 && driver != "gels") { // gels driver doesn't set 'rank'
    rank.resize_(input_batch_shape, MemoryFormat::Contiguous);
  }

  // if 'rank' is non-empty it must have the expected shape and be contiguous
  if (driver != "gels") {
    TORCH_INTERNAL_ASSERT(rank.sizes().equals(input_batch_shape));
    TORCH_INTERNAL_ASSERT(rank.is_contiguous());
  }

  // if 'singular_values' is empty we might resize it
  auto singular_values_shape = input_batch_shape.vec();
  singular_values_shape.push_back(std::min(m, n));
  if (singular_values.numel() == 0 && (driver == "gelsd" || driver == "gelss")) {
    singular_values.resize_(singular_values_shape, MemoryFormat::Contiguous);
  }

  // if 'singular_values' is non-empty it must have the expected shape and be contiguous
  if (driver == "gelsd" || driver == "gelss") {
    TORCH_INTERNAL_ASSERT(singular_values.sizes().equals(singular_values_shape));
    TORCH_INTERNAL_ASSERT(singular_values.is_contiguous());
  }

  // 'input' is modified in-place so we need a column-major copy
  auto input_working_copy = copyBatchedColumnMajor(input);

  // now the actual call that computes the result in-place (apply_lstsq)
  lstsq_stub(input.device().type(), input_working_copy, solution, rank, singular_values, infos, rcond, driver);

  // residuals are available only if m > n and drivers other than gelsy used
  if (m > n && driver != "gelsy") {
    // if the driver is gelss or gelsd then the residuals are available only if rank == n
    bool compute_residuals = true;
    if (driver == "gelss" || driver == "gelsd") {
      if (input.dim() == 2) {
        compute_residuals = (rank.item().toInt() == n);
      } else {
        // it is not clear what to do if some matrices have rank < n in case of batched input
        // For now let's compute the residuals only if all matrices have rank equal to n
        // This behaviour may be changed in the future
        // See https://github.com/pytorch/pytorch/issues/56483
        compute_residuals = at::all(rank == n).item().toBool();
      }
    }
    if (compute_residuals) {
      // LAPACK stores residuals data for postprocessing in rows n:(m-n)
      auto raw_residuals = solution.narrow(/*dim=*/-2, /*start=*/n, /*length*/m - n);
      if (raw_residuals.is_complex()) {
        raw_residuals.mul_(raw_residuals.conj());
        raw_residuals = at::real(raw_residuals);
      } else {
        raw_residuals.pow_(2);
      }
      at::sum_out(residuals, raw_residuals, /*dim=*/-2, /*keepdim=*/false, /*dtype*/real_dtype);
    }
  }
  solution = solution.narrow(/*dim=*/-2, /*start=*/0, /*length*/n);
  if (m == 0) {
    solution.zero_();
  }

  // for 1-dimensional 'other', we need to squeeze the solution after "apply_lstsq"
  if (vector_case) {
    solution = solution.squeeze_(-1);
  }
}

static std::string get_default_lstsq_driver(c10::optional<c10::string_view> driver, const Tensor& input) {
  // if `driver` is empty, we set driver_str to "gels" if working with CUDA tensors,
  // otherwise to "gelsy" driver.
  std::string driver_str;
  // check whether the user provided name is a valid driver name
  if (driver.has_value()) {
    driver_str = std::string(driver.value());
    // convert `driver_str` to lower case inplace.
    std::transform(driver_str.begin(), driver_str.end(), driver_str.begin(),
      [](unsigned char c) { return std::tolower(c); });
    static std::unordered_set<c10::string_view> allowed_drivers = {
      "gels", "gelsy", "gelsd", "gelss"
    };
    if (input.device() == at::kCPU) {
      TORCH_CHECK(
        allowed_drivers.find(driver_str) != allowed_drivers.end(),
        "torch.linalg.lstsq: parameter `driver` should be one of "
        "(gels, gelsy, gelsd, gelss)"
      );
    } else { // else if (input.is_cuda())
      TORCH_CHECK(
        driver_str == "gels",
        "torch.linalg.lstsq: `driver` other than `gels` is not supported on CUDA"
      );
    }
  } else {
    // if driver name is not provided, set to default 'gelsy' if on CPU,
    // or to `gels` if on CUDA.
    driver_str = input.is_cuda() ? "gels" : "gelsy";
  }
  return driver_str;
}

std::tuple<Tensor&, Tensor&, Tensor&, Tensor&> linalg_lstsq_out(
    const Tensor& input,
    const Tensor& other,
    c10::optional<double> rcond,
    c10::optional<c10::string_view> driver,
    Tensor& solution,
    Tensor& residuals,
    Tensor& rank,
    Tensor& singular_values) {
  TORCH_CHECK(input.dim() >= 2, "torch.linalg.lstsq: input must have at least 2 dimensions.");
  TORCH_CHECK(other.dim() >= 1, "torch.linalg.lstsq: other must have at least 1 dimension.");
  TORCH_CHECK(
      input.scalar_type() == other.scalar_type(),
      "torch.linalg.lstsq: Expected input and other to have the same dtype, but got input's dtype ",
      input.scalar_type(),
      " and other's dtype ",
      other.scalar_type());

  auto dim_diff = input.dim() - other.dim();
  TORCH_CHECK(
      0 <= dim_diff && dim_diff <= 1,
      "torch.linalg.lstsq: input.dim() must be greater or equal to other.dim() and (input.dim() - other.dim()) <= 1");
  Tensor other_2d = dim_diff ? other.unsqueeze(-1) : other;
  TORCH_CHECK(
      input.size(-2) == other_2d.size(-2),
      dim_diff ? "torch.linalg.lstsq: input.size(-2) should match other.size(-1)"
               : "torch.linalg.lstsq: input.size(-2) should match other.size(-2)");

  checkSameDevice("torch.linalg.lstsq", other, input, "other");
  checkSameDevice("torch.linalg.lstsq", solution, input, "solution");
  checkSameDevice("torch.linalg.lstsq", residuals, input, "residuals");
  checkSameDevice("torch.linalg.lstsq", rank, input, "rank");
  checkSameDevice("torch.linalg.lstsq", singular_values, input, "singular_values");

  // 'solution' is expected to have same dtype as input
  checkLinalgCompatibleDtype("torch.linalg.lstsq", solution, input, "solution");

  // 'residuals' is expected to have real float dtype
  ScalarType real_dtype = c10::toValueType(input.scalar_type());
  checkLinalgCompatibleDtype("torch.linalg.lstsq", residuals.scalar_type(), real_dtype, "solution");

  // 'rank' is expected to have integer dtype
  // actual LAPACK calls use int32_t type for rank, but we promote it to int64_t
  // to be consistent with torch.linalg.matrix_rank output dtype
  ScalarType rank_expected_type = ScalarType::Long;
  checkLinalgCompatibleDtype("torch.linalg.lstsq", rank.scalar_type(), rank_expected_type, "rank");

  // 'singular_values' is expected to have real float dtype
  checkLinalgCompatibleDtype("torch.linalg.lstsq", singular_values.scalar_type(), real_dtype, "singular_values");

  std::string driver_name = get_default_lstsq_driver(driver, input);

  // set default rcond value
  double rcond_value = rcond.has_value()
    ? rcond.value()
    : _get_epsilon(c10::toValueType(input.scalar_type())) * std::max<int64_t>(input.size(-2), input.size(-1));

  auto infos = at::zeros({std::max<int64_t>(1, batchCount(input))}, input.options().dtype(kInt));

  // now check whether the provided output tensors can be used directly

  // Two types of 'other' tensors are supported:
  // - 1-dimensional (1D) tensor or batch of 1D tensors (vector case)
  // - 2-dimensional (2D) tensor or batch of 2D tensors (matrix case)
  // original torch.lstsq supported only the matrix case, while NumPy works for both cases
  // for the batched input we need to be able to distinguish them
  // auto expected_batched_rhs_shape = IntArrayRef(input.sizes().data(), input.dim() - 1); // input.shape[:-1]
  // bool vector_case = other.dim() == 1 || (input.dim() - 1 == other.dim() && other.sizes().equals(expected_batched_rhs_shape));
  bool vector_case = linalg_solve_is_vector_rhs(input, other);

  // provided output tensor can be used directly if:
  // 1. the shape matches the expected shape
  // 2. the dtype matches the expected dtype
  // 3. the tensor is contiguous

  // Checks for the 'solution' tensor
  std::vector<int64_t> expected_solution_shape = broadcast_batch_size(input, other_2d, input.dim() - 2);
  // the actual shape of the shape of the solution returned in (*, n,) or (*, n, nrhs)
  // but LAPACK requires extra dimensions so the expected shape is (*, max(m, n),) or (*, max(m, n), nrhs)
  expected_solution_shape.push_back(std::max(input.size(-1), input.size(-2)));
  if (!vector_case && other.dim() > 2) {
    expected_solution_shape.push_back(other.size(-1));
  }

  bool solution_equal_expected_shape = solution.sizes().equals(expected_solution_shape);
  bool solution_input_same_type = (solution.scalar_type() == input.scalar_type());

  bool is_solution_batched_column_major = false;
  if (vector_case) {
    is_solution_batched_column_major = solution.is_contiguous();
  } else if (!vector_case && solution.dim() >= 2) {
    is_solution_batched_column_major = solution.transpose(-2, -1).is_contiguous();
  }

  // 'residuals' is not checked here because at::sum_out(residuals, ...) does that

  auto input_batch_shape = IntArrayRef(input.sizes().cbegin(), input.sizes().cend() - 2);

  // Checks for the 'rank' tensor
  // rank is a scalar value for each matrix in the batch so
  // rank's expected shape is equal to input.shape[0:input.ndim-2]
  bool rank_equal_expected_shape = true;
  bool rank_equal_expected_type = true;
  bool rank_is_contiguous = true;
  if (driver_name != "gels") { // gels driver doesn't set 'rank'
    rank_equal_expected_shape = rank.sizes().equals(input_batch_shape);
    rank_equal_expected_type = (rank.scalar_type() == at::kLong);
    rank_is_contiguous = rank.is_contiguous();
  }

  // Checks for the 'singular_values' tensor
  // singular values are computed only with "gelsd" and "gelss" drivers currently
  bool singular_values_equal_expected_shape = true;
  bool singular_values_equal_expected_type = true;
  bool singular_values_is_contiguous = true;
  if (driver_name == "gelsd" || driver_name == "gelss") {
    auto singular_values_shape = input_batch_shape.vec();
    singular_values_shape.push_back(std::min(input.size(-1), input.size(-2)));
    singular_values_equal_expected_shape = singular_values.sizes().equals(singular_values_shape);
    singular_values_equal_expected_type = (singular_values.scalar_type() == real_dtype);
    singular_values_is_contiguous = singular_values.is_contiguous();
  }

  // if solution is not empty and not in batched column major format
  bool copy_needed = (solution.numel() != 0 && !is_solution_batched_column_major);
  copy_needed |= !solution_input_same_type;  // or solution does not have the same dtype as input
  copy_needed |= (solution.numel() != 0 && !solution_equal_expected_shape); // or solution does not have the expected shape

  copy_needed |= !rank_equal_expected_type;
  copy_needed |= (rank.numel() != 0 && !rank_equal_expected_shape);
  copy_needed |= (rank.numel() != 0 && !rank_is_contiguous);

  copy_needed |= !singular_values_equal_expected_type;
  copy_needed |= (singular_values.numel() != 0 && !singular_values_equal_expected_shape);
  copy_needed |= (singular_values.numel() != 0 && !singular_values_is_contiguous);

  if (copy_needed) { // we have to allocate temporary tensors
    Tensor solution_tmp = at::empty({0}, input.options());
    Tensor residuals_tmp = at::empty({0}, input.options().dtype(real_dtype));
    Tensor rank_tmp = at::empty({0}, input.options().dtype(at::kLong));
    Tensor singular_values_tmp = at::empty({0}, input.options().dtype(real_dtype));

    linalg_lstsq_out_info(solution_tmp, residuals_tmp, rank_tmp, singular_values_tmp, infos, input, other, rcond_value, driver_name);

    at::native::resize_output(solution, solution_tmp.sizes());
    solution.copy_(solution_tmp);

    at::native::resize_output(residuals, residuals_tmp.sizes());
    residuals.copy_(residuals_tmp);

    at::native::resize_output(rank, rank_tmp.sizes());
    rank.copy_(rank_tmp);

    at::native::resize_output(singular_values, singular_values_tmp.sizes());
    singular_values.copy_(singular_values_tmp);
  } else {
    // else use the provided output storage directly
    linalg_lstsq_out_info(solution, residuals, rank, singular_values, infos, input, other, rcond_value, driver_name);
  }

  if (infos.numel() > 1) {
    batchCheckErrors(infos, "torch.linalg.lstsq");
  } else {
    singleCheckErrors(infos.item<int64_t>(), "torch.linalg.lstsq");
  }

  return std::tuple<Tensor&, Tensor&, Tensor&, Tensor&>(solution, residuals, rank, singular_values);
}

std::tuple<Tensor, Tensor, Tensor, Tensor> linalg_lstsq(
    const Tensor& input, const Tensor& other,
    c10::optional<double> rcond,
    c10::optional<c10::string_view> driver) {
  Tensor solution = at::empty({0}, input.options());
  Tensor residuals = at::empty({0}, input.options().dtype(toValueType(input.scalar_type())));
  Tensor rank = at::empty({0}, input.options().dtype(at::kLong));
  Tensor singular_values = at::empty({0}, input.options().dtype(toValueType(input.scalar_type())));
  std::tie(solution, residuals, rank, singular_values) =
      at::linalg_lstsq_outf(input, other, rcond, driver, solution, residuals, rank, singular_values);
  return std::make_tuple(solution, residuals, rank, singular_values);
}

// ~~~~~~~~~~~~~~~~~~~~~~~~~~~~~~~~~ lu_solve ~~~~~~~~~~~~~~~~~~~~~~~~~~~~~~~~~~~~

DEFINE_DISPATCH(lu_solve_stub);
DEFINE_DISPATCH(lu_solve_trans_stub);

// Supports arbitrary batch dimensions for self and LU_data (implicitly LU_pivots also)
Tensor _lu_solve_trans(const Tensor& self, const Tensor& LU_data, const Tensor& LU_pivots, TransposeType trans) {
  TORCH_CHECK(self.dim() >= 2,
              "b should have at least 2 dimensions, but has ", self.dim(), " dimensions instead");
  TORCH_CHECK(LU_data.dim() >= 2,
              "LU_data should have at least 2 dimensions, but has ", LU_data.dim(), " dimensions instead");
  TORCH_CHECK(LU_pivots.size(-1) == LU_data.size(-1),
              "Number of pivots per batch should be same as the dimension of the matrix");
  TORCH_CHECK(LU_pivots.dtype() == at::kInt,
              "LU_pivots should be a Tensor of scalar type Int");
  TORCH_CHECK(LU_pivots.device() == LU_data.device(),
              "Expected LU_pivots and LU_data to be on the same device, "
              "but found LU_pivots on ", LU_pivots.device(), " and LU_data on ",
              LU_data.device(), " instead");

  // We check whether the batch dimensions of LU_pivots match the batch dimensions of LU_data
  // e.g.: LU_pivots.sizes() = 4 x 3 x 2, LU_data.sizes() = 4 x 3 x 2 x 2 is a pair of correct inputs
  // e.g.: LU_pivots.sizes() = 4 x 3 x 2, LU_data.sizes() = 12 x 2 x 2 is a pair of incorrect inputs
  IntArrayRef pivots_sizes(LU_pivots.sizes().data(), LU_pivots.dim() - 1);
  IntArrayRef lu_sizes(LU_data.sizes().data(), LU_data.dim() - 2);
  TORCH_CHECK(pivots_sizes == lu_sizes,
              "batch dimensions of LU_pivots doesn't match batch dimensions of LU_data");

  Tensor self_broadcasted, LU_data_broadcasted;
  std::tie(self_broadcasted, LU_data_broadcasted) = _linalg_broadcast_batch_dims(self, LU_data, "lu_solve");

  // Now, we need to broadcast pivots too for the batch dimensions to match
  IntArrayRef new_pivots_sizes(LU_data_broadcasted.sizes().data(), LU_data_broadcasted.dim() - 1);
  Tensor LU_pivots_broadcasted = LU_pivots.expand(new_pivots_sizes);

  // lu_solve_trans_stub (apply_lu_solve) requires batched column major (Fortran-contiguous) tensors
  // 'result' tensor is modified in-place and must be a copy of 'self_broadcasted'
  Tensor result = cloneBatchedColumnMajor(self_broadcasted);

  // if LU_data is Fortran-contiguous no need to make a copy
  bool is_LU_data_batched_column_major = LU_data_broadcasted.transpose(-2, -1).is_contiguous();
  Tensor LU_data_working_copy = is_LU_data_batched_column_major ? LU_data_broadcasted : cloneBatchedColumnMajor(LU_data_broadcasted);
  Tensor LU_pivots_working_copy = LU_pivots_broadcasted.is_contiguous() ? LU_pivots_broadcasted : LU_pivots_broadcasted.contiguous();

  lu_solve_trans_stub(self.device().type(), result, LU_data_working_copy, LU_pivots_working_copy, trans);
  return result;
}

Tensor lu_solve(const Tensor& self, const Tensor& LU_data, const Tensor& LU_pivots) {
  return at::native::_lu_solve_trans(self, LU_data, LU_pivots, TransposeType::NoTranspose);
}

Tensor& lu_solve_out(const Tensor& self, const Tensor& LU_data, const Tensor& LU_pivots, Tensor& result) {
  checkSameDevice("lu_solve", result, self);
  checkLinalgCompatibleDtype("lu_solve", result, self);
  Tensor result_tmp = at::lu_solve(self, LU_data, LU_pivots);
  at::native::resize_output(result, result_tmp.sizes());
  result.copy_(result_tmp);
  return result;
}

// ~~~~~~~~~~~~~~~~~~~~~~~~~~~~~~~ legacy_lstsq ~~~~~~~~~~~~~~~~~~~~~~~~~~~~~~~

// This wraps Lapack's gels routine, which uses a QR or LQ factorization to
// solve any linear system, minimizing ||A.X - B||
// A & B must be fortran-contiguous matrixes.
// On exit, A is overwritten with the QR/LQ factorization of input A
//          B is overwritten with the solution vectors
template <typename scalar_t>
static void apply_lstsq(const Tensor& B, const Tensor& A) {
#if !AT_BUILD_WITH_LAPACK()
  TORCH_INTERNAL_ASSERT(false, "lstsq: LAPACK library not found in compilation");
#else

  int m, n, nrhs, lda, ldb, info, lwork;
  scalar_t wkopt = 0.0;
  lwork = -1; // work length
  m = A.size(0);
  n = A.size(1);
  nrhs = B.size(1);
  info = 0;
  lda = m;
  ldb = (m > n) ? m : n;

  auto B_data = B.data_ptr<scalar_t>();
  auto A_data = A.data_ptr<scalar_t>();

  // get info how much space is needed
  lapackGels<scalar_t>('N', m, n, nrhs, A_data, lda, B_data, ldb, &wkopt, lwork, &info);

  lwork = static_cast<int>(wkopt);
  Tensor work_tensor = at::empty({lwork}, A.scalar_type());
  auto work = work_tensor.data_ptr<scalar_t>();

  lapackGels<scalar_t>('N', m, n, nrhs, A_data, lda, B_data, ldb, work, lwork, &info);

  TORCH_CHECK(
      info >= 0,
      "Lapack Error in gels : Illegal argument ", -info);
  TORCH_CHECK(
      info == 0,
      "Lapack Error in gels: The ", info, "-th diagonal element of the ",
      "triangular factor of A is zero");
#endif
}

std::tuple<Tensor, Tensor> legacy_lstsq(const Tensor& B, const Tensor& A) {
  TORCH_WARN_ONCE(
    "torch.lstsq is deprecated in favor of torch.linalg.lstsq and will be removed in a future PyTorch release.\n",
    "torch.linalg.lstsq has reversed arguments and does not return the QR decomposition in "
    "the returned tuple (although it returns other information about the problem).\n",
    "To get the qr decomposition consider using torch.linalg.qr.\n",
    "The returned solution in torch.lstsq stored the residuals of the solution in the ",
    "last m - n columns of the returned value whenever m > n. In torch.linalg.lstsq, the ",
    "residuals in the field 'residuals' of the returned named tuple.\n",
    "The unpacking of the solution, as in\n",
    "X, _ = torch.lstsq(B, A).solution[:A.size(1)]\n",
    "should be replaced with\n",
    "X = torch.linalg.lstsq(A, B).solution");

  TORCH_CHECK(A.scalar_type() == B.scalar_type(), "Exepected A and B dtypes to match but found ",
              A.scalar_type(), " and ", B.scalar_type());
  TORCH_CHECK(A.dim() == 2, "Expected A to have 2 dimensions, but got ", A.dim());
  TORCH_CHECK(A.numel() != 0, "A should not be empty");
  TORCH_CHECK(B.dim() == 1 || B.dim() == 2, "Expected B to have 1 or 2 "
      "dimensions, but got ", B.dim());
  TORCH_CHECK(B.numel() != 0, "B should not be empty");
  TORCH_CHECK(A.size(0) == B.size(0), "Expected A and B to have same size "
      "at dim 0, but A has ", A.size(0), " rows and B has ", B.size(0), " rows");

  const auto a_sizes = A.sizes();
  const auto ldb = std::max(a_sizes[0], a_sizes[1]);

  auto A_working = cloneBatchedColumnMajor(A);
  auto B_working = copyBatchedColumnMajor(B.dim() == 1 ? B.unsqueeze(1) : B, ldb);

  AT_DISPATCH_FLOATING_TYPES(B.scalar_type(), "lstsq_cpu", [&] {
    apply_lstsq<scalar_t>(B_working, A_working);
  });

  return std::tuple<Tensor, Tensor>(B_working, A_working);
}

std::tuple<Tensor&,Tensor&> legacy_lstsq_out(
    const Tensor& B, const Tensor& A, Tensor& B_out, Tensor& A_out) {
  const auto dtype = A.scalar_type();
  TORCH_CHECK(B.scalar_type() == dtype, "exepected A and B dtypes to match but found ",
              A.scalar_type(), " and ", B.scalar_type());
  TORCH_CHECK(A_out.scalar_type() == dtype, "A_out to have scalar type ", dtype,
              " but found", A_out.scalar_type());
  TORCH_CHECK(B_out.scalar_type() == dtype, "A_out to have scalar type ", dtype,
              " but found", B_out.scalar_type());
  Tensor A_tmp, B_tmp;
  std::tie(B_tmp, A_tmp) = native::legacy_lstsq(B, A);
  resize_output(A_out, A_tmp.sizes());
  A_out.copy_(A_tmp);
  resize_output(B_out, B_tmp.sizes());
  B_out.copy_(B_tmp);
  return std::tuple<Tensor&, Tensor&>(B_out, A_out);
}

Tensor _det_lu_based_helper_backward_helper(
  const Tensor& det_grad,
  const Tensor& det,
  const Tensor& self,
  const Tensor& lu,
  const Tensor& pivs
) {
  auto eps = at::native::_get_epsilon(c10::toValueType(self.scalar_type()));
  auto n = self.size(-1);
  auto eps_tensor = at::tensor(eps, self.options());
  auto condition_diagonal = [&](const Tensor& x) {
    auto x_diag = x.diagonal(0, -2, -1);
    auto x_diag_conditioned = at::where(
      x_diag == 0.0,
      eps_tensor,
      x_diag
    );
    x_diag.copy_(x_diag_conditioned);
  };

  // create a matrix d := (det_grad * det.conj()) I
  // NOTE: we do not use the shorter version
  // auto d = at::zeros_like(self);
  // d.diagonal(0, -2, -1).copy_((det_grad * det.conj()).unsqueeze(-1));
  // to avoid in-place operations to eliminate potential issues with Vmap
  auto det_expanded_sizes = det.sizes().vec();
  det_expanded_sizes.push_back(n);
  auto d_diag = det_grad * det.conj();
  auto d = at::diag_embed(d_diag.unsqueeze(-1).expand(det_expanded_sizes));
  // make sure that d is Fortran-contiguous. The transposition is sufficient as d is a diagonal square matrix
  d = d.transpose(-2, -1);

  if (self.device().type() == at::kCPU) {
    // we want to condition the diagonal of the lu Tensor, but it is not allowed
    // to modify arguments of backward functions in-place, hence the cloning.
    auto lu_clone = lu.clone();
    condition_diagonal(lu_clone);

    auto trans = self.is_complex() ? TransposeType::ConjTranspose : TransposeType::Transpose;

    // d is modified in-place and will contain the result
    lu_solve_trans_stub(self.device().type(), d, lu_clone, pivs, trans);
    return d;
  }
  // lu_solve is less stable than two triangular_solve for CUDA tensors.
  else {
    Tensor p, l, u;
    std::tie(p, l, u) = at::lu_unpack(lu, pivs, /*unpack_data=*/true, /*unpack_pivots=*/true);

    if (self.is_complex()) {
      // Tensors u_h and l_h should be physically conjugated prior to applying kernel stubs,
      // as .conj() is lazy and will not materialize conjugated output.
      l.conj_physical_();
      u.conj_physical_();
    }

    // triangular_solve_stub performs operations in-place.
    // Tensor d will contain the result
    condition_diagonal(u);

    // Solve u^h x = d
    // note that d = c I for some scalar c, hence
    // d u_h^{-1} = c I u_h^{-1} = u_h^{-1} c I = u_h^{-1} d.
    // NOTE: u is contigious and upper-triangular,
    // but from the Fortran respective it is lower-triangular and already transposed.
    // Since u is conjugated in-place in the code above, it is sufficient
    // to just run triangular_solve with upper=false.
    triangular_solve_stub(
      self.device().type(), u, d,
      /*left=*/true,
      /*upper=*/false,
      /*transpose=*/TransposeType::NoTranspose,
      /*unitriangular=*/false);

    // After this operation d will contain a row-wise permuted grad wrt to self
    // The same notes as for the system involving u apply here.
    triangular_solve_stub(
      self.device().type(), l, d,
      /*left=*/true,
      /*upper=*/true,
      /*transpose=*/TransposeType::NoTranspose,
      /*unitriangular=*/true);

    // multiply by p to restore the row order
    return at::matmul(p, d);
  }
}

}}  // namespace at::native<|MERGE_RESOLUTION|>--- conflicted
+++ resolved
@@ -1624,10 +1624,9 @@
 'unitriangular' if true then the diagonal elements of 'input' are assumed to be 1
 and the actual diagonal values are not used.
 */
-static void triangular_solve_out_info(
+static void triangular_solve_out_impl(
     const Tensor& result,
     const Tensor& clone_input,
-    const Tensor& infos,
     const Tensor& input,
     const Tensor& other,
     bool upper, bool transpose, bool unitriangular) {
@@ -1640,15 +1639,10 @@
   TORCH_INTERNAL_ASSERT_DEBUG_ONLY(input.device() == other.device());
   TORCH_INTERNAL_ASSERT_DEBUG_ONLY(input.device() == result.device());
   TORCH_INTERNAL_ASSERT_DEBUG_ONLY(input.device() == clone_input.device());
-  TORCH_INTERNAL_ASSERT_DEBUG_ONLY(input.device() == infos.device());
 
   TORCH_INTERNAL_ASSERT_DEBUG_ONLY(input.scalar_type() == other.scalar_type());
   TORCH_INTERNAL_ASSERT_DEBUG_ONLY(input.scalar_type() == result.scalar_type());
   TORCH_INTERNAL_ASSERT_DEBUG_ONLY(input.scalar_type() == clone_input.scalar_type());
-
-  TORCH_INTERNAL_ASSERT_DEBUG_ONLY(infos.scalar_type() == at::kInt);
-  TORCH_INTERNAL_ASSERT_DEBUG_ONLY(infos.numel() == std::max<int64_t>(1, batchCount(input)));
-  TORCH_INTERNAL_ASSERT_DEBUG_ONLY(infos.is_contiguous());
 
   // if 'result' has no elements we can modify it
   if (result.numel() == 0) {
@@ -1674,19 +1668,12 @@
   result.copy_(other);
   clone_input.copy_(input);
 
-<<<<<<< HEAD
-  triangular_solve_stub(input.device().type(), clone_input, result, infos, upper, transpose, /*conjugate_transpose=*/false, unitriangular);
-=======
   triangular_solve_stub(input.device().type(), clone_input, result, /*left=*/true, upper, transpose ? TransposeType::Transpose : TransposeType::NoTranspose, unitriangular);
-
-  return std::tuple<Tensor&, Tensor&>(result, clone_input);
->>>>>>> cc4db352
 }
 
 TORCH_IMPL_FUNC(triangular_solve_out)(const Tensor& self, const Tensor& A, bool upper, bool transpose, bool unitriangular, const Tensor& result, const Tensor& clone_A) {
   Tensor self_broadcasted, A_broadcasted;
   std::tie(self_broadcasted, A_broadcasted) = _linalg_broadcast_batch_dims(self, A, "triangular_solve");
-  Tensor infos = at::zeros({std::max<int64_t>(1, batchCount(self_broadcasted))}, self.options().dtype(kInt));
 
   bool copy_needed = !result.transpose(-2, -1).is_contiguous();
   copy_needed |= !clone_A.transpose(-2, -1).is_contiguous();
@@ -1695,18 +1682,12 @@
     Tensor result_tmp = at::empty({0}, self.options());
     Tensor clone_A_tmp = at::empty({0}, self.options());
 
-    triangular_solve_out_info(result_tmp, clone_A_tmp, infos, A_broadcasted, self_broadcasted, upper, transpose, unitriangular);
+    triangular_solve_out_impl(result_tmp, clone_A_tmp, A_broadcasted, self_broadcasted, upper, transpose, unitriangular);
 
     result.copy_(result_tmp);
     clone_A.copy_(clone_A_tmp);
   } else {
-    triangular_solve_out_info(result, clone_A, infos, A_broadcasted, self_broadcasted, upper, transpose, unitriangular);
-  }
-
-  if (self_broadcasted.dim() > 2) {
-    batchCheckErrors(infos, "triangular_solve");
-  } else {
-    singleCheckErrors(infos.item().toInt(), "triangular_solve");
+    triangular_solve_out_impl(result, clone_A, A_broadcasted, self_broadcasted, upper, transpose, unitriangular);
   }
 }
 
