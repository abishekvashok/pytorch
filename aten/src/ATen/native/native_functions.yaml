--- conflicted
+++ resolved
@@ -10703,7 +10703,6 @@
 
 - func: linalg_matrix_rank.atol_rtol_float(Tensor self, *, float? atol=None, float? rtol=None, bool hermitian=False) -> Tensor
   cpp_no_default_args: ['atol', 'rtol']
-<<<<<<< HEAD
   python_module: linalg
   variants: function
 
@@ -10712,16 +10711,6 @@
   python_module: linalg
   variants: function
 
-=======
-  python_module: linalg
-  variants: function
-
-- func: linalg_matrix_rank.atol_rtol_float_out(Tensor self, *, float? atol=None, float? rtol=None, bool hermitian=False, Tensor(a!) out) -> Tensor(a!)
-  cpp_no_default_args: ['atol', 'rtol']
-  python_module: linalg
-  variants: function
-
->>>>>>> 632719c2
 - func: linalg_matrix_rank(Tensor self, float tol, bool hermitian=False) -> Tensor
   python_module: linalg
   variants: function
