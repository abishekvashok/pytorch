#include <ATen/native/quantized/cpu/qembeddingbag_prepack.h>

#include <c10/core/ScalarType.h>
#include <ATen/ATen.h>
#include <ATen/Parallel.h>
#include <ATen/native/quantized/cpu/embedding_packed_params.h>
#include <ATen/native/quantized/cpu/fbgemm_utils.h>
#include <torch/library.h>

#include <c10/util/irange.h>

torch::class_<EmbeddingPackedParamsBase> register_embedding_params();

/*
 * Prepack function for embedding_bag weights.
 * This function expects a per-row quantized weight tensor
 * with a floating point scale and zero_point value.
 * zero point is set to be (-Xmin/scale)
 * To prepack the weights we store the scale and bias (where bias is Xmin)
 * for each row along with the quantized weights.
 */
c10::intrusive_ptr<EmbeddingPackedParamsBase> PackedEmbeddingBagWeight::prepack(
    at::Tensor qweight) {
  static constexpr int64_t version = 1;
  TORCH_CHECK(
      qweight.dim() == 2,
      "quantized::embedding_bag_prepack weight tensor rank should be 2");
  TORCH_CHECK(
      qweight.scalar_type() == c10::kQUInt8 ||
          qweight.scalar_type() == c10::kQUInt4x2,
      "qembedding_bag_prepack currently only supports quint8 and quint4x2 weights");

  at::Tensor weight_contig =
      qweight.contiguous(qweight.suggest_memory_format());

  // NOLINTNEXTLINE(cppcoreguidelines-init-variables)
  int bit_width, scale_bias_bytes;
  uint8_t* weight_data = static_cast<uint8_t*>(weight_contig.data_ptr());
  if (qweight.scalar_type() == c10::kQUInt8) {
    bit_width = 8;
    scale_bias_bytes = 8; // extra 8 bytes to store FP scale and bias per row.
  } else {
    bit_width = 4;
    scale_bias_bytes =
        4; // extra 4 bytes to store at::Half scale and bias per row.
  }
  const auto num_elem_per_byte = 8 / bit_width;

  int64_t embedding_rows = qweight.size(0);
  int64_t embedding_cols = qweight.size(1);
  const auto qtype = qweight.qscheme();
  TORCH_CHECK(
      qtype == c10::kPerChannelAffineFloatQParams,
      "Expect embedding_bag weights to be quantized using kPerChannelAffineFloatQParams");
  std::vector<float> weight_bias(embedding_rows, 0);
  std::vector<float> weight_scales(embedding_rows, 1.0);
  std::vector<float> weight_zero_points(embedding_rows, 0);

<<<<<<< HEAD
  for (int64_t i = 0; i < embedding_rows; ++i) {
    weight_scales[i] = qweight.q_per_channel_scales()[i].item<float>();
    weight_zero_points[i] =
        qweight.q_per_channel_zero_points()[i].item<float>();
    weight_bias[i] = qweight.q_per_channel_zero_points()[i].item<float>() *
        weight_scales[i] * -1;
=======
  for (const auto i : c10::irange(embedding_rows)) {
    weight_bias[i] = weight_zero_points[i] * weight_scales[i] * -1;
>>>>>>> 05b6dc9d
  }

  std::vector<int64_t> output_shape = {
      embedding_rows,
      static_cast<std::int64_t>(
          (embedding_cols + num_elem_per_byte - 1) / num_elem_per_byte +
          scale_bias_bytes)}; // extra bytes to store scale and bias per row.
  size_t output_columns = output_shape[1];

  // Allocate output packed weights.
  at::Tensor output = at::empty(
      output_shape,
      weight_contig.options().dtype(at::kByte),
      weight_contig.suggest_memory_format());
  auto* output_data = output.data_ptr<uint8_t>();

  if (bit_width == 8) {
    at::parallel_for(
        0, embedding_rows, 1, [&](int32_t start_idx, int32_t end_idx) {
          for (const auto row : c10::irange(start_idx, end_idx)) {
            const uint8_t* input_row = weight_data + row * embedding_cols;
            std::uint8_t* output_row = output_data + row * output_columns;
            float* output_row_scale_bias =
                reinterpret_cast<float*>(output_row + embedding_cols);
            output_row_scale_bias[0] = weight_scales[row];
            output_row_scale_bias[1] = weight_bias[row];
            for (const auto col : c10::irange(embedding_cols)) {
              output_row[col] = input_row[col];
            }
          }
        });
  } else {
    // Re-calculate the number of embedding_cols, to account for values packed
    // in a byte.
    embedding_cols =
        (embedding_cols + num_elem_per_byte - 1) / num_elem_per_byte;
    at::parallel_for(
        0, embedding_rows, 1, [&](int32_t start_idx, int32_t end_idx) {
          for (const auto row : c10::irange(start_idx, end_idx)) {
            const uint8_t* input_row = weight_data + row * embedding_cols;
            std::uint8_t* output_row = output_data + row * output_columns;
            at::Half* output_row_scale_bias =
                reinterpret_cast<at::Half*>(output_row + embedding_cols);
            output_row_scale_bias[0] = weight_scales[row];
            output_row_scale_bias[1] = weight_bias[row];
            for (const auto col : c10::irange(embedding_cols)) {
              // The weight values have already been packed, so here we just
              // store it in the output tensor.
              output_row[col] = input_row[col];
            }
          }
        });
  }

  auto packed_ptr = c10::make_intrusive<PackedEmbeddingBagWeight>(
      output, weight_scales, weight_zero_points, bit_width, qtype, version);

  return packed_ptr;
}

namespace at {
namespace native {

// Note - This is a temporary pack function for embedding bag which quantizes
// and packs the float weight tensor. In the next step it will be replaced by a
// quantize and pack function once we support FP scale and FP zero_point
//
// Python example examining a packed 8bit zero_point and scale:
//
// >> x = torch.from_numpy(np.array([[[10, 20], [30, 40]],[[50, 60], [70, 80]]], dtype=np.float32))
// >> x_packed = torch.ops.quantized.embedding_bag_byte_prepack(x)
//
// # Pull out and examine packed scales, zero_points and values
// >> zero_points = x_packed[:,:,-4:].numpy()
// >> scales = x_packed[:,:,-8:-4].numpy()
// >> values = x_packed[:,:,:-8].numpy()
//
// >> zero_points
// array([[[  0,   0,  32,  65],
//        [  0,   0, 240,  65]],
//
//       [[  0,   0,  72,  66],
//        [  0,   0, 140,  66]]], dtype=uint8)
//
// >> scales
// array([[[161, 160,  32,  61],
//        [161, 160,  32,  61]],
//
//       [[161, 160,  32,  61],
//        [161, 160,  32,  61]]], dtype=uint8)
// >> values
// array([[[  0, 255],
//        [  0, 255]],
//
//       [[  0, 255],
//        [  0, 255]]], dtype=uint8)
//
// # Convert 4 byte packed scales and zero_points to float
// # and apply against values in order to recover unquantized values.
// def bytes2float(arr):
//    packed_hex = bytearray(arr)
//    return struct.unpack('f', packed_hex)
//
// >> float_zero_points = np.apply_along_axis(bytes2float, 2, zero_points)
// >> float_zero_points
// array([[[10.],
//         [30.]],
//
//        [[50.],
//         [70.]]])
// >> float_scales = np.apply_along_axis(bytes2float, 2, scales)
// >> float_scales
// array([[[0.03921569],
//        [0.03921569]],
//
//       [[0.03921569],
//        [0.03921569]]])
// >> values *  float_scales + float_zero_points
// array([[[10.        , 20.00000035],
//         [30.        , 40.00000035]],
//
//        [[50.        , 60.00000035],
//         [70.        , 80.00000035]]])
Tensor& qembeddingbag_byte_prepack_out(Tensor& output, const Tensor& weight) {
  // The "last" dimension of an N-Dimensioned batch of embedding bags is
  // quantization channel. E.g. for a 2D embedding bag, this has
  // [ row, col ] dimensions, for batched of embedding bags, dimensions might be
  // [ batch, row, col ].
  //
  // Python Batched Embedding Example:
  // weights = torch.from_numpy((np.random.random_sample((
  //          2, 10, 3)).squeeze() + 1).astype(np.float32))
  // assert(weights.size() == torch.Size([2, 10, 3]))
  // # NOTE: 8 bytes (columns) are added due to fp32 zero_point and scales
  // packed_weights = torch.ops.quantized.embedding_bag_byte_prepack(weights)
  // assert(packed_weights.size() == torch.Size([2, 10, 11]))

  TORCH_CHECK(
    weight.scalar_type() == at::ScalarType::Float || weight.scalar_type() == at::ScalarType::Half,
    "'embedding_bag_byte_prepack' only support float32 or float16.");

  const auto weight_sizes = weight.sizes();
  const auto cols_dim = weight_sizes.size() - 1;
  const int32_t embedding_rows = c10::size_to_dim_(cols_dim, weight_sizes);
  const int32_t embedding_cols = weight_sizes[cols_dim];
  // Add 8 bytes per column to store FP32 scale and zero_point per row.
  const int32_t output_columns = embedding_cols + 2 * sizeof(float);
  const auto weight_contig = weight.expect_contiguous(weight.suggest_memory_format());

  // Adjust output dimensions to account for FP32 scale and zero_points.
  std::vector<int64_t> output_shape = weight_sizes.vec();
  output_shape[cols_dim] = output_columns;
  at::native::resize_(output, output_shape, c10::nullopt);
  auto* output_data = output.data_ptr<uint8_t>();

#ifdef USE_FBGEMM
  if (weight.scalar_type() == at::ScalarType::Half) {
    const auto weight_data = static_cast<fbgemm::float16*>(weight.data_ptr());
    at::parallel_for(
        0, embedding_rows, 1, [&](int32_t start_idx, int32_t end_idx) {
          for (const auto row : c10::irange(start_idx, end_idx)) {
            fbgemm::FloatOrHalfToFused8BitRowwiseQuantizedSBFloat<fbgemm::float16>(
              weight_data + row * embedding_cols, 1,
                embedding_cols, output_data + row * output_columns);
          }
        });
  }
  else {
    const auto weight_data = weight.data_ptr<float>();
    at::parallel_for(
        0, embedding_rows, 1, [&](int32_t start_idx, int32_t end_idx) {
          for (const auto row : c10::irange(start_idx, end_idx)) {
            fbgemm::FloatOrHalfToFused8BitRowwiseQuantizedSBFloat<float>(
              weight_data + row * embedding_cols, 1,
                embedding_cols, output_data + row * output_columns);
          }
        });
  }

#else
  const auto weight_data = weight_contig->scalar_type() == at::ScalarType::Half
    ? weight_contig->to(at::ScalarType::Float).data_ptr<float>()
    : weight_contig->data_ptr<float>();
  constexpr float kEpsilon = 1e-8f;
  for (auto row: c10::irange(embedding_rows)) {
    const float* input_row = weight_data + row * embedding_cols;
    std::uint8_t* output_row = output_data + row * output_columns;
    float* output_row_scale_zp =
        reinterpret_cast<float*>(output_row + embedding_cols);

    float minimum_element =
        *std::min_element(input_row, input_row + embedding_cols);
    float maximum_element =
        *std::max_element(input_row, input_row + embedding_cols);
    float range = maximum_element - minimum_element;

    output_row_scale_zp[0] = range / 255.0f;
    output_row_scale_zp[1] = minimum_element;
    const auto inverse_scale = 255.0f / (range + kEpsilon);
    for (auto col: c10::irange(embedding_cols)) {
      output_row[col] =
          lrintf((input_row[col] - minimum_element) * inverse_scale);
    } // embedding_cols
  } // embedding_rows
#endif // USE_FBGEMM

  return output;
}

Tensor qembeddingbag_byte_prepack(const Tensor& weight) {
  const auto weight_contig = weight.expect_contiguous(weight.suggest_memory_format());
  auto output = at::detail::empty_cpu(
      {0},
      at::kByte,
      weight_contig->layout(),
      weight_contig->device(),
      c10::nullopt,
      c10::nullopt);
  qembeddingbag_byte_prepack_out(output, weight);
  return output;
}

namespace {

// TODO: Extend support to N-D batched embeddings, similar to qembeddingbag_byte_prepack
Tensor _qembeddingbag_nbit_prepack_helper(
    const Tensor& weight,
    int bit_width,
    const bool optimized_qparams,
    const int64_t nbins,
    const double ratio) {
  TORCH_CHECK(
    weight.scalar_type() == at::ScalarType::Float || weight.scalar_type() == at::ScalarType::Half,
    "'qembeddingbag_nbit_prepack' only support float32 or float16.");

  int64_t embedding_rows = weight.size(0);
  int64_t embedding_cols = weight.size(1);

  Tensor weight_contig = weight.contiguous(weight.suggest_memory_format());

  TORCH_CHECK(
      bit_width == 4 || bit_width == 2,
      "bit_width must be either 2 or 4 to use 'qembeddingbag_nbit_prepack'."
      "For 8bit, consider using 'embedding_bag_byte_prepack'.");

  int NUM_ELEM_PER_BYTE = 8 / bit_width;
  TORCH_CHECK(
      weight_contig.size(weight.dim() - 1) % NUM_ELEM_PER_BYTE == 0,
      "qembeddingbag_" + c10::to_string(bit_width) +
          "bit_prepack only works for the number of columns a multiple of " +
          c10::to_string(NUM_ELEM_PER_BYTE));

  // The "fused" representation stores the scale and bias with the
  // row-wise quantized data in one tensor.
  // Since we represent the scale and bias in 16-bit float, we'll use the
  // last 4 bytes of each row for scale (2 bytes) and bias (2 bytes).
  // | ... quantized data ... | scale | bias |
  // |    number_of_columns   |  2B   |  2B  |
  std::vector<int64_t> output_shape = {
      embedding_rows,
      static_cast<std::int64_t>(
          (embedding_cols + NUM_ELEM_PER_BYTE - 1) / NUM_ELEM_PER_BYTE +
          2 * sizeof(at::Half))};
  auto output = at::empty(
      output_shape,
      weight_contig.options().dtype(at::kByte),
      weight_contig.suggest_memory_format());
  auto* output_data = output.data_ptr<uint8_t>();

#ifdef USE_FBGEMM
  if (!optimized_qparams) {
    if (weight.scalar_type() == at::ScalarType::Half) {
      const auto weight_data = static_cast<fbgemm::float16*>(weight.data_ptr());
      at::parallel_for(
        0, embedding_rows, 1, [&](int32_t start_idx, int32_t end_idx) {
          for (const auto row : c10::irange(start_idx, end_idx)) {
            fbgemm::FloatOrHalfToFusedNBitRowwiseQuantizedSBHalf<fbgemm::float16>(
              bit_width, weight_data + row * embedding_cols, 1,
              embedding_cols, output_data + row * output_shape[1]);
          }
        });
    }
    else {
      const auto weight_data = weight.data_ptr<float>();
      at::parallel_for(
        0, embedding_rows, 1, [&](int32_t start_idx, int32_t end_idx) {
          for (const auto row : c10::irange(start_idx, end_idx)) {
            fbgemm::FloatOrHalfToFusedNBitRowwiseQuantizedSBHalf<float>(
              bit_width, weight_data + row * embedding_cols, 1,
              embedding_cols, output_data + row * output_shape[1]);
          }
        });
    }
  } else {
#endif // USE_FBGEMM
    const auto output_columns = output.size(output.dim() - 1);
    const auto float_weight = weight_contig.scalar_type() == at::ScalarType::Half
        ? weight_contig.to(at::ScalarType::Float)
        : weight_contig;
    const auto weight_data = float_weight.data_ptr<float>();
    for (const auto row : c10::irange(embedding_rows)) {
      const float* input_row = weight_data + row * embedding_cols;
      std::uint8_t* output_row = output_data + row * output_columns;

      // NOLINTNEXTLINE(cppcoreguidelines-init-variables)
      float Xmin, Xmax;
      if (optimized_qparams) {
        at::Tensor xmax_tensor, xmin_tensor;
        std::tie(xmax_tensor, xmin_tensor) = at::choose_qparams_optimized(
            float_weight[row], embedding_cols, nbins, ratio, bit_width);
        TORCH_CHECK(
            xmax_tensor.numel() == 1 && xmin_tensor.numel() == 1,
            "Expected choose_qparams_optimized to return min/max tensors of size 1");
        Xmax = xmax_tensor.item<float>();
        Xmin = xmin_tensor.item<float>();
      } else {
        Xmin = *std::min_element(input_row, input_row + embedding_cols);
        Xmax = *std::max_element(input_row, input_row + embedding_cols);
      }
      Xmin = static_cast<at::Half>(Xmin);
      float range = Xmax - Xmin;
      // Set scale to 1.0f for the corner case of Xmax == Xmin .
      // Any non-zero scale would work because during quantization
      // (X - Xmin) / scale will be 0 for all X unless scale is 0.
      // NOLINTNEXTLINE(cppcoreguidelines-narrowing-conversions,bugprone-narrowing-conversions)
      at::Half scale = range == 0 ? 1.0f : range / ((1 << bit_width) - 1);
      float inverse_scale = scale == 0 ? 1.0f : 1.0f / scale;
      if (scale == 0 || std::isinf(inverse_scale)) {
        // Corner case handling when Xmax == Xmin
        // Any scale would work because X - Xmin will be 0 for all X
        scale = 1.0f;
        inverse_scale = 1.0f;
      }
      // Update the scale and zero_point of each row.
      at::Half* output_row_scale_zp = reinterpret_cast<at::Half*>(
          output_row +
          (embedding_cols + NUM_ELEM_PER_BYTE - 1) / NUM_ELEM_PER_BYTE);

      output_row_scale_zp[0] = scale;
      output_row_scale_zp[1] = Xmin;

      // Pack the weight values.
      for (const auto col : c10::irange(embedding_cols)) {
        float X = input_row[col];
        std::uint8_t quantized = std::max(
            0,
            std::min<int>(
                lrintf((X - Xmin) * inverse_scale), (1 << bit_width) - 1));
        // We pack 2 4-bit values in a byte. Index 0 is packed in the lower
        // 4-bits and index 1 is packed in the upper 4-bits.
        if (col % NUM_ELEM_PER_BYTE == 0) {
          output_row[col / NUM_ELEM_PER_BYTE] = quantized;
        } else {
          output_row[col / NUM_ELEM_PER_BYTE] |=
              (quantized << ((col % NUM_ELEM_PER_BYTE) * bit_width));
        }
      } // embedding_cols
    } // embedding_rows
#ifdef USE_FBGEMM
  }
#endif // USE_FBGEMM

  return output;
}

// Applies 4-bit row-wise quantization by determining the range
// (maximum - minimum) and bias (minimum value) of each row in the input
// matrix, and then scaling each element to an 2-bit number between 0 and
// 15.
// To later de-quantize values, the scale (range / 15) and zero_point
// are stored alongside the data. More precisely, each row first has quantized
// values, and then 2-byte fp16 scale and 2-byte zero_offset.
Tensor qembeddingbag_4bit_prepack(
    const Tensor& weight,
    const bool optimized_qparams,
    const int64_t nbins,
    const double ratio) {
  return _qembeddingbag_nbit_prepack_helper(
      weight, 4 /*bit_width*/, optimized_qparams, nbins, ratio);
}

// Applies 2-bit row-wise quantization by determining the range
// (maximum - minimum) and bias (minimum value) of each row in the input
// matrix, and then scaling each element to an 2-bit number between 0 and
// 3.
// To later de-quantize values, the scale (range / 3) and zero_point
// are stored alongside the data. More precisely, each row first has quantized
// values, and then 2-byte fp16 scale and 2-byte zero_offset.
// TODO() - Add 2Bit Embedding Lookup operator.
Tensor qembeddingbag_2bit_prepack(
    const Tensor& weight,
    const bool optimized_qparams,
    const int64_t nbins,
    const double ratio) {
  return _qembeddingbag_nbit_prepack_helper(
      weight, 2 /*bit_width*/, optimized_qparams, nbins, ratio);
}

class QEmbeddingPackWeights final {
 public:
  static c10::intrusive_ptr<EmbeddingPackedParamsBase> run(at::Tensor weight) {
    return PackedEmbeddingBagWeight::prepack(std::move(weight));
  }
};

TORCH_LIBRARY_IMPL(quantized, CPU, m) {
  m.impl(
      TORCH_SELECTIVE_NAME("quantized::embedding_bag_byte_prepack"),
      TORCH_FN(qembeddingbag_byte_prepack));
  m.impl(
      TORCH_SELECTIVE_NAME("quantized::embedding_bag_4bit_prepack"),
      TORCH_FN(qembeddingbag_4bit_prepack));
  m.impl(
      TORCH_SELECTIVE_NAME("quantized::embedding_bag_2bit_prepack"),
      TORCH_FN(qembeddingbag_2bit_prepack));
}

TORCH_LIBRARY_IMPL(quantized, QuantizedCPU, m) {
  m.impl(
      TORCH_SELECTIVE_NAME("quantized::embedding_bag_prepack"),
      TORCH_FN(QEmbeddingPackWeights::run));
}

} // namespace
} // namespace native
} // namespace at<|MERGE_RESOLUTION|>--- conflicted
+++ resolved
@@ -52,21 +52,23 @@
   TORCH_CHECK(
       qtype == c10::kPerChannelAffineFloatQParams,
       "Expect embedding_bag weights to be quantized using kPerChannelAffineFloatQParams");
-  std::vector<float> weight_bias(embedding_rows, 0);
-  std::vector<float> weight_scales(embedding_rows, 1.0);
-  std::vector<float> weight_zero_points(embedding_rows, 0);
-
-<<<<<<< HEAD
-  for (int64_t i = 0; i < embedding_rows; ++i) {
-    weight_scales[i] = qweight.q_per_channel_scales()[i].item<float>();
-    weight_zero_points[i] =
-        qweight.q_per_channel_zero_points()[i].item<float>();
-    weight_bias[i] = qweight.q_per_channel_zero_points()[i].item<float>() *
-        weight_scales[i] * -1;
-=======
+  std::vector<float> weight_bias(embedding_rows);
+  std::vector<float> weight_scales(embedding_rows);
+  std::vector<float> weight_zero_points(embedding_rows);
+
+  // The 3 tensors below are set up to point to the data buffers of
+  // the 3 vectors above. This means that writing into one of the
+  // Tensors below will result in writes to the corresponding vectors
+  // above. This is done to avoid copying the same data multiple times.
+  at::Tensor weight_bias_tensor = at::from_blob(weight_bias.data(), {embedding_rows});
+  at::Tensor weight_scales_tensor = at::from_blob(weight_scales.data(), {embedding_rows});
+  at::Tensor weight_zero_points_tensor = at::from_blob(weight_zero_points.data(), {embedding_rows});
+
+  weight_scales_tensor.copy_(qweight.q_per_channel_scales());
+  weight_zero_points_tensor.copy_(qweight.q_per_channel_zero_points());
+
   for (const auto i : c10::irange(embedding_rows)) {
     weight_bias[i] = weight_zero_points[i] * weight_scales[i] * -1;
->>>>>>> 05b6dc9d
   }
 
   std::vector<int64_t> output_shape = {
