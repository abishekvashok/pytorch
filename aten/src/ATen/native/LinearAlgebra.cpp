--- conflicted
+++ resolved
@@ -24,10 +24,7 @@
 #include <functional>
 #include <limits>
 #include <numeric>
-<<<<<<< HEAD
-=======
 #include <string>
->>>>>>> 632719c2
 
 namespace at {
 namespace meta {
@@ -365,13 +362,8 @@
     const optional<Tensor>& rtol,
     bool hermitian,
     Tensor& result) {
-<<<<<<< HEAD
-  checkSameDevice("linalg_pinv", result, input);
-  checkLinalgCompatibleDtype("linalg_pinv", result, input);
-=======
   checkSameDevice("linalg.pinv", result, input);
   checkLinalgCompatibleDtype("linalg.pinv", result, input);
->>>>>>> 632719c2
   Tensor result_tmp = at::linalg_pinv(input, atol, rtol, hermitian);
   at::native::resize_output(result, result_tmp.sizes());
   result.copy_(result_tmp);
@@ -384,13 +376,8 @@
     optional<double> rtol,
     bool hermitian,
     Tensor& result) {
-<<<<<<< HEAD
-  checkSameDevice("linalg_pinv", result, input);
-  checkLinalgCompatibleDtype("linalg_pinv", result, input);
-=======
   checkSameDevice("linalg.pinv", result, input);
   checkLinalgCompatibleDtype("linalg.pinv", result, input);
->>>>>>> 632719c2
   Tensor result_tmp = at::linalg_pinv(input, atol, rtol, hermitian);
   at::native::resize_output(result, result_tmp.sizes());
   result.copy_(result_tmp);
