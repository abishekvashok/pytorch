#include <vector>

#include <ATen/ATen.h>
#include <torch/custom_class.h>

#include <ATen/nnapi/nnapi_wrapper.h>
#include <ATen/nnapi/nnapi_model_loader.h>


namespace torch {
namespace nnapi {
namespace {

nnapi_wrapper* nnapi;
nnapi_wrapper* check_nnapi;

void load_platform_library() {
  static int run_once = [](){
    nnapi_wrapper_load(&nnapi, &check_nnapi);
    CAFFE_ENFORCE(nnapi);
    CAFFE_ENFORCE(nnapi->Model_free);
    CAFFE_ENFORCE(nnapi->Compilation_free);
    CAFFE_ENFORCE(nnapi->Execution_free);
    return 0;
  }();
  (void)run_once;
}

#define MAKE_SMART_PTR(type) \
  struct type ## Freer { \
    void operator()(ANeuralNetworks ## type * obj) { \
      if (!nnapi) { /* obj must be null. */ return; } \
      nnapi-> type ## _free(obj); \
    } \
  }; \
  typedef std::unique_ptr<ANeuralNetworks ## type, type ## Freer> type ## Ptr;

MAKE_SMART_PTR(Model)
MAKE_SMART_PTR(Compilation)
MAKE_SMART_PTR(Execution)

#undef MAKE_SMART_PTR

struct NnapiCompilation : torch::jit::CustomClassHolder {
  // Could possibly call load_platform_library here, but error reporting
  // can be complicated if the constructor is called during model loading.
  // Instead, delay all work until the explicit init call.
  NnapiCompilation() = default;

  ~NnapiCompilation() override = default;

  void init(
      at::Tensor serialized_model_tensor,
      std::vector<at::Tensor> parameter_buffers) {
    TORCH_CHECK(!model_, "Attempted to re-initialize NnapiCompilation.");

    load_platform_library();

    std::vector<const void*> buffers;
    std::vector<int32_t> buffer_sizes;
    for (auto& t : parameter_buffers) {
      TORCH_CHECK(t.is_contiguous());
      buffers.push_back(t.data_ptr());
      buffer_sizes.push_back(t.nbytes());
    }

    TORCH_CHECK(serialized_model_tensor.is_contiguous());
    // This is currently always int32_t, but support uint8_t for old models
    // and possible future changes to the generator.
    uint8_t* ser_model_ptr =
      serialized_model_tensor.scalar_type() == at::ScalarType::Byte
        ? serialized_model_tensor.data_ptr<uint8_t>()
        : reinterpret_cast<uint8_t*>(serialized_model_tensor.data_ptr<int32_t>());
    c10::ArrayRef<uint8_t> ser_model = {
      ser_model_ptr,
      serialized_model_tensor.nbytes()
    };
    TORCH_CHECK(ser_model.size() > 0);

    // NOLINTNEXTLINE(cppcoreguidelines-init-variables)
    ANeuralNetworksModel* model;
    check_nnapi->Model_create(&model);
    CAFFE_ENFORCE(model);
    model_.reset(model);

    int load_result = ::caffe2::nnapi::load_nnapi_model(
        nnapi,
        model_.get(),
        ser_model.data(),
        ser_model.size(),
        buffers.size(),
        buffers.data(),
        buffer_sizes.data(),
        0,
        nullptr,
        nullptr,
        &num_inputs_,
        &num_outputs_,
        nullptr);
    CAFFE_ENFORCE(load_result == 0);

    check_nnapi->Model_finish(model_.get());

    // NOLINTNEXTLINE(cppcoreguidelines-init-variables)
    ANeuralNetworksCompilation* compilation;
    check_nnapi->Compilation_create(model_.get(), &compilation);
    // TODO: Make this configurable.
    check_nnapi->Compilation_setPreference(compilation, ANEURALNETWORKS_PREFER_SUSTAINED_SPEED);
    check_nnapi->Compilation_finish(compilation);
    compilation_.reset(compilation);
  }

  void run(
      std::vector<at::Tensor> inputs,
      std::vector<at::Tensor> outputs) {
    // NOLINTNEXTLINE(cppcoreguidelines-init-variables)
    ANeuralNetworksExecution* execution;
    check_nnapi->Execution_create(compilation_.get(), &execution);
    ExecutionPtr execution_unique_ptr(execution);

    TORCH_CHECK((int32_t)inputs.size() == num_inputs_);
    TORCH_CHECK((int32_t)outputs.size() == num_outputs_);

    for (size_t i = 0; i < inputs.size(); i++) {
      auto& t = inputs[i];
      // TODO: Check contiguous and dtype.
      ANeuralNetworksOperandType op_type;
      std::vector<uint32_t> dim;
      get_operand_type(t, &op_type, &dim);
      check_nnapi->Execution_setInput(
          execution,
          i,
          &op_type,
          t.data_ptr(),
          t.nbytes());
    }

    for (size_t i = 0; i < outputs.size(); i++) {
      auto& t = outputs[i];
      // TODO: Check contiguous and dtype.
      check_nnapi->Execution_setOutput(
          execution,
          i,
          nullptr,
          t.data_ptr(),
          t.nbytes());
    }

    check_nnapi->Execution_compute(execution);

    // TODO: Maybe skip this for fixed-size outputs?
    for (size_t i = 0; i < outputs.size(); i++) {
      auto& t = outputs[i];
      // NOLINTNEXTLINE(cppcoreguidelines-init-variables)
      uint32_t rank;
      check_nnapi->Execution_getOutputOperandRank(execution, i, &rank);
      std::vector<uint32_t> dims(rank);
      check_nnapi->Execution_getOutputOperandDimensions(execution, i, dims.data());
      std::vector<int64_t> long_dims(dims.begin(), dims.end());
      // TODO: Maybe check that only the batch dimension is changed?
      t.resize_(long_dims);
    }
  }

  static void get_operand_type(const at::Tensor& t, ANeuralNetworksOperandType* operand, std::vector<uint32_t>* dims) {
    operand->dimensionCount = t.dim();
    TORCH_CHECK(operand->dimensionCount == t.dim()); // Check for overflow.
    dims->resize(t.dim());
    operand->dimensions = dims->data();
    for (size_t i = 0; i < dims->size(); i++) {
      (*dims)[i] = t.sizes()[i];
      TORCH_CHECK((*dims)[i] == t.sizes()[i]); // Check for overflow.
    }
    if (t.scalar_type() == c10::kFloat) {
      operand->type = ANEURALNETWORKS_TENSOR_FLOAT32;
      operand->scale = 0;
      operand->zeroPoint = 0;
      return;
    }
    if (t.scalar_type() == c10::kQUInt8) {
      TORCH_CHECK(t.is_quantized());
      operand->type = ANEURALNETWORKS_TENSOR_QUANT8_ASYMM;
      // NOLINTNEXTLINE(cppcoreguidelines-narrowing-conversions,bugprone-narrowing-conversions)
      operand->scale = t.q_scale();
      operand->zeroPoint = t.q_zero_point();
      return;
    }
    if (t.scalar_type() == c10::kInt) {
      operand->type = ANEURALNETWORKS_TENSOR_INT32;
      operand->scale = 0;
      operand->zeroPoint = 0;
      return;
    }
    // TODO: Support more dtypes.
    CAFFE_THROW("Bad dtype");
  }

  ModelPtr model_;
  CompilationPtr compilation_;
  int32_t num_inputs_;
  int32_t num_outputs_;
};

<<<<<<< HEAD
// Set flag if running on ios
#ifdef __APPLE__
  #include <TargetConditionals.h>
  #if TARGET_OS_IPHONE
    #define IS_IOS_NNAPI_BIND
  #endif
#endif

#ifndef IS_IOS_NNAPI_BIND
// NOLINTNEXTLINE(cppcoreguidelines-avoid-non-const-global-variables)
=======
#ifndef __APPLE__
>>>>>>> 54096ce1
static auto register_NnapiCompilation = [](){
  try {
    return torch::jit::class_<NnapiCompilation>("_nnapi", "Compilation")
        .def(torch::jit::init<>())
        .def("init", &NnapiCompilation::init)
        .def("run", &NnapiCompilation::run)
        ;
  } catch (std::exception& exn) {
    LOG(ERROR) << "Failed to register class nnapi.Compilation: " << exn.what();
    throw;
  }
}();
#else
  #undef IS_IOS_NNAPI_BIND
#endif

} // namespace
} // namespace nnapi
} // namespace torch<|MERGE_RESOLUTION|>--- conflicted
+++ resolved
@@ -201,7 +201,6 @@
   int32_t num_outputs_;
 };
 
-<<<<<<< HEAD
 // Set flag if running on ios
 #ifdef __APPLE__
   #include <TargetConditionals.h>
@@ -212,9 +211,6 @@
 
 #ifndef IS_IOS_NNAPI_BIND
 // NOLINTNEXTLINE(cppcoreguidelines-avoid-non-const-global-variables)
-=======
-#ifndef __APPLE__
->>>>>>> 54096ce1
 static auto register_NnapiCompilation = [](){
   try {
     return torch::jit::class_<NnapiCompilation>("_nnapi", "Compilation")
