--- conflicted
+++ resolved
@@ -351,10 +351,7 @@
   void build_unary_float_op(const Tensor& out, const Tensor& a);
   void build_unary_op(const Tensor& out, const Tensor& a);
   void build_unary_force_boolean_op(const Tensor& out, const Tensor& a);
-<<<<<<< HEAD
-=======
   void build_comparison_op(const Tensor& out, const Tensor& a, const Tensor& b);
->>>>>>> 6cf767c7
 
 #undef TORCH_DISALLOW_TEMPORARIES
 protected:
