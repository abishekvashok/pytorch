# Owner(s): ["module: sparse"]

import torch
import warnings
import unittest
import random
import itertools
from torch.testing import get_all_complex_dtypes, get_all_fp_dtypes, make_tensor
from torch.testing._internal.common_cuda import SM53OrLater, SM80OrLater, TEST_CUSPARSE_GENERIC
from torch.testing._internal.common_utils import \
    (IS_MACOS, IS_WINDOWS, TestCase, run_tests, load_tests, coalescedonoff)
from torch.testing._internal.common_device_type import \
    (instantiate_device_type_tests, dtypes, dtypesIfCUDA, onlyCPU, onlyCUDA, skipCUDAIfNoCusparseGeneric,
<<<<<<< HEAD
     precisionOverride)
=======
     precisionOverride, skipMeta, skipCUDAIf)
from torch.testing._internal.common_cuda import _get_torch_cuda_version
>>>>>>> 632719c2
from torch.testing._internal.common_dtype import floating_types, get_all_dtypes
from test_sparse import CUSPARSE_SPMM_COMPLEX128_SUPPORTED

# load_tests from torch.testing._internal.common_utils is used to automatically filter tests for
# sharding on sandcastle. This line silences flake warnings
load_tests = load_tests


def _check_cusparse_spgemm_available():
    # cusparseSpGEMM was added in 11.0
    version = _get_torch_cuda_version()
    min_supported_version = (11, 0)
    return version >= min_supported_version


# This should be just an import from test_linalg instead of code duplication
# but https://github.com/pytorch/pytorch/pull/63511#discussion_r733989701
def _test_addmm_addmv(test_case, f, t, m, v, *, alpha=None, beta=None, transpose_out=False, layout=torch.strided, all_sparse=False):
    """
    Unified test for checking `f(t, m, v, alpha=alpha, beta=beta)` computation,
    where f is `torch.addmv` or `torch.addmm`.
    `transpose_out` controls whether the out argument is in column-major order.
    `layout` controls whether `m` is converted to specified layout or not.
    Custom behaviour is implemented only for torch.sparse_csr layout.
    """
    dtype = t.dtype
    numpy_dtype = dtype
    if dtype in {torch.bfloat16}:
        numpy_dtype = torch.float
    if dtype.is_complex:
        alpha = 0.9 + 0.3j if alpha is None else alpha
        beta = 0.5 + 0.6j if beta is None else beta
    else:
        alpha = 1.2 if alpha is None else alpha
        beta = 0.8 if beta is None else beta

    def convert_layout(mat):
        if layout == torch.sparse_csr:
            return mat.to_sparse_csr()
        else:
            assert mat.layout == layout
            return mat

    if all_sparse:
        res1 = f(*map(convert_layout, (t, m, v)), alpha=alpha, beta=beta)
        res1 = res1.to_dense()
    else:
        res1 = f(t, convert_layout(m), v, alpha=alpha, beta=beta)
    res2 = torch.full_like(res1, float('nan'))
    if transpose_out:
        res2 = res2.t().clone(memory_format=torch.contiguous_format).t()
    f(t, convert_layout(m), v, alpha=alpha, beta=beta, out=res2)
    res3 = alpha * (m.to(numpy_dtype).cpu().numpy() @ v.to(numpy_dtype).cpu().numpy())
    if beta != 0:
        res3 += (beta * t).to(numpy_dtype).cpu().numpy()
    res3 = torch.from_numpy(res3).to(dtype)
    test_case.assertEqual(res1, res2)
    test_case.assertEqual(res1, res3)


class TestSparseCSRSampler(TestCase):

    def test_make_crow_indices(self):
        # Here we test the correctness of the crow_indices algorithm
        # and testing it on CPU and with int32 dtype will be
        # sufficient.
        device = torch.device('cpu')
        index_dtype = torch.int32
        for n_rows in range(1, 10):
            for n_cols in range(1, 10):
                for nnz in range(0, n_rows * n_cols + 1):
                    crow_indices = self._make_crow_indices(
                        n_rows, n_cols, nnz,
                        device=device, dtype=index_dtype)
                    self.assertEqual(len(crow_indices), n_rows + 1)
                    counts = crow_indices[1:] - crow_indices[:-1]
                    self.assertEqual(counts.sum(), nnz)
                    self.assertGreaterEqual(counts.min(), 0)
                    self.assertLessEqual(counts.max(), n_cols)


class TestSparseCSR(TestCase):

    @onlyCPU
    def test_csr_layout(self):
        self.assertEqual(str(torch.sparse_csr), 'torch.sparse_csr')
        self.assertEqual(type(torch.sparse_csr), torch.layout)

    @dtypes(*get_all_dtypes())
    def test_sparse_csr_constructor_shape_inference(self, device, dtype):
        crow_indices = [0, 2, 4]
        col_indices = [0, 1, 0, 1]
        values = [1, 2, 3, 4]
        sparse = torch.sparse_csr_tensor(torch.tensor(crow_indices, dtype=torch.int64),
                                         torch.tensor(col_indices, dtype=torch.int64),
                                         torch.tensor(values), dtype=dtype, device=device)
        self.assertEqual(torch.tensor(crow_indices, dtype=torch.int64), sparse.crow_indices())
        self.assertEqual((len(crow_indices) - 1, max(col_indices) + 1), sparse.shape)
        self.assertEqual(dtype, sparse.dtype)
        self.assertEqual(torch.device(device), sparse.device)

    @dtypes(*get_all_dtypes())
    def test_sparse_csr_constructor(self, device, dtype):
        crow_indices = [0, 2, 4]
        col_indices = [0, 1, 0, 1]
        values = [1, 2, 3, 4]
        for index_dtype in [torch.int32, torch.int64]:
            sparse = torch.sparse_csr_tensor(torch.tensor(crow_indices, dtype=index_dtype),
                                             torch.tensor(col_indices, dtype=index_dtype),
                                             torch.tensor(values),
                                             size=(2, 10),
                                             dtype=dtype,
                                             device=device)
            self.assertEqual((2, 10), sparse.shape)
            self.assertEqual(torch.tensor(crow_indices, dtype=index_dtype), sparse.crow_indices())
            self.assertEqual(torch.tensor(col_indices, dtype=index_dtype), sparse.col_indices())
            self.assertEqual(torch.tensor(values, dtype=dtype), sparse.values())

    @dtypes(*get_all_dtypes())
    def test_sparse_csr_constructor_from_lists(self, device, dtype):
        # without size
        sparse = torch.sparse_csr_tensor([0, 2, 4],
                                         [0, 1, 0, 1],
                                         [1, 2, 3, 4],
                                         dtype=dtype,
                                         device=device)

        self.assertEqual((2, 2), sparse.shape)
        self.assertEqual(4, sparse.numel())
        self.assertEqual(torch.tensor([0, 2, 4], dtype=torch.int64, device=device), sparse.crow_indices())
        self.assertEqual(torch.tensor([0, 1, 0, 1], dtype=torch.int64, device=device), sparse.col_indices())
        self.assertEqual(torch.tensor([1, 2, 3, 4], dtype=dtype, device=device), sparse.values())

        # with size
        for sparse_csr_tensor in [torch.sparse_csr_tensor, torch._sparse_csr_tensor_unsafe]:
            sparse = sparse_csr_tensor([0, 2, 4],
                                       [0, 1, 0, 1],
                                       [1, 2, 3, 4],
                                       size=(2, 10),
                                       dtype=dtype,
                                       device=device)

            self.assertEqual((2, 10), sparse.shape)
            self.assertEqual(torch.tensor([0, 2, 4], dtype=torch.int64, device=device), sparse.crow_indices())
            self.assertEqual(torch.tensor([0, 1, 0, 1], dtype=torch.int64, device=device), sparse.col_indices())
            self.assertEqual(torch.tensor([1, 2, 3, 4], dtype=dtype, device=device), sparse.values())

    @skipMeta
    @dtypes(*get_all_dtypes())
    def test_empty(self, device, dtype):
        ns = [5, 2, 0]
        for shape in itertools.product(ns, ns):
            result = torch.empty(shape, dtype=dtype, device=device, layout=torch.sparse_csr)
            self.assertEqual(result.shape, shape)
            self.assertEqual(result.dtype, dtype)
            self.assertEqual(result.device, torch.device(device))
            self.assertEqual(result.layout, torch.sparse_csr)
            self.assertEqual(result.crow_indices().shape, (shape[0] + 1,))
            self.assertEqual(result.col_indices().shape, (0,))
            self.assertEqual(result.values().shape, (0,))
            self.assertEqual(result._nnz(), 0)
            self.assertEqual(result.crow_indices().device, torch.device(device))
            self.assertEqual(result.col_indices().device, torch.device(device))
            self.assertEqual(result.values().device, torch.device(device))
            self.assertEqual(result.crow_indices().dtype, torch.int64)
            self.assertEqual(result.col_indices().dtype, torch.int64)
            self.assertEqual(result.values().dtype, dtype)

    @skipMeta
    @dtypes(*get_all_dtypes())
    def test_empty_errors(self, device, dtype):
        with self.assertRaisesRegex(RuntimeError, "torch.empty: Only 2D sparse CSR tensors are supported."):
            torch.empty((5,), dtype=dtype, device=device, layout=torch.sparse_csr)

        with self.assertRaisesRegex(RuntimeError, "torch.empty: Only 2D sparse CSR tensors are supported."):
            torch.empty((2, 3, 4), dtype=dtype, device=device, layout=torch.sparse_csr)

    @skipMeta
    @dtypes(*get_all_dtypes())
    def test_copy(self, device, dtype):

        def run_test(shape, nnz, index_type):
            a = self.genSparseCSRTensor(shape, nnz, dtype=dtype, device=device, index_dtype=index_dtype)
            b = self.genSparseCSRTensor(shape, nnz, dtype=dtype, device=device, index_dtype=index_dtype)

            a.copy_(b)

            self.assertEqual(a.crow_indices(), b.crow_indices())
            self.assertEqual(a.col_indices(), b.col_indices())
            self.assertEqual(a.values(), b.values())

        ns = [5, 2, 0]
        for shape, index_dtype in zip(itertools.product(ns, ns), [torch.int32, torch.int64]):
            run_test(shape, 0, index_dtype)
            run_test(shape, shape[0] * shape[1], index_dtype)

    @skipMeta
    @dtypes(*get_all_dtypes())
    def test_copy_errors(self, device, dtype):
        for index_dtype in [torch.int32, torch.int64]:
            shape1 = (2, 3)
            shape2 = (3, 2)
            a = self.genSparseCSRTensor(shape1, 0, dtype=dtype, device=device, index_dtype=index_dtype)
            b = self.genSparseCSRTensor(shape2, 0, dtype=dtype, device=device, index_dtype=index_dtype)

            with self.assertRaisesRegex(RuntimeError, "only same size tensors are supported."):
                a.copy_(b)

            with self.assertRaisesRegex(RuntimeError, "copy between different layouts is not supported."):
                a.copy_(torch.empty(a.shape, dtype=dtype, device=device))

            b = self.genSparseCSRTensor(shape1, 1, dtype=dtype, device=device, index_dtype=index_dtype)
            with self.assertRaisesRegex(RuntimeError, "only tensors with the same number of specified elements are supported."):
                a.copy_(b)

    @skipMeta
    @dtypes(*get_all_dtypes())
    def test_resize(self, device, dtype):
        for index_dtype in [torch.int32, torch.int64]:
            shape = (2, 3)
            nnz = 6
            a = self.genSparseCSRTensor(shape, nnz, dtype=dtype, device=device, index_dtype=index_dtype)

            new_shape = (4, 5)
            a.resize_(new_shape)

            self.assertEqual(a.shape, new_shape)
            # resize to larger shape doesn't add specified elements
            self.assertEqual(a._nnz(), nnz)

            new_shape = (1, 5)
            a.resize_(new_shape)

            self.assertEqual(a.shape, new_shape)
            # resize to smaller shape trims specified elements
            self.assertEqual(a._nnz(), 5)

    @skipMeta
    @dtypes(*get_all_dtypes())
    def test_resize_errors(self, device, dtype):
        for index_dtype in [torch.int32, torch.int64]:
            shape = (2, 3)
            nnz = 6
            a = self.genSparseCSRTensor(shape, nnz, dtype=dtype, device=device, index_dtype=index_dtype)

            with self.assertRaisesRegex(RuntimeError, "torch.resize_: Only 2D sparse CSR tensors are supported."):
                new_shape = (4,)
                a.resize_(new_shape)

            # resizing of columns to smaller size is not implemented
            with self.assertRaisesRegex(
                RuntimeError,
                "torch.resize_: Resizing columns of sparse CSR tensors to a smaller value is not supported.",
            ):
                new_shape = (2, 2)
                a.resize_(new_shape)

    def test_factory_type_invariants_check(self, device):
        with self.assertRaisesRegex(RuntimeError, "both crow_indices and col_indices should have the same type."):
            torch.sparse_csr_tensor(torch.tensor([0, 2, 4], dtype=torch.int64),
                                    torch.tensor([0, 1, 0, 1], dtype=torch.int32),
                                    torch.tensor([1, 2, 3, 4]),
                                    device=device)

        with self.assertRaisesRegex(RuntimeError, r"\"csr_construct_check\" not implemented for 'Short'"):
            torch.sparse_csr_tensor(torch.tensor([0, 2, 4], dtype=torch.int16),
                                    torch.tensor([0, 1, 0, 1], dtype=torch.int16),
                                    torch.tensor([1, 2, 3, 4]),
                                    device=device)

    def test_factory_layout_invariants_check(self, device):
        with self.assertRaisesRegex(RuntimeError, "expected values to be a strided and contiguous tensor"):
            values = torch.tensor([1.], device=device).expand(4,)
            torch.sparse_csr_tensor(torch.tensor([0, 2, 4], device=device),
                                    torch.tensor([0, 1, 0, 1], device=device),
                                    values)

        with self.assertRaisesRegex(RuntimeError, "expected col_indices to be a strided and contiguous tensor"):
            col_indices = torch.tensor([0], device=device).expand(4,)
            torch.sparse_csr_tensor(torch.tensor([0, 2, 4]),
                                    col_indices,
                                    torch.tensor([1, 2, 3, 4]))

        with self.assertRaisesRegex(RuntimeError, "expected crow_indices to be a strided and contiguous tensor"):
            crow_indices = torch.arange(6, device=device)
            torch.sparse_csr_tensor(crow_indices[::2],
                                    torch.tensor([0, 1, 0, 1], device=device),
                                    torch.tensor([1, 2, 3, 4]))

    def test_factory_shape_invariants_check(self, device):
        crow_indices = [0, 2, 4]
        col_indices = [0, 1, 0, 1]
        values = [1, 2, 3, 4]
        size = (2, 10)
        torch.sparse_csr_tensor(torch.tensor(crow_indices), torch.tensor(col_indices), torch.tensor(values), size,
                                device=device)

        with self.assertRaisesRegex(RuntimeError, r"size of a CSR tensor must be of length 2, but got: 3"):
            torch.sparse_csr_tensor(torch.tensor(crow_indices), torch.tensor(col_indices), torch.tensor(values),
                                    size=(2, 10, 2),
                                    device=device)

        with self.assertRaisesRegex(RuntimeError, r"crow_indices must have dim\=1 but got crow_indices\.dim\(\)\=2"):
            torch.sparse_csr_tensor(torch.tensor(crow_indices).repeat(2, 1),
                                    torch.tensor(col_indices),
                                    torch.tensor(values),
                                    size,
                                    device=device)

        with self.assertRaisesRegex(RuntimeError, r"col_indices must have dim\=1 but got col_indices\.dim\(\)\=2"):
            torch.sparse_csr_tensor(torch.tensor(crow_indices),
                                    torch.tensor(col_indices).repeat(2, 1),
                                    torch.tensor(values),
                                    size,
                                    device=device)

        with self.assertRaisesRegex(RuntimeError, r"values must have dim\=1 but got values\.dim\(\)\=2"):
            torch.sparse_csr_tensor(torch.tensor(crow_indices),
                                    torch.tensor(col_indices),
                                    torch.tensor(values).repeat(2, 1),
                                    size,
                                    device=device)

        with self.assertRaisesRegex(RuntimeError,
                                    r"crow_indices\.numel\(\) must be size\(0\) \+ 1, but got: 3"):
            torch.sparse_csr_tensor(torch.tensor(crow_indices), torch.tensor(col_indices), torch.tensor(values), (1, 1),
                                    device=device)


        with self.assertRaisesRegex(RuntimeError,
                                    r"col_indices and values must have equal sizes, " +
                                    r"but got col_indices\.numel\(\): 3, values\.numel\(\): 4"):
            torch.sparse_csr_tensor(torch.tensor(crow_indices), torch.tensor([0, 1, 0]), torch.tensor(values), size,
                                    device=device)

    def test_factory_indices_invariants_check(self, device):
        crow_indices = [0, 2, 4]
        col_indices = [0, 1, 0, 1]
        values = [1, 2, 3, 4]
        size = (2, 10)
        with self.assertRaisesRegex(RuntimeError, "0th value of crow_indices must be 0."):
            torch.sparse_csr_tensor(torch.tensor([-1, 0, 4]), torch.tensor(col_indices), torch.tensor(values), size,
                                    device=device)

        with self.assertRaisesRegex(RuntimeError,
                                    "last value of crow_indices should be equal to the length of col_indices."):
            torch.sparse_csr_tensor(torch.tensor([0, 2, 5]), torch.tensor(col_indices), torch.tensor(values), size,
                                    device=device)

        with self.assertRaisesRegex(RuntimeError,
                                    r"at position i \= 2," +
                                    r" this condition crow_indices\[i - 1\] <\= crow_indices\[i\] fails"):
            torch.sparse_csr_tensor(torch.tensor([0, 5, 4]), torch.tensor(col_indices), torch.tensor(values), size,
                                    device=device)

        with self.assertRaisesRegex(RuntimeError, r"col_indices\.min\(\) should be greater or equal to zero"):
            torch.sparse_csr_tensor(torch.tensor(crow_indices), torch.tensor([0, -1, 0, 1]), torch.tensor(values), size,
                                    device=device)

        with self.assertRaisesRegex(RuntimeError, r"size\(1\) should be greater than col_indices\.max\(\)"):
            torch.sparse_csr_tensor(torch.tensor(crow_indices), torch.tensor([0, 11, 0, 1]), torch.tensor(values), size,
                                    device=device)

    @onlyCUDA
    @dtypes(*get_all_dtypes())
    def test_factory_device_type_inference(self, device, dtype):
        cpu_cuda = ('cpu', 'cuda')
        cpu_cuda_none = cpu_cuda + (None,)
        for crow_indices_device, col_indices_device, values_device, device in itertools.product(cpu_cuda,
                                                                                                cpu_cuda,
                                                                                                cpu_cuda,
                                                                                                cpu_cuda_none):
            for index_dtype in [torch.int32, torch.int64]:
                crow_indices = torch.tensor([0, 2, 4], dtype=index_dtype, device=crow_indices_device)
                col_indices = torch.tensor([0, 1, 0, 1], dtype=index_dtype, device=col_indices_device)
                values = torch.tensor([1, 2, 3, 4], dtype=dtype, device=values_device)
                if device is None and (crow_indices_device != col_indices_device or
                                       crow_indices_device != values_device):
                    with self.assertRaises(RuntimeError):
                        torch.sparse_csr_tensor(crow_indices,
                                                col_indices,
                                                values,
                                                size=(2, 10),
                                                device=device)
                else:
                    t = torch.sparse_csr_tensor(crow_indices,
                                                col_indices,
                                                values,
                                                size=(2, 10),
                                                device=device)
                    should_be_cuda = (device == 'cuda' or (device is None and values_device == 'cuda'))
                    self.assertEqual(should_be_cuda, t.is_cuda)
                    t.crow_indices().dtype == index_dtype
                    t.col_indices().dtype == index_dtype
                    t.values().dtype == dtype
                    t.crow_indices().device == t.values().device
                    t.col_indices().device == t.values().device

    def test_sparse_csr_print(self, device):
        orig_maxDiff = self.maxDiff
        self.maxDiff = None
        shape_nnz = [
            ((10, 10), 10),
            ((100, 10), 10),
            ((1000, 10), 10)
        ]
        printed = []
        for shape, nnz in shape_nnz:
            values_shape = torch.Size((nnz,))
            col_indices_shape = torch.Size((nnz,))
            crow_indices_shape = torch.Size((shape[0] + 1,))
            printed.append("# shape: {}".format(torch.Size(shape)))
            printed.append("# nnz: {}".format(nnz))
            printed.append("# crow_indices shape: {}".format(crow_indices_shape))
            printed.append("# col_indices shape: {}".format(col_indices_shape))
            printed.append("# values_shape: {}".format(values_shape))
            for index_dtype in [torch.int32, torch.int64]:
                for dtype in floating_types():
                    printed.append("########## {}/{} ##########".format(dtype, index_dtype))
                    x = torch.sparse_csr_tensor(torch.tensor([0, 2, 4], dtype=index_dtype),
                                                torch.tensor([0, 1, 0, 1], dtype=index_dtype),
                                                torch.tensor([1, 2, 3, 4]), dtype=dtype, device=device)
                    printed.append("# sparse tensor")
                    printed.append(str(x))
                    printed.append("# _crow_indices")
                    printed.append(str(x.crow_indices()))
                    printed.append("# _col_indices")
                    printed.append(str(x.col_indices()))
                    printed.append("# _values")
                    printed.append(str(x.values()))
                    printed.append('')
                printed.append('')
        self.assertExpected('\n'.join(printed))
        self.maxDiff = orig_maxDiff

    @dtypes(*get_all_dtypes())
    def test_sparse_csr_from_dense(self, device, dtype):
        dense = torch.tensor([[4, 5, 0], [0, 0, 0], [1, 0, 0]], dtype=dtype, device=device)
        sparse = dense.to_sparse_csr()
        self.assertEqual(torch.tensor([0, 2, 2, 3], dtype=torch.int64), sparse.crow_indices())
        self.assertEqual(torch.tensor([0, 1, 0], dtype=torch.int64), sparse.col_indices())
        self.assertEqual(torch.tensor([4, 5, 1], dtype=dtype), sparse.values())

        dense = torch.tensor([[0, 0, 0], [0, 0, 1], [1, 0, 0]], dtype=dtype, device=device)
        sparse = dense.to_sparse_csr()
        self.assertEqual(torch.tensor([0, 0, 1, 2], dtype=torch.int64), sparse.crow_indices())
        self.assertEqual(torch.tensor([2, 0], dtype=torch.int64), sparse.col_indices())
        self.assertEqual(torch.tensor([1, 1], dtype=dtype), sparse.values())

        dense = torch.tensor([[2, 2, 2], [2, 2, 2], [2, 2, 2]], dtype=dtype, device=device)
        sparse = dense.to_sparse_csr()
        self.assertEqual(torch.tensor([0, 3, 6, 9], dtype=torch.int64), sparse.crow_indices())
        self.assertEqual(torch.tensor([0, 1, 2] * 3, dtype=torch.int64), sparse.col_indices())
        self.assertEqual(torch.tensor([2] * 9, dtype=dtype), sparse.values())

    @dtypes(*get_all_dtypes())
    def test_sparse_csr_to_dense(self, device, dtype):
        mn = [5, 2, 0]
        for (m, n) in itertools.product(mn, mn):
            size = (m, n)
            dense = make_tensor(size, dtype=dtype, device=device)
            sparse = dense.to_sparse_csr()
            self.assertEqual(sparse.to_dense(), dense)

        crow_indices = torch.tensor([0, 3, 5])
        col_indices = torch.tensor([0, 1, 2, 0, 1])
        values = torch.tensor([1, 2, 1, 3, 4], dtype=dtype)
        csr = torch.sparse_csr_tensor(crow_indices, col_indices,
                                      values, dtype=dtype, device=device)
        dense = torch.tensor([[1, 2, 1], [3, 4, 0]], dtype=dtype, device=device)
        self.assertEqual(csr.to_dense(), dense)

    @coalescedonoff
    @dtypes(torch.double)
    def test_coo_to_csr_convert(self, device, dtype, coalesced):
        with self.assertRaisesRegex(RuntimeError, "Input is supposed to be a vector"):
            torch._convert_indices_from_coo_to_csr(
                torch.randint(100, (5, 5), device=device),
                size=100)

        size = (5, 5)
        sparse_dim = 2
        nnz = 10
        sparse_coo, _, _ = self.genSparseTensor(size, sparse_dim, nnz, coalesced, device, dtype)
        sparse_csr = sparse_coo.to_sparse_csr()

        self.assertTrue(sparse_csr.is_sparse_csr)
        self.assertEqual(sparse_csr.to_dense(), sparse_coo.to_dense())

        vec = torch.randn((5, 1), dtype=dtype, device=device)
        coo_product = sparse_coo.matmul(vec)
        csr_product = sparse_csr.matmul(vec)

        self.assertEqual(coo_product, csr_product)

        vec = torch.randn((100, 1), dtype=dtype, device=device)
        index = torch.tensor([
            [1, 0, 35, 14, 39, 6, 71, 66, 40, 27],
            [92, 31, 62, 50, 22, 65, 89, 74, 56, 34],
        ], dtype=torch.int32)
        values = torch.tensor([1, 2, 3, 4, 5, 6, 7, 8, 9, 10], dtype=dtype, device=device)
        coo = torch.sparse_coo_tensor(index, values, torch.Size([100, 100]), dtype=dtype, device=device)
        csr = coo.to_sparse_csr()

        self.assertEqual(coo.matmul(vec), csr.matmul(vec))

        col_indices = torch.tensor([
            31, 92, 65, 50, 34, 62, 22, 56, 74, 89
        ], dtype=torch.int64, device=device)
        self.assertEqual(csr.col_indices(), col_indices)

        values = torch.tensor([2, 1, 6, 4, 10, 3, 5, 9, 8, 7], dtype=dtype, device=device)
        self.assertEqual(csr.values(), values)

    @onlyCPU
    @unittest.skipIf(IS_MACOS or IS_WINDOWS, "MKL doesn't work on windows or mac")
    @dtypes(torch.float, torch.double)
    def test_mkl_matvec_warnings(self, device, dtype):
        if torch.has_mkl:
            for index_dtype in [torch.int32, torch.int64]:
                sp = torch.sparse_csr_tensor(torch.tensor([0, 2, 4]),
                                             torch.tensor([0, 1, 0, 1]),
                                             torch.tensor([1, 2, 3, 4], dtype=dtype, device=device))
                vec = torch.randn((2, 1), dtype=dtype, device=device)
                with warnings.catch_warnings(record=True) as w:
                    sp.matmul(vec)
                    self.assertEqual(len(w), 2)
                    self.assertIn("Pytorch is compiled with MKL LP64 and will convert crow_indices to int32",
                                  str(w[0].message))
                    self.assertIn("Pytorch is compiled with MKL LP64 and will convert col_indices to int32",
                                  str(w[1].message))

    @dtypes(*get_all_dtypes())
    def test_sparse_csr_from_dense_convert_error(self, device, dtype):
        size = (4, 2, 4)
        dense = make_tensor(size, dtype=dtype, device=device)

        with self.assertRaisesRegex(RuntimeError, "Only 2D"):
            sparse = dense.to_sparse_csr()

    # TODO: Support auto generation of device check for sparse tensors
    # See: https://github.com/pytorch/pytorch/issues/59058
    @onlyCUDA
    @dtypes(torch.double)
    def test_matmul_device_mismatch(self, device, dtype):
        cpu = torch.rand((10, 10))
        cuda = cpu.cuda()
        for s, m1, m2 in itertools.product((cpu, cuda), repeat=3):
            csr = m1.to_sparse()
            if s.device == csr.device == m2.device:
                torch.addmm(s, csr, m2)
            else:
                with self.assertRaisesRegex(RuntimeError, "Expected all tensors to be on the same device"):
                    torch.addmm(s, csr, m2)

    @skipCUDAIfNoCusparseGeneric
    @dtypes(*torch.testing.floating_types())
    @dtypesIfCUDA(*get_all_complex_dtypes(),
                  *get_all_fp_dtypes(include_half=SM53OrLater, include_bfloat16=SM80OrLater))
    def test_csr_matvec(self, device, dtype):
        side = 100
        for index_dtype in [torch.int32, torch.int64]:
            csr = self.genSparseCSRTensor((side, side), 1000, device=device, dtype=dtype, index_dtype=index_dtype)
            vec = torch.randn(side, dtype=dtype, device=device)

            res = csr.matmul(vec)
            expected = csr.to_dense().matmul(vec)

            self.assertEqual(res, expected)

            bad_vec = torch.randn(side + 10, dtype=dtype, device=device)
            err_msg = "mv: expected"
            # CUDA path now uses generic meta/structured implementation
            # TODO: move CPU path to not use `mv_sparse` function
            if self.device_type == 'cuda':
                err_msg = "size mismatch, got"
            with self.assertRaisesRegex(RuntimeError, err_msg):
                csr.matmul(bad_vec)

    @dtypes(torch.double)
    def test_mm(self, device, dtype):
        def test_shape(di, dj, dk, nnz):
            for index_dtype in [torch.int32, torch.int64]:
                x = self.genSparseCSRTensor((di, dj), nnz, device=device, dtype=dtype, index_dtype=index_dtype)
                t = torch.randn(di, dk, dtype=dtype, device=device)
                y = torch.randn(dj, dk, dtype=dtype, device=device)
                alpha = random.random()
                beta = random.random()

                # res = beta * t  + alpha * (x @ y)
                res = torch.addmm(t, x, y, beta=beta, alpha=alpha)
                expected = torch.addmm(t, x.to_dense(), y, beta=beta, alpha=alpha)
                self.assertEqual(res, expected)

                res = torch.addmm(t, x, y)
                expected = torch.addmm(t, x.to_dense(), y)
                self.assertEqual(res, expected)

                res = torch.mm(x, y)
                expected = torch.mm(x.to_dense(), y)
                self.assertEqual(res, expected)

        for i in range(2, 5):
            for j in range(2, 8):
                for k in range(2, 8):
                    test_shape(i, j, k, i * j // 2)
        test_shape(4, 4, 4, 0)

    @dtypes(*floating_types())
    @dtypesIfCUDA(*get_all_complex_dtypes(),
                  *get_all_fp_dtypes(include_half=SM53OrLater and TEST_CUSPARSE_GENERIC,
                                     include_bfloat16=SM80OrLater and TEST_CUSPARSE_GENERIC))
    @precisionOverride({torch.bfloat16: 1e-2, torch.float16: 1e-2})
    def test_sparse_mm(self, device, dtype):
        def test_shape(d1, d2, d3, nnz, transposed, index_dtype):
            if transposed:
                D = torch.randn(d3, d2, dtype=dtype, device=device).t_()
            else:
                D = torch.randn(d2, d3, dtype=dtype, device=device)
            S = self.genSparseCSRTensor((d1, d2), nnz, device=device, dtype=dtype, index_dtype=index_dtype)
            S_dense = S.to_dense()
            self.assertEqual(torch.sparse.mm(S, D), torch.mm(S_dense, D))

        for index_dtype in [torch.int32, torch.int64]:
            test_shape(7, 8, 9, 20, False, index_dtype)
            test_shape(7, 8, 9, 20, True, index_dtype)

    @dtypes(*floating_types())
    @dtypesIfCUDA(*get_all_complex_dtypes(),
                  *get_all_fp_dtypes(include_half=SM53OrLater and TEST_CUSPARSE_GENERIC,
                                     include_bfloat16=SM80OrLater and TEST_CUSPARSE_GENERIC))
    @precisionOverride({torch.bfloat16: 1e-2, torch.float16: 1e-2})
    def test_sparse_addmm(self, device, dtype):
        def test_shape(m, n, p, nnz, broadcast, index_dtype, alpha_beta=None):
            if alpha_beta is None:
                alpha = random.random()
                beta = random.random()
            else:
                alpha, beta = alpha_beta
            if broadcast:
                D1 = make_tensor((), dtype=dtype, device=device)
            else:
                D1 = make_tensor([n, p], dtype=dtype, device=device)
            D2 = make_tensor([m, p], dtype=dtype, device=device)
            S = self.genSparseCSRTensor([n, m], nnz, dtype=dtype, device=device, index_dtype=index_dtype)
            S_dense = S.to_dense()
            Y = torch.sparse.addmm(D1, S, D2, beta=beta, alpha=alpha)
            Y_dense = torch.addmm(D1, S_dense, D2, beta=beta, alpha=alpha)
            self.assertEqual(Y, Y_dense)

        for index_dtype in [torch.int32, torch.int64]:
            test_shape(7, 8, 9, 20, False, index_dtype, None)
            test_shape(7, 8, 9, 20, True, index_dtype, None)
            test_shape(7, 8, 9, 20, False, index_dtype, (1, 0))
            test_shape(7, 8, 9, 20, True, index_dtype, (1, 0))
            test_shape(7, 8, 9, 20, False, index_dtype, (1, 1))
            test_shape(7, 8, 9, 20, True, index_dtype, (1, 1))
<<<<<<< HEAD
=======

    @onlyCUDA
    @precisionOverride({torch.double: 1e-8, torch.float: 1e-4, torch.bfloat16: 0.6,
                        torch.half: 1e-1, torch.cfloat: 1e-4, torch.cdouble: 1e-8})
    @dtypesIfCUDA(torch.complex64,
                  *((torch.complex128,) if CUSPARSE_SPMM_COMPLEX128_SUPPORTED else ()),
                  *torch.testing.get_all_fp_dtypes(include_bfloat16=SM80OrLater,
                                                   include_half=SM53OrLater))
    @skipCUDAIf(
        not _check_cusparse_spgemm_available(),
        "cuSparse Generic API SpGEMM is not available"
    )
    def test_addmm_all_sparse_csr(self, device, dtype):
        M = torch.randn(10, 25, device=device).to(dtype)
        m1 = torch.randn(10, 50, device=device).to(dtype)
        m2 = torch.randn(50, 25, device=device).to(dtype)
        _test_addmm_addmv(self, torch.addmm, M, m1, m2, layout=torch.sparse_csr, all_sparse=True)

        # Test 0-strided
        M = torch.randn(10, 1, device=device).to(dtype).expand(10, 25)
        m1 = torch.randn(10, 1, device=device).to(dtype).expand(10, 50)
        m2 = torch.randn(50, 25, device=device).to(dtype)
        _test_addmm_addmv(self, torch.addmm, M, m1, m2, layout=torch.sparse_csr, all_sparse=True)

        # Test beta=0, M=nan
        M = torch.full((10, 25), float('nan'), device=device).to(dtype)
        m1 = torch.randn(10, 50, device=device).to(dtype)
        m2 = torch.randn(50, 25, device=device).to(dtype)
        _test_addmm_addmv(self, torch.addmm, M, m1, m2, beta=0, layout=torch.sparse_csr, all_sparse=True)

        # Test transpose
        for t1, t2, t3, t4 in itertools.product([True, False], repeat=4):
            def maybe_transpose(cond, m):
                if not cond:
                    return m
                return m.t().clone(memory_format=torch.contiguous_format).t()

            M = maybe_transpose(t1, torch.randn(10, 25, device=device).to(dtype))
            m1 = maybe_transpose(t2, torch.randn(10, 50, device=device).to(dtype))
            m2 = maybe_transpose(t3, torch.randn(50, 25, device=device).to(dtype))
            _test_addmm_addmv(self, torch.addmm, M, m1, m2, transpose_out=t4, layout=torch.sparse_csr, all_sparse=True)

    @onlyCUDA
    @dtypesIfCUDA(*torch.testing.get_all_complex_dtypes(),
                  *torch.testing.get_all_fp_dtypes(include_bfloat16=SM80OrLater,
                                                   include_half=SM53OrLater))
    @skipCUDAIf(
        not _check_cusparse_spgemm_available(),
        "cuSparse Generic API SpGEMM is not available"
    )
    @precisionOverride({torch.double: 1e-8, torch.float: 1e-4, torch.bfloat16: 0.6,
                        torch.half: 1e-1, torch.cfloat: 1e-4, torch.cdouble: 1e-8})
    def test_addmm_sizes_all_sparse_csr(self, device, dtype):
        for m in [0, 1, 25]:
            for n in [0, 1, 10]:
                for k in [0, 1, 8]:
                    M = torch.randn(n, m, device=device).to(dtype)
                    m1 = torch.randn(n, k, device=device).to(dtype)
                    m2 = torch.randn(k, m, device=device).to(dtype)
                    _test_addmm_addmv(self, torch.addmm, M, m1, m2, layout=torch.sparse_csr, all_sparse=True)

                    M = torch.randn(n, m, device=device).to(dtype).to_sparse_csr()
                    m1 = torch.randn(n, k + 1, device=device).to(dtype).to_sparse_csr()
                    m2 = torch.randn(k, m, device=device).to(dtype).to_sparse_csr()
                    self.assertRaisesRegex(RuntimeError, f"{n}x{k + 1}.*{k}x{m}", lambda: torch.addmm(M, m1, m2))
                    self.assertRaisesRegex(RuntimeError, f"{n}x{k + 1}.*{k}x{m}", lambda: torch.mm(m1, m2))

    @onlyCUDA
    @dtypes(torch.float)
    def test_addmm_errors(self, device, dtype):
        # test that the errors are the same for dense and sparse versions
        import re

        def test1(*, is_sparse):
            # shapes must be compatible for matrix multiplication
            a = make_tensor((2, 3), dtype=dtype, device=device)
            if is_sparse:
                a_sparse = a.to_sparse_csr()
                return torch.addmm(a, a_sparse, a)
            else:
                return torch.addmm(a, a, a)

        def test2(*, is_sparse):
            # mat2 must be a matrix
            a = make_tensor((2, 3), dtype=dtype, device=device)
            if is_sparse:
                a_sparse = a.to_sparse_csr()
                return torch.addmm(a, a_sparse, a.unsqueeze(0))
            else:
                return torch.addmm(a, a, a.unsqueeze(0))

        def test3(*, is_sparse):
            # the first input needs to be 1D or 2D
            a = make_tensor((3, 3), dtype=dtype, device=device)
            if is_sparse:
                a_sparse = a.to_sparse_csr()
                return torch.addmm(a.unsqueeze(0), a_sparse, a)
            else:
                return torch.addmm(a.unsqueeze(0), a, a)

        for test in (test1, test2, test3):
            try:
                test(is_sparse=False)
            except RuntimeError as msg:
                with self.assertRaisesRegex(RuntimeError, re.escape(str(msg))):
                    test(is_sparse=True)

    @onlyCUDA
    @dtypes(torch.float)
    def test_mm_errors(self, device, dtype):
        # test that the errors are the same for dense and sparse versions
        import re

        def test1(*, is_sparse):
            # shapes must be compatible for matrix multiplication
            a = make_tensor((2, 3), dtype=dtype, device=device)
            if is_sparse:
                a_sparse = a.to_sparse_csr()
                return torch.mm(a_sparse, a)
            else:
                return torch.mm(a, a)

        def test2(*, is_sparse):
            # mat2 must be a matrix
            a = make_tensor((2, 3), dtype=dtype, device=device)
            if is_sparse:
                a_sparse = a.to_sparse_csr()
                return torch.mm(a_sparse, a.unsqueeze(0))
            else:
                return torch.mm(a, a.unsqueeze(0))

        for test in (test1, test2):
            try:
                test(is_sparse=False)
            except RuntimeError as msg:
                with self.assertRaisesRegex(RuntimeError, re.escape(str(msg))):
                    test(is_sparse=True)
>>>>>>> 632719c2

    @dtypes(torch.float, torch.double)
    def test_add(self, device, dtype):
        def _test_spadd_shape(nnz, shape):
            x = self.genSparseCSRTensor(shape, nnz, dtype=dtype, device=device, index_dtype=torch.int32)
            y = torch.randn(*shape, dtype=dtype, device=device)
            r = random.random()

            res = torch.add(y, x, alpha=r)
            expected = y + r * x.to_dense()
            self.assertEqual(res, expected)

            # Non contiguous dense tensor
            s = list(shape)
            s[0] = shape[-1]
            s[-1] = shape[0]
            y = torch.randn(*s, dtype=torch.double, device=device)
            y.transpose_(0, len(s) - 1)
            r = random.random()

            res = torch.add(y, x, alpha=r)
            expected = y + r * x.to_dense()

            self.assertEqual(res, expected)

        _test_spadd_shape(10, [100, 100])
        _test_spadd_shape(0, [100, 100])
        _test_spadd_shape(10, [100, 1])
        _test_spadd_shape(10, [1, 100])

    @dtypes(*get_all_dtypes())
    def test_coo_csr_conversion(self, device, dtype):
        for m, n in itertools.product([5, 2, 0], [5, 2, 0]):
            size = (m, n)
            dense = make_tensor(size, dtype=dtype, device=device)
            coo_sparse = dense.to_sparse()
            csr_sparse = coo_sparse.to_sparse_csr()

            self.assertEqual(csr_sparse.to_dense(), dense)


# e.g., TestSparseCSRCPU and TestSparseCSRCUDA
instantiate_device_type_tests(TestSparseCSR, globals())

if __name__ == '__main__':
    run_tests()<|MERGE_RESOLUTION|>--- conflicted
+++ resolved
@@ -11,12 +11,8 @@
     (IS_MACOS, IS_WINDOWS, TestCase, run_tests, load_tests, coalescedonoff)
 from torch.testing._internal.common_device_type import \
     (instantiate_device_type_tests, dtypes, dtypesIfCUDA, onlyCPU, onlyCUDA, skipCUDAIfNoCusparseGeneric,
-<<<<<<< HEAD
-     precisionOverride)
-=======
      precisionOverride, skipMeta, skipCUDAIf)
 from torch.testing._internal.common_cuda import _get_torch_cuda_version
->>>>>>> 632719c2
 from torch.testing._internal.common_dtype import floating_types, get_all_dtypes
 from test_sparse import CUSPARSE_SPMM_COMPLEX128_SUPPORTED
 
@@ -674,8 +670,6 @@
             test_shape(7, 8, 9, 20, True, index_dtype, (1, 0))
             test_shape(7, 8, 9, 20, False, index_dtype, (1, 1))
             test_shape(7, 8, 9, 20, True, index_dtype, (1, 1))
-<<<<<<< HEAD
-=======
 
     @onlyCUDA
     @precisionOverride({torch.double: 1e-8, torch.float: 1e-4, torch.bfloat16: 0.6,
@@ -813,7 +807,6 @@
             except RuntimeError as msg:
                 with self.assertRaisesRegex(RuntimeError, re.escape(str(msg))):
                     test(is_sparse=True)
->>>>>>> 632719c2
 
     @dtypes(torch.float, torch.double)
     def test_add(self, device, dtype):
