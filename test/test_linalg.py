--- conflicted
+++ resolved
@@ -3309,13 +3309,8 @@
 
     @skipCUDAIfNoMagmaAndNoCusolver
     @skipCPUIfNoLapack
-<<<<<<< HEAD
-    @onlyOnCPUAndCUDA   # TODO: XLA doesn't raise exception
-    @dtypes(*floating_and_complex_types())
-=======
     @onlyNativeDeviceTypes   # TODO: XLA doesn't raise exception
-    @dtypes(torch.float32, torch.float64, torch.complex64, torch.complex128)
->>>>>>> 599a5f13
+    @dtypes(*floating_and_complex_types())
     def test_inverse_errors(self, device, dtype):
         # inverse expects batches of square matrices as input
         with self.assertRaisesRegex(RuntimeError, "must be batches of square matrices"):
